# -*- coding: utf-8 -*-

# This file is part of python-opsi.
# Copyright (C) 2015-2019 uib GmbH <info@uib.de>

# This program is free software: you can redistribute it and/or modify
# it under the terms of the GNU Affero General Public License as
# published by the Free Software Foundation, either version 3 of the
# License, or (at your option) any later version.

# This program is distributed in the hope that it will be useful,
# but WITHOUT ANY WARRANTY; without even the implied warranty of
# MERCHANTABILITY or FITNESS FOR A PARTICULAR PURPOSE.  See the
# GNU Affero General Public License for more details.

# You should have received a copy of the GNU Affero General Public License
# along with this program.  If not, see <http://www.gnu.org/licenses/>.
"""
Tests for the dynamically loaded legacy extensions.

This tests what usually is found under
``/etc/opsi/backendManager/extend.de/20_legacy.conf``.

The legacy extensions are to maintain backwards compatibility for scripts
that were written for opsi 3.

:author: Niko Wenselowski <n.wenselowski@uib.de>
:license: GNU Affero General Public License version 3
"""

import pytest

from OPSI.Object import (
    BoolProductProperty, LocalbootProduct, OpsiClient, OpsiDepotserver,
    ProductDependency, ProductOnDepot, ProductPropertyState,
    UnicodeProductProperty)
from OPSI.Exceptions import BackendMissingDataError
from .test_hosts import getClients, getConfigServer, getDepotServers


def testGetGeneralConfigValueFailsWithInvalidObjectId(backendManager):
    with pytest.raises(ValueError):
        backendManager.getGeneralConfig_hash('foo')


def testGetGeneralConfig(backendManager):
    """
    Calling the function with some valid FQDN must not fail.
    """
    values = backendManager.getGeneralConfig_hash('some.client.fqdn')
    assert not values


def testSetGeneralConfigValue(backendManager):
    backendManager.host_createOpsiClient('some.client.fqdn')  # required by File-backend
    backendManager.setGeneralConfigValue('foo', 'bar', 'some.client.fqdn')

    assert 'bar' == backendManager.getGeneralConfigValue('foo', 'some.client.fqdn')


def testGetDomainShouldWork(backendManager):
    assert backendManager.getDomain()


@pytest.mark.parametrize("value", [None, ""])
def testGetGeneralConfigValueWithoutConfigReturnsNoValue(backendManager, value):
    assert backendManager.getGeneralConfigValue(value) is None


def testGetGeneralConfigIsEmptyAfterStart(backendManager):
    assert {} == backendManager.getGeneralConfig_hash()


@pytest.mark.parametrize("value", [
    {"test": True},
    {"test": 1},
    {"test": None}
])
def testSetGeneralConfigIsUnabledToHandleNonTextValues(backendManager, value):
    with pytest.raises(Exception):
        backendManager.setGeneralConfig(value)


def testSetGeneralConfigValueAndReadValues(backendManager):
    config = {"test.truth": "True", "test.int": "2"}
    backendManager.setGeneralConfig(config)

    for key, value in config.items():
        assert value == backendManager.getGeneralConfigValue(key)

    assert {} != backendManager.getGeneralConfig_hash()
    assert 2 == len(backendManager.getGeneralConfig_hash())


@pytest.mark.parametrize("value, expected", [
    ('yes', "True"),
    ('on', "True"),
    ('1', "True"),
    ('true', "True"),
    ('no', "False"),
    ('off', "False"),
    ('0', "False"),
    ('false', "False"),
    ("noconversion", "noconversion")
])
def testSetGeneralConfigValueTypeConversion(backendManager, value, expected):
    backendManager.setGeneralConfig({"bool": value})
    assert expected == backendManager.getGeneralConfigValue("bool")


def testSetGeneralConfigIsAbleToRemovingMissingValue(backendManager):
    config = {"test.truth": "True", "test.int": "2"}
    backendManager.setGeneralConfig(config)
    assert 2 == len(backendManager.getGeneralConfig_hash())

    del config["test.int"]
    backendManager.setGeneralConfig(config)
    assert 1 == len(backendManager.getGeneralConfig_hash())


def generateLargeConfig(numberOfConfigs):
    numberOfConfigs = 50  # len(config) will be double

    config = {}
    for value in range(numberOfConfigs):
        config["bool.{0}".format(value)] = str(value % 2 == 0)
        config["normal.{0}".format(value)] = "norm-{0}".format(value)

    assert numberOfConfigs * 2 == len(config)

    return config


@pytest.mark.parametrize(
    "config",
    [generateLargeConfig(50), generateLargeConfig(250)],
    ids=['50', '250']
)
def testMassFilling(backendManager, config):
    backendManager.setGeneralConfig(config)

    assert config == backendManager.getGeneralConfig_hash()


def testDeleteProductDependency(backendManager):
    firstProduct = LocalbootProduct('prod', '1.0', '1.0')
    secondProduct = LocalbootProduct('dependency', '1.0', '1.0')
    backendManager.product_insertObject(firstProduct)
    backendManager.product_insertObject(secondProduct)

    prodDependency = ProductDependency(
        productId=firstProduct.id,
        productVersion=firstProduct.productVersion,
        packageVersion=firstProduct.packageVersion,
        productAction='setup',
        requiredProductId=secondProduct.id,
        requiredAction='setup',
        requirementType='after'
    )
    backendManager.productDependency_insertObject(prodDependency)

    depots = getDepotServers()
    depot = depots[0]
    backendManager.host_insertObject(depot)

    productOnDepot = ProductOnDepot(
        productId=firstProduct.getId(),
        productType=firstProduct.getType(),
        productVersion=firstProduct.getProductVersion(),
        packageVersion=firstProduct.getPackageVersion(),
        depotId=depot.id,
        locked=False
    )
    backendManager.productOnDepot_createObjects([productOnDepot])

    assert backendManager.productDependency_getObjects()

    backendManager.deleteProductDependency(firstProduct.id, "", secondProduct.id, requiredProductClassId="unusedParam", requirementType="unused")

    assert not backendManager.productDependency_getObjects()


@pytest.mark.parametrize("createDepotState", [True, False])
def testSetProductPropertyWithoutSideEffects(backendManager, createDepotState):
    product = LocalbootProduct('aboabo', '1.0', '2')
    backendManager.product_insertObject(product)

    testprop = UnicodeProductProperty(
        productId=product.id,
        productVersion=product.productVersion,
        packageVersion=product.packageVersion,
        propertyId=u"changeMe",
        possibleValues=["True", "NO NO NO"],
        defaultValues=["NOT YOUR IMAGE"],
        editable=True,
        multiValue=False
    )
    untouchable = UnicodeProductProperty(
        productId=product.id,
        productVersion=product.productVersion,
        packageVersion=product.packageVersion,
        propertyId=u"ucanttouchthis",
        possibleValues=["Chocolate", "Starfish"],
        defaultValues=["Chocolate"],
        editable=True,
        multiValue=False
    )
    backendManager.productProperty_insertObject(testprop)
    backendManager.productProperty_insertObject(untouchable)

    configserver = getConfigServer()
    depot = OpsiDepotserver('biscuit.some.test')
    backendManager.host_insertObject(configserver)
    backendManager.host_insertObject(depot)

    expectedStates = 0
    if createDepotState:
        depotProdState = ProductPropertyState(
            productId=product.id,
            propertyId=testprop.propertyId,
            objectId=depot.id,
            values=testprop.getDefaultValues()
        )
        backendManager.productPropertyState_insertObject(depotProdState)
        expectedStates += 1

    backendManager.setProductProperty(product.id, testprop.propertyId, 'Starfish')

    results = backendManager.productProperty_getObjects()
    assert len(results) == 2

    for result in results:
        print("Checking {0!r}".format(result))
        assert isinstance(result, UnicodeProductProperty)

        if result.propertyId == untouchable.propertyId:
            assert result.getDefaultValues() == untouchable.getDefaultValues()
            assert result.getPossibleValues() == untouchable.getPossibleValues()
        elif result.propertyId == testprop.propertyId:
            assert result.getDefaultValues() == testprop.getDefaultValues()
            assert result.getPossibleValues() == testprop.getPossibleValues()
        else:
            raise ValueError("Unexpected property: {0!r}".format(result))

    states = backendManager.productPropertyState_getObjects()
    assert len(states) == expectedStates

    if createDepotState:
        pps = states.pop()
        assert pps.productId == product.id
        assert pps.propertyId == testprop.propertyId
        assert pps.objectId == depot.id
        assert pps.values == ['Starfish']


@pytest.mark.parametrize("productExists", [True, False], ids=["product exists", "product missing"])
@pytest.mark.parametrize("propertyExists", [True, False], ids=["property exists", "property missing"])
@pytest.mark.parametrize("clientExists", [True, False], ids=["client exists", "client missing"])
def testSetProductPropertyHandlingMissingObjects(backendManager, productExists, propertyExists, clientExists):
    expectedProperties = 0
    productId = 'existence'

    if productExists:
        product = LocalbootProduct(productId, '1.0', '1')
        backendManager.product_insertObject(product)

        if propertyExists:
            testprop = UnicodeProductProperty(
                productId=product.id,
                productVersion=product.productVersion,
                packageVersion=product.packageVersion,
                propertyId=u"changer",
                possibleValues=["True", "False"],
                defaultValues=["False"],
                editable=True,
                multiValue=False
            )
            backendManager.productProperty_insertObject(testprop)

            expectedProperties += 1

    with pytest.raises(BackendMissingDataError):
        backendManager.setProductProperty(productId, 'nothere', False)

    assert len(backendManager.productProperty_getObjects()) == expectedProperties

    if clientExists:
        client = OpsiClient('testclient.domain.invalid')
        backendManager.host_insertObject(client)

    with pytest.raises(BackendMissingDataError):
        backendManager.setProductProperty(productId, 'nothere', False, 'testclient.domain.invalid')

    assert len(backendManager.productProperty_getObjects()) == expectedProperties


def testSetProductPropertyHandlingBoolProductProperties(backendManager):
    product = LocalbootProduct('testproduct', '1.0', '2')
    backendManager.product_insertObject(product)

    testprop = BoolProductProperty(
        productId=product.id,
        productVersion=product.productVersion,
        packageVersion=product.packageVersion,
        propertyId=u"changeMe",
        defaultValues=[False]
    )
    backendManager.productProperty_insertObject(testprop)

    client = OpsiClient('testclient.domain.invalid')
    backendManager.host_insertObject(client)

    backendManager.setProductProperty(product.id, testprop.propertyId, True, client.id)

    result = backendManager.productProperty_getObjects(propertyId=testprop.propertyId)
    assert len(result) == 1
    result = result[0]
    assert isinstance(result, BoolProductProperty)
    assert result.getPossibleValues() == [False, True]
    assert result.getDefaultValues() == [False]

    result = backendManager.productPropertyState_getObjects()
    assert len(result) == 1
    result = result[0]
    assert result.getObjectId() == client.id
    assert result.getValues() == [True]


def testSetProductPropertyNotConcatenatingStrings(backendManager):
    product = LocalbootProduct('testproduct', '1.0', '2')
    backendManager.product_insertObject(product)

    testprop = UnicodeProductProperty(
        productId=product.id,
        productVersion=product.productVersion,
        packageVersion=product.packageVersion,
        propertyId=u"rebootflag",
        possibleValues=["0", "1", "2", "3"],
        defaultValues=["0"],
        editable=False,
        multiValue=False
    )
    donotchange = UnicodeProductProperty(
        productId=product.id,
        productVersion=product.productVersion,
        packageVersion=product.packageVersion,
        propertyId=u"upgradeproducts",
        possibleValues=["firefox", "opsi-vhd-control", "winscp"],
        defaultValues=["firefox", "opsi-vhd-control", "winscp"],
        editable=True,
        multiValue=True
    )

    backendManager.productProperty_insertObject(testprop)
    backendManager.productProperty_insertObject(donotchange)

    client = OpsiClient('testclient.domain.invalid')
    backendManager.host_insertObject(client)

    sideeffectPropState = ProductPropertyState(
        productId=product.id,
        propertyId=donotchange.propertyId,
        objectId=client.id,
        values=donotchange.getDefaultValues()
    )
    backendManager.productPropertyState_insertObject(sideeffectPropState)

    backendManager.setProductProperty(product.id, testprop.propertyId, "1", client.id)

    result = backendManager.productProperty_getObjects(propertyId=donotchange.propertyId)
    assert len(result) == 1
    result = result[0]
    assert isinstance(result, UnicodeProductProperty)
    assert result.getPossibleValues() == ["firefox", "opsi-vhd-control", "winscp"]
    assert result.getDefaultValues() == ["firefox", "opsi-vhd-control", "winscp"]

    result = backendManager.productProperty_getObjects(propertyId=testprop.propertyId)
    assert len(result) == 1
    result = result[0]
    assert isinstance(result, UnicodeProductProperty)
    assert result.getPossibleValues() == ["0", "1", "2", "3"]
    assert result.getDefaultValues() == ["0"]

    results = backendManager.productPropertyState_getObjects()
    assert len(results) == 2

    for result in results:
        assert result.getObjectId() == client.id
        print("Checking {0!r}".format(result))

        if result.propertyId == donotchange.propertyId:
            assert result.getValues() == donotchange.getPossibleValues()
        elif result.propertyId == testprop.propertyId:
            assert result.getValues() == ["1"]
        else:
            raise ValueError("Unexpected property state: {0!r}".format(result))


def testSetProductPropertyFailingIfMultivalueIsFalse(backendManager):
    product = LocalbootProduct('testproduct', '1.0', '2')
    backendManager.product_insertObject(product)

    testprop = UnicodeProductProperty(
        productId=product.id,
        productVersion=product.productVersion,
        packageVersion=product.packageVersion,
        propertyId=u"rebootflag",
        possibleValues=["0", "1", "2", "3"],
        defaultValues=["0"],
        editable=False,
        multiValue=False
    )
    backendManager.productProperty_insertObject(testprop)

    client = OpsiClient('testclient.domain.invalid')
    backendManager.host_insertObject(client)

    with pytest.raises(ValueError):
        backendManager.setProductProperty(product.id, testprop.propertyId, ["1", "2"], client.id)


<<<<<<< HEAD
def testGetDepotId(backendManager):
    clients = getClients()
    configServer = getConfigServer()
    depots = getDepotServers()

    backendManager.host_createObjects(clients)
    backendManager.host_createObjects(depots)
    backendManager.host_createObjects(configServer)

    backendManager.config_createObjects([{
        "id": u'clientconfig.depot.id',
        "type": "UnicodeConfig",
        "values": [configServer.id],
    }])

    client = clients[0]
    depotId = depots[0].id
    backendManager.configState_create(u'clientconfig.depot.id', client.id, values=depotId)

    assert depotId == backendManager.getDepotId(clientId=client.id)
=======
def testSetProductPropertiesWithMultipleValues(backendManager):
    product = LocalbootProduct('testproduct', '1.0', '2')
    backendManager.product_insertObject(product)

    testprop = UnicodeProductProperty(
        productId=product.id,
        productVersion=product.productVersion,
        packageVersion=product.packageVersion,
        propertyId=u"rebootflag",
        possibleValues=["0", "1", "2", "3"],
        defaultValues=["0"],
        editable=False,
        multiValue=True
    )
    donotchange = UnicodeProductProperty(
        productId=product.id,
        productVersion=product.productVersion,
        packageVersion=product.packageVersion,
        propertyId=u"upgradeproducts",
        possibleValues=["firefox", "opsi-vhd-control", "winscp"],
        defaultValues=["firefox", "opsi-vhd-control", "winscp"],
        editable=True,
        multiValue=True
    )

    backendManager.productProperty_insertObject(testprop)
    backendManager.productProperty_insertObject(donotchange)

    client = OpsiClient('testclient.domain.invalid')
    backendManager.host_insertObject(client)

    depotIds = set()
    for depot in getDepotServers():
        depotIds.add(depot.id)
        backendManager.host_insertObject(depot)

    for depotId in depotIds:
        backendManager.setProductProperties(product.id, {testprop.propertyId: ["1", "2"]}, depotId)

    result = backendManager.productProperty_getObjects(propertyId=donotchange.propertyId)
    assert len(result) == 1
    result = result[0]
    assert isinstance(result, UnicodeProductProperty)
    assert result.getPossibleValues() == ["firefox", "opsi-vhd-control", "winscp"]
    assert result.getDefaultValues() == ["firefox", "opsi-vhd-control", "winscp"]

    result = backendManager.productProperty_getObjects(propertyId=testprop.propertyId)
    assert len(result) == 1
    result = result[0]
    assert isinstance(result, UnicodeProductProperty)
    assert result.getPossibleValues() == ["0", "1", "2", "3"]
    assert result.getDefaultValues() == ["0"]

    results = backendManager.productPropertyState_getObjects()
    assert len(results) == len(depotIds)

    for result in results:
        assert result.getObjectId() in depotIds
        print("Checking {0!r}".format(result))

        if result.propertyId == donotchange.propertyId:
            assert result.getValues() == donotchange.getPossibleValues()
        elif result.propertyId == testprop.propertyId:
            assert result.getValues() == ["1", "2"]
        else:
            raise ValueError("Unexpected property state: {0!r}".format(result))
>>>>>>> 2cf8ad93
<|MERGE_RESOLUTION|>--- conflicted
+++ resolved
@@ -419,7 +419,6 @@
         backendManager.setProductProperty(product.id, testprop.propertyId, ["1", "2"], client.id)
 
 
-<<<<<<< HEAD
 def testGetDepotId(backendManager):
     clients = getClients()
     configServer = getConfigServer()
@@ -440,7 +439,8 @@
     backendManager.configState_create(u'clientconfig.depot.id', client.id, values=depotId)
 
     assert depotId == backendManager.getDepotId(clientId=client.id)
-=======
+
+
 def testSetProductPropertiesWithMultipleValues(backendManager):
     product = LocalbootProduct('testproduct', '1.0', '2')
     backendManager.product_insertObject(product)
@@ -506,5 +506,4 @@
         elif result.propertyId == testprop.propertyId:
             assert result.getValues() == ["1", "2"]
         else:
-            raise ValueError("Unexpected property state: {0!r}".format(result))
->>>>>>> 2cf8ad93
+            raise ValueError("Unexpected property state: {0!r}".format(result))