# -*- coding: utf-8 -*-

# This file is part of python-opsi.
# Copyright (C) 2013-2017 uib GmbH <info@uib.de>

# This program is free software: you can redistribute it and/or modify
# it under the terms of the GNU Affero General Public License as
# published by the Free Software Foundation, either version 3 of the
# License, or (at your option) any later version.

# This program is distributed in the hope that it will be useful,
# but WITHOUT ANY WARRANTY; without even the implied warranty of
# MERCHANTABILITY or FITNESS FOR A PARTICULAR PURPOSE.  See the
# GNU Affero General Public License for more details.

# You should have received a copy of the GNU Affero General Public License
# along with this program.  If not, see <http://www.gnu.org/licenses/>.
"""
Testing functionality of OPSI.Util.

:author: Niko Wenselowski <n.wenselowski@uib.de>
:license: GNU Affero General Public License version 3
"""

from __future__ import absolute_import

import codecs
import random
import re
import os
import os.path
import shutil
from collections import defaultdict
from contextlib import contextmanager
from itertools import combinations_with_replacement

from OPSI.Object import ConfigState, LocalbootProduct, OpsiClient
from OPSI.Util import (
	blowfishDecrypt, blowfishEncrypt, chunk, compareVersions,
	decryptWithPrivateKeyFromPEMFile,
	encryptWithPublicKeyFromX509CertificatePEMFile, findFiles, formatFileSize,
	fromJson, generateOpsiHostKey, getfqdn, getGlobalConfig, ipAddressInNetwork,
	isRegularExpressionPattern, librsyncDeltaFile, librsyncSignature,
	librsyncPatchFile, md5sum, objectToBash, objectToBeautifiedText,
	objectToHtml, randomString, removeUnit, toJson)
from OPSI.Util import BlowfishError
from OPSI.Util.Task.Certificate import createCertificate

from .helpers import (
	fakeGlobalConf, patchAddress, patchEnvironmentVariables,
	workInTemporaryDirectory)

import pytest


@pytest.mark.parametrize("ip, network", [
	('10.10.1.1', '10.10.0.0/16'),
	('10.10.1.1', '10.10.0.0/23'),
	pytest.mark.xfail(('10.10.1.1', '10.10.0.0/24')),
	pytest.mark.xfail(('10.10.1.1', '10.10.0.0/25')),
])
def testNetworkWithSlashInNotation(ip, network):
	assert ipAddressInNetwork(ip, network)


def testIpAddressInNetworkWithEmptyNetworkMask():
	assert ipAddressInNetwork('10.10.1.1', '0.0.0.0/0')


def testIpAddressInNetworkWithFullNetmask():
	assert ipAddressInNetwork('10.10.1.1', '10.10.0.0/255.240.0.0')


class ProductFactory(object):
	productVersions = ('1.0', '2', 'xxx', '3.1', '4')
	packageVersions = ('1', '2', 'y', '3', '10', 11, 22)
	licenseRequirements = (None, True, False)
	setupScripts = ('setup.ins', None)
	updateScripts = ('update.ins', None)
	uninstallScripts = ('uninstall.ins', None)
	alwaysScripts = ('always.ins', None)
	onceScripts = ('once.ins', None)
	priorities = (-100, -90, -30, 0, 30, 40, 60, 99)
	descriptions = ['Test product', 'Some product', '--------', '', None]
	advices = ('Nothing', 'Be careful', '--------', '', None)

	@classmethod
	def generateLocalbootProduct(self, index=0):
		return LocalbootProduct(
			id='product{0}'.format(index),
			productVersion=random.choice(self.productVersions),
			packageVersion=random.choice(self.packageVersions),
			name='Product {0}'.format(index),
			licenseRequired=random.choice(self.licenseRequirements),
			setupScript=random.choice(self.setupScripts),
			uninstallScript=random.choice(self.uninstallScripts),
			updateScript=random.choice(self.updateScripts),
			alwaysScript=random.choice(self.alwaysScripts),
			onceScript=random.choice(self.onceScripts),
			priority=random.choice(self.priorities),
			description=random.choice(self.descriptions),
			advice=random.choice(self.advices),
			changelog=None,
			windowsSoftwareIds=None
		)


@pytest.mark.parametrize("objectCount", [128, 1024])
def testObjectToHtmlProcessesGenerators(objectCount):
	generator = (
		ProductFactory.generateLocalbootProduct(i)
		for i in range(objectCount)
	)

	text = objectToHtml(generator)

	assert text.lstrip().startswith('[')
	assert text.rstrip().endswith(']')


def testObjectToHtmlOutputIsAsExpected():
	product = LocalbootProduct(
		id='htmltestproduct',
		productVersion='3.1',
		packageVersion='1',
		name='Product HTML Test',
		licenseRequired=False,
		setupScript='setup.ins',
		uninstallScript='uninstall.ins',
		updateScript='update.ins',
		alwaysScript='always.ins',
		onceScript='once.ins',
		priority=0,
		description="asdf",
		advice="lolnope",
		changelog=None,
		windowsSoftwareIds=None
	)

	expected = u'{<div style="padding-left: 3em;"><font class="json_key">"onceScript"</font>: "once.ins",<br />\n<font class="json_key">"windowsSoftwareIds"</font>: null,<br />\n<font class="json_key">"description"</font>: "asdf",<br />\n<font class="json_key">"advice"</font>: "lolnope",<br />\n<font class="json_key">"alwaysScript"</font>: "always.ins",<br />\n<font class="json_key">"updateScript"</font>: "update.ins",<br />\n<font class="json_key">"productClassIds"</font>: null,<br />\n<font class="json_key">"id"</font>: "htmltestproduct",<br />\n<font class="json_key">"licenseRequired"</font>: false,<br />\n<font class="json_key">"ident"</font>: "htmltestproduct;3.1;1",<br />\n<font class="json_key">"name"</font>: "Product&nbsp;HTML&nbsp;Test",<br />\n<font class="json_key">"changelog"</font>: null,<br />\n<font class="json_key">"customScript"</font>: null,<br />\n<font class="json_key">"uninstallScript"</font>: "uninstall.ins",<br />\n<font class="json_key">"userLoginScript"</font>: null,<br />\n<font class="json_key">"priority"</font>: 0,<br />\n<font class="json_key">"productVersion"</font>: "3.1",<br />\n<font class="json_key">"packageVersion"</font>: "1",<br />\n<font class="json_key">"type"</font>: "LocalbootProduct",<br />\n<font class="json_key">"setupScript"</font>: "setup.ins"</div>}'
	assert expected == objectToHtml(product)


@pytest.mark.parametrize("objectCount", [1, 10240])
def testObjectToBeautifiedTextWorksWithGenerators(objectCount):
	generator = (
		ProductFactory.generateLocalbootProduct(i)
		for i in range(objectCount)
	)

	text = objectToBeautifiedText(generator)

	assert text.strip().startswith('[')
	assert text.strip().endswith(']')


@pytest.mark.parametrize("objectCount", [1, 10240])
def testObjectToBeautifiedTextGeneratesValidJSON(objectCount):
	objectsIn = [ProductFactory.generateLocalbootProduct(i) for i in range(objectCount)]
	text = objectToBeautifiedText(objectsIn)

	objects = fromJson(text)
	assert objectCount == len(objects)
	for obj in objects:
		assert isinstance(obj, LocalbootProduct)


def testCheckingOutput():
	product = LocalbootProduct(
		id='htmltestproduct',
		productVersion='3.1',
		packageVersion='1',
		name='Product HTML Test',
		licenseRequired=False,
		setupScript='setup.ins',
		uninstallScript='uninstall.ins',
		updateScript='update.ins',
		alwaysScript='always.ins',
		onceScript='once.ins',
		priority=0,
		description="asdf",
		advice="lolnope",
		changelog=None,
		windowsSoftwareIds=None
	)

	expected = u'[\n    {\n        "onceScript": "once.ins", \n        "windowsSoftwareIds": null, \n        "description": "asdf", \n        "advice": "lolnope", \n        "alwaysScript": "always.ins", \n        "updateScript": "update.ins", \n        "productClassIds": null, \n        "id": "htmltestproduct", \n        "licenseRequired": false, \n        "ident": "htmltestproduct;3.1;1", \n        "name": "Product HTML Test", \n        "changelog": null, \n        "customScript": null, \n        "uninstallScript": "uninstall.ins", \n        "userLoginScript": null, \n        "priority": 0, \n        "productVersion": "3.1", \n        "packageVersion": "1", \n        "type": "LocalbootProduct", \n        "setupScript": "setup.ins"\n    }, \n    {\n        "onceScript": "once.ins", \n        "windowsSoftwareIds": null, \n        "description": "asdf", \n        "advice": "lolnope", \n        "alwaysScript": "always.ins", \n        "updateScript": "update.ins", \n        "productClassIds": null, \n        "id": "htmltestproduct", \n        "licenseRequired": false, \n        "ident": "htmltestproduct;3.1;1", \n        "name": "Product HTML Test", \n        "changelog": null, \n        "customScript": null, \n        "uninstallScript": "uninstall.ins", \n        "userLoginScript": null, \n        "priority": 0, \n        "productVersion": "3.1", \n        "packageVersion": "1", \n        "type": "LocalbootProduct", \n        "setupScript": "setup.ins"\n    }\n]'

	assert expected == objectToBeautifiedText([product, product])


def testFormattingEmptyList():
	assert '[]' == objectToBeautifiedText([])


def testFormattingListOfEmptyLists():
	expected = '[\n    [], \n    []\n]'
	assert expected == objectToBeautifiedText([[], []])


def testFormattingEmptyDict():
	assert '{}' == objectToBeautifiedText({})


def testFormattingDefaultDict():
	normalDict = {u'lastStateChange': u'', u'actionRequest': u'none', u'productVersion': u'', u'productActionProgress': u'', u'packageVersion': u'', u'installationStatus': u'not_installed', u'productId': u'thunderbird'}
	defaultDict = defaultdict(lambda x: u'')

	for key, value in normalDict.items():
		defaultDict[key] = value

	normal = objectToBeautifiedText(normalDict)
	default = objectToBeautifiedText(defaultDict)

	assert normal == default


def testWorkingWithSet():
	# Exactly one product because set is unordered.
	obj = set([
		LocalbootProduct(
			id='htmltestproduct',
			productVersion='3.1',
			packageVersion='1',
			name='Product HTML Test',
			licenseRequired=False,
			setupScript='setup.ins',
			uninstallScript='uninstall.ins',
			updateScript='update.ins',
			alwaysScript='always.ins',
			onceScript='once.ins',
			priority=0,
			description="asdf",
			advice="lolnope",
			changelog=None,
			windowsSoftwareIds=None
		)
	])

	expected = u'[\n    {\n        "onceScript": "once.ins", \n        "windowsSoftwareIds": null, \n        "description": "asdf", \n        "advice": "lolnope", \n        "alwaysScript": "always.ins", \n        "updateScript": "update.ins", \n        "productClassIds": null, \n        "id": "htmltestproduct", \n        "licenseRequired": false, \n        "ident": "htmltestproduct;3.1;1", \n        "name": "Product HTML Test", \n        "changelog": null, \n        "customScript": null, \n        "uninstallScript": "uninstall.ins", \n        "userLoginScript": null, \n        "priority": 0, \n        "productVersion": "3.1", \n        "packageVersion": "1", \n        "type": "LocalbootProduct", \n        "setupScript": "setup.ins"\n    }\n]'

	assert expected == objectToBeautifiedText(obj)


def testRandomStringBuildsStringOutOfGivenCharacters():
	assert 5*'a' == randomString(5, characters='a')


@pytest.mark.parametrize("length", [10, 1, 0])
def testRandomStringHasExpectedLength(length):
	result = randomString(length)
	assert length == len(result)
	assert length == len(result.strip())


@pytest.mark.parametrize("kwargs", [{}, {"forcePython": True}])
def testGenerateOpsiHostKeyIs32CharsLong(kwargs):
	assert 32 == len(generateOpsiHostKey(kwargs))


@pytest.mark.parametrize("testInput, expected", [
	(123, '123'),
	(1234, '1K'),
	(1234567, '1M'),
	(314572800, '300M'),
	(1234567890, '1G'),
	(1234567890000, '1T'),
])
def testFormatFileSize(testInput, expected):
	assert expected == formatFileSize(testInput)


@pytest.fixture(
	params=[
		(os.path.join(os.path.dirname(__file__), 'testdata', 'util', 'dhcpd', 'dhcpd_1.conf'), '5f345ca76574c528903c1022b05acb4c'),
		(os.path.join(os.path.dirname(__file__), 'testdata', 'util', 'dhcpd', 'link_to_dhcpd1_1.conf'), '5f345ca76574c528903c1022b05acb4c'),
	],
	ids=['dhcpd_1.conf', 'link_to_dhcpd1_1.conf']
)
def fileAndHash(request):
	yield request.param


def testCreatingMd5sum(fileAndHash):
	testFile, expectedHash = fileAndHash
	assert expectedHash == md5sum(testFile)


def testChunkingList():
	base = list(range(10))

	chunks = chunk(base, size=3)
	assert (0, 1, 2) == next(chunks)
	assert (3, 4, 5) == next(chunks)
	assert (6, 7, 8) == next(chunks)
	assert (9, ) == next(chunks)

	with pytest.raises(StopIteration):
		next(chunks)


def testChunkingGenerator():
	def gen():
		yield 0
		yield 1
		yield 2
		yield 3
		yield 4
		yield 5
		yield 6
		yield 7
		yield 8
		yield 9

	chunks = chunk(gen(), size=3)
	assert (0, 1, 2) == next(chunks)
	assert (3, 4, 5) == next(chunks)
	assert (6, 7, 8) == next(chunks)
	assert (9, ) == next(chunks)
	with pytest.raises(StopIteration):
		next(chunks)


def testChunkingGeneratorWithDifferentSize():
	def gen():
		yield 0
		yield 1
		yield 2
		yield 3
		yield 4
		yield 5
		yield 6
		yield 7
		yield 8
		yield 9

	chunks = chunk(gen(), size=5)
	assert (0, 1, 2, 3, 4) == next(chunks)
	assert (5, 6, 7, 8, 9) == next(chunks)
	with pytest.raises(StopIteration):
		next(chunks)


@pytest.fixture
def librsyncTestfile():
	return os.path.join(
		os.path.dirname(__file__),
		'testdata', 'util', 'syncFiles', 'librsyncSignature.txt'
	)


def testLibrsyncSignatureBase64Encoded(librsyncTestfile):
	assert 'cnMBNgAACAAAAAAI/6410IBmvH1GKbBN\n' == librsyncSignature(librsyncTestfile)


def testLibrsyncSignatureCreation(librsyncTestfile):
	signature = librsyncSignature(librsyncTestfile, base64Encoded=False)
	assert 'rs\x016\x00\x00\x08\x00\x00\x00\x00\x08\xff\xae5\xd0\x80f\xbc}F)\xb0M' == signature


def testLibrsyncDeltaFileCreation(librsyncTestfile, tempDir):
	signature = librsyncSignature(librsyncTestfile, base64Encoded=False)
	deltafile = os.path.join(tempDir, 'delta')

	librsyncDeltaFile(librsyncTestfile, signature.strip(), deltafile)
	assert os.path.exists(deltafile), "No delta file was created"

	expectedDelta = 'rs\x026F\x00\x04\x8a\x00'
	with open(deltafile, "r") as f:
		assert expectedDelta == f.read()


def testLibrsyncPatchFileDoesNotAlterIfUnneeded(librsyncTestfile, tempDir):
	baseFile = librsyncTestfile
	signature = librsyncSignature(baseFile, False)

	deltaFile = os.path.join(tempDir, 'base.delta')
	librsyncDeltaFile(baseFile, signature, deltaFile)

	assert os.path.exists(deltaFile)
	expectedDelta = "rs\x026F\x00\x04\x8a\x00"
	with open(deltaFile, "rb") as f:
		assert expectedDelta == f.read()

	newFile = os.path.join(tempDir, 'newFile.txt')
	librsyncPatchFile(baseFile, deltaFile, newFile)
	assert os.path.exists(newFile)

	with open(newFile, "r") as newF:
		with open(baseFile, "r") as baseF:
			assert baseF.readlines() == newF.readlines()


def testLibrsyncPatchFileCreatesNewFileBasedOnDelta(librsyncTestfile, tempDir):
	baseFile = librsyncTestfile
	signature = librsyncSignature(baseFile, False)

	newFile = os.path.join(tempDir, 'oldnew.txt')
	shutil.copy(baseFile, newFile)

	additionalText = u"Und diese Zeile hier macht den Unterschied."

	with codecs.open(newFile, 'a', 'utf-8') as nf:
		nf.write("\n\n{0}\n".format(additionalText))

	deltaFileForNewFile = os.path.join(tempDir, 'newDelta.delta')
	librsyncDeltaFile(newFile, signature, deltaFileForNewFile)
	expectedDelta = (
		'rs\x026B\x04\xb8Die NASA konnte wieder ein Funksignal der '
		'Sonde New Horizons empfangen. Damit scheint sicher, dass '
		'das Man\xc3\xb6ver ein Erfolg war und nun jede Menge Daten '
		'zu erwarten sind. Bis die alle auf der Erde sind, wird es '
		'aber dauern.\n\nDie NASA feiert eine "historische Nacht": '
		'Die Sonde New Horizons ist am Zwergplaneten Pluto '
		'vorbeigeflogen und hat kurz vor drei Uhr MESZ wieder Kontakt '
		'mit der Erde aufgenommen. Jubel, rotwei\xc3\x9fblaue '
		'F\xc3\xa4hnchen und stehende Ovationen pr\xc3\xa4gten die '
		'Stimmung im John Hopkins Labor in Maryland. Digital stellten '
		'sich prominente Gratulanten ein, von Stephen Hawking mit '
		'einer Videobotschaft bis zu US-Pr\xc3\xa4sident Barack Obama '
		'per Twitter.\n\n"Hallo Welt"\n\nDas erste Funksignal New '
		'Horizons nach dem Vorbeiflug am Pluto brachte noch keine '
		'wissenschaftlichen Ergebnisse oder neue Fotos, sondern '
		'Telemetriedaten der Sonde selbst. Das war so geplant. '
		'Aus diesen Informationen geht hervor, dass es New Horizons '
		'gut geht, dass sie ihren Kurs h\xc3\xa4lt und die '
		'vorausberechnete Menge an Speichersektoren belegt ist. '
		'Daraus schlie\xc3\x9fen die Verantwortlichen der NASA, dass '
		'auch tats\xc3\xa4chlich wissenschaftliche Informationen im '
		'geplanten Ausma\xc3\x9f gesammelt wurden.\n\nUnd diese Zeile '
		'hier macht den Unterschied.\n\x00')

	with open(deltaFileForNewFile, "rb") as f:
		assert expectedDelta == f.read()

	fileBasedOnDelta = os.path.join(tempDir, 'newnew.txt')
	librsyncPatchFile(baseFile, deltaFileForNewFile, fileBasedOnDelta)
	with open(newFile, "r") as newF:
		with open(fileBasedOnDelta, "r") as newF2:
			assert newF.readlines() == newF2.readlines()

	with codecs.open(fileBasedOnDelta, "r", 'utf-8') as newF2:
		assert any(additionalText in line for line in newF2)


@pytest.mark.parametrize("old, delta, new", list(combinations_with_replacement(('foo', 'bar'), 3)))
def testLibrsyncPatchFileAvoidsPatchingSameFile(old, delta, new):
	with pytest.raises(ValueError):
		librsyncPatchFile(old, delta, new)


def testComparingVersionsOfSameSize():
	assert compareVersions('1.0', '<', '2.0')


@pytest.mark.parametrize("v1, operator, v2", [
	('1.0', '', '1.0'),
	pytest.mark.xfail(('1', '', '2')),
])
def testComparingWithoutGivingOperatorDefaultsToEqual(v1, operator, v2):
	assert compareVersions(v1, operator, v2)


def testComparingWithOneEqualitySignWork():
	assert compareVersions('1.0', '=', '1.0')


@pytest.mark.parametrize("operator", ['asdf', '+-', '<>', '!='])
def testUsingUnknownOperatorFails(operator):
	with pytest.raises(Exception):
		compareVersions('1', operator, '2')


@pytest.mark.parametrize("v1, operator, v2", [
	('1.0~20131212', '<', '2.0~20120101'),
	('1.0~20131212', '==', '1.0~20120101'),
])
def testIgnoringVersionsWithWaveInThem(v1, operator, v2):
	assert compareVersions(v1, operator, v2)


@pytest.mark.parametrize("v1, operator, v2", [
	('abc-1.2.3-4', '==', '1.2.3-4'),
	('1.2.3-4', '==', 'abc-1.2.3-4')
])
def testUsingInvalidVersionStringsFails(v1, operator, v2):
	with pytest.raises(Exception):
		compareVersions(v1, operator, v2)


@pytest.mark.parametrize("v1, operator, v2", [
	('1.0.a', '<', '1.0.b'),
	('a.b', '>', 'a.a'),
])
def testComparingWorksWithLettersInVersionString(v1, operator, v2):
	assert compareVersions(v1, operator, v2)


@pytest.mark.parametrize("v1, operator, v2", [
	('1.1.0.1', '>', '1.1'),
	('1.1', '<', '1.1.0.1'),
])
def testComparisonsWithDifferntDepthsAreMadeTheSameDepth(v1, operator, v2):
	assert compareVersions(v1, operator, v2)


@pytest.mark.parametrize("v1, operator, v2", [
	('1-2', '<', '1-3'),
	('1-2.0', '<', '1-2.1')
])
def testPackageVersionsAreComparedAswell(v1, operator, v2):
	assert compareVersions(v1, operator, v2)


@pytest.fixture
def globalConfigTestFile():
	return os.path.join(
		os.path.dirname(__file__), 'testdata', 'util', 'fake_global.conf'
	)


def testGlobalConfigCommentsInFileAreIgnored(globalConfigTestFile):
	assert "no" == getGlobalConfig('comment', globalConfigTestFile)


def testGlobalConfigLinesNeedAssignments(globalConfigTestFile):
	assert getGlobalConfig('this', globalConfigTestFile) is None


def testGlobalConfigFileReadingValues(globalConfigTestFile):
	assert "value" == getGlobalConfig('keyword', globalConfigTestFile)
	assert "this works too" == getGlobalConfig('value with spaces', globalConfigTestFile)
	assert "we even can include a = and it works" == getGlobalConfig('advanced value', globalConfigTestFile)


def testGetGlobalConfigExitsGracefullyIfFileIsMissing(globalConfigTestFile):
	assert getGlobalConfig('dontCare', 'nonexistingFile') is None


@pytest.mark.parametrize("value", [
	re.compile("ABC"),
	pytest.mark.xfail("no pattern"),
	pytest.mark.xfail("SRE_Pattern"),
])
def testIfObjectIsRegExObject(value):
	assert isRegularExpressionPattern(value)


@pytest.mark.parametrize("value, expected", [
	(2, 2),
	('2', 2),
])
def testRemoveUnitDoesNotFailWithoutUnit(value, expected):
	assert expected == removeUnit(value)


@pytest.mark.parametrize("value, expected", [
<<<<<<< HEAD
	('2MB', 2097152),  # 2048 * 1024
	('2.4MB', 2516582.4),  # (2048 * 1.2) * 1024),
	('3GB', 3221225472),
	('4Kb', 4096),
=======
    ('2MB', 2097152),  # 2048 * 1024
    ('2.4MB', 2516582.4),  # (2048 * 1.2) * 1024),
    ('3GB', 3221225472),
    ('4Kb', 4096),
    ('1Kb', 1024),
    ('0.5Kb', 512),
>>>>>>> c208f832
])
def testRemovingUnitFromValue(value, expected):
		assert expected == removeUnit(value)


def testGettingFQDN():
	fqdn = "opsi.fqdntestcase.invalid"

	with patchAddress(fqdn=fqdn):
		assert fqdn == getfqdn()


def testGettingFQDNFromGlobalConfig():
	with patchAddress(fqdn="nomatch.opsi.invalid"):
		fqdn = "opsi.test.invalid"
		with fakeGlobalConf(fqdn=fqdn) as configPath:
			assert fqdn == getfqdn(conf=configPath)


def testGettingFQDNIfConfigMissing():
	fqdn = "opsi.fqdntestcase.invalid"

	configFilePath = randomString(32)
	while os.path.exists(configFilePath):
		configFilePath = randomString(32)

	with patchAddress(fqdn=fqdn):
		assert fqdn == getfqdn(conf=configFilePath)


def testGettingFQDNIfConfigFileEmpty(tempDir):
	fqdn = "opsi.fqdntestcase.invalid"
	with patchAddress(fqdn=fqdn):
		confPath = os.path.join(tempDir, randomString(8))
		with open(confPath, 'w'):
			pass

		assert fqdn == getfqdn(conf=confPath)


def testGettingFQDNFromEnvironment():
	fqdn = "opsi.fqdntestcase.invalid"
	with patchAddress(fqdn="nomatch.uib.local"):
		with patchEnvironmentVariables(OPSI_HOSTNAME=fqdn):
			assert fqdn == getfqdn()


def testGetFQDNByIPAddress():
	fqdn = "opsi.fqdntestcase.invalid"
	address = '127.0.0.1'

	with patchAddress(fqdn=fqdn, address=address):
		assert fqdn == getfqdn(name=address)


def testSerialisingSet():
	inputSet = set([u'opsi-client-agent', u'mshotfix', u'firefox'])
	output = toJson(inputSet)

	assert set(fromJson(output)) == inputSet


def testSerialisingList():
	inputValues = ['a', 'b', 'c', 4, 5]
	output = toJson(inputValues)

	assert inputValues == fromJson(output)
	assert u'["a", "b", "c", 4, 5]' == output


def testSerialisingListWithFLoat():
	inputValues = ['a', 'b', 'c', 4, 5.6]
	output = toJson(inputValues)

	assert inputValues == fromJson(output)
	assert u'["a", "b", "c", 4, 5.6]' == output


def testSerialisingListInList():
	inputValues = ['a', 'b', 'c', [4, 5, ['f']]]
	assert u'["a", "b", "c", [4, 5, ["f"]]]' == toJson(inputValues)


def testSerialisingListInListWithFloat():
	inputValues = ['a', 'b', 'c', [4, 5.6, ['f']]]
	assert u'["a", "b", "c", [4, 5.6, ["f"]]]' == toJson(inputValues)


def testSerialisingSetInList():
	inputValues = ['a', 'b', set('c'), 4, 5]
	assert u'["a", "b", ["c"], 4, 5]' == toJson(inputValues)


def testSerialisingSetInListWithFloat():
	inputValues = ['a', 'b', set('c'), 4, 5.6]
	assert u'["a", "b", ["c"], 4, 5.6]' == toJson(inputValues)


def testSerialisingDictsInList():
	inputValues = [
		{'a': 'b', 'c': 1},
		{'a': 'b', 'c': 1},
	]
	output = toJson(inputValues)

	assert u'[{"a": "b", "c": 1}, {"a": "b", "c": 1}]' == output


def testSerialisingDictsInListWithFloat():
	inputValues = [
		{'a': 'b', 'c': 1, 'e': 2.3},
		{'g': 'h', 'i': 4, 'k': 5.6},
	]
	output = toJson(inputValues)

	assert u'[{"a": "b", "c": 1, "e": 2.3}, {"i": 4, "k": 5.6, "g": "h"}]' == output


def testSerialisingDict():
	inputValues = {'a': 'b', 'c': 1, 'e': 2}
	assert u'{"a": "b", "c": 1, "e": 2}' == toJson(inputValues)
	assert inputValues == fromJson(toJson(inputValues))

	inputValues = {'a': 'b', 'c': 1, 'e': 2.3}
	assert u'{"a": "b", "c": 1, "e": 2.3}' == toJson(inputValues)


def testUnserialisableThingsFail():
	class Foo(object):
		pass

	with pytest.raises(TypeError):
		toJson(Foo())


def testDeserialisationWithObjectCreation():
	json = """[
	{
	"ident" : "baert.niko.uib.local",
	"description" : "",
	"created" : "2014-08-29 10:41:27",
	"inventoryNumber" : "loel",
	"ipAddress" : null,
	"notes" : "",
	"oneTimePassword" : null,
	"lastSeen" : "2014-08-29 10:41:27",
	"hardwareAddress" : null,
	"opsiHostKey" : "7dc2b49c20d545bdbfad9a326380cea3",
	"type" : "OpsiClient",
	"id" : "baert.niko.uib.local"
	}
]"""

	result = fromJson(json, preventObjectCreation=False)

	assert isinstance(result, list)
	assert 1 == len(result)

	obj = result[0]
	assert isinstance(obj, OpsiClient)


def testDeserialisationWithoutObjectCreation():
	json = """[
	{
	"ident" : "baert.niko.uib.local",
	"description" : "",
	"created" : "2014-08-29 10:41:27",
	"inventoryNumber" : "loel",
	"ipAddress" : null,
	"notes" : "",
	"oneTimePassword" : null,
	"lastSeen" : "2014-08-29 10:41:27",
	"hardwareAddress" : null,
	"opsiHostKey" : "7dc2b49c20d545bdbfad9a326380cea3",
	"type" : "OpsiClient",
	"id" : "baert.niko.uib.local"
	}
]"""

	result = fromJson(json, preventObjectCreation=True)

	assert isinstance(result, list)
	assert 1 == len(result)

	obj = result[0]
	assert isinstance(obj, dict)
	assert 'ident' in obj


def testDeserialisationWithExplicitTypeSetting():
	"It must be possible to set an type."

	json = """
	{
	"ident" : "baert.niko.uib.local",
	"description" : "",
	"created" : "2014-08-29 10:41:27",
	"inventoryNumber" : "loel",
	"ipAddress" : null,
	"notes" : "",
	"oneTimePassword" : null,
	"lastSeen" : "2014-08-29 10:41:27",
	"hardwareAddress" : null,
	"opsiHostKey" : "7dc2b49c20d545bdbfad9a326380cea3",
	"id" : "baert.niko.uib.local"
	}
"""

	obj = fromJson(json, objectType="OpsiClient", preventObjectCreation=False)

	assert isinstance(obj, OpsiClient)


def testDeserialisationWithExplicitTypeSettingWorksOnUnknown():
	"Setting invalid types must not fail but return the input instead."

	json = """
	{
	"ident" : "baert.niko.uib.local",
	"description" : "",
	"created" : "2014-08-29 10:41:27",
	"inventoryNumber" : "loel",
	"ipAddress" : null,
	"notes" : "",
	"oneTimePassword" : null,
	"lastSeen" : "2014-08-29 10:41:27",
	"hardwareAddress" : null,
	"opsiHostKey" : "7dc2b49c20d545bdbfad9a326380cea3",
	"id" : "baert.niko.uib.local"
	}
"""

	obj = fromJson(json, objectType="NotYourType", preventObjectCreation=False)

	assert isinstance(obj, dict)
	assert "baert.niko.uib.local" == obj['ident']


def testSerialisingGeneratorFunction():
	def gen():
		yield 1
		yield 2
		yield 3
		yield u"a"

	obj = toJson(gen())

	assert u'[1, 2, 3, "a"]' == obj


def testSerialisingTuples():
	values = (1, 2, 3, 4)
	assert '[1, 2, 3, 4]' == toJson(values)


def testFindFilesWithEmptyDirectory(tempDir):
	assert [] == findFiles(tempDir)


def testFindFilesFindsFolders():
	expectedFolders = ['top1', 'top2', os.path.join('top1', 'sub11')]

	with preparedDemoFolders() as demoFolder:
		folders = findFiles(demoFolder)
		for folder in expectedFolders:
			assert folder in folders


@contextmanager
def preparedDemoFolders():
	directories = (
		'top1',
		'top2',
		os.path.join('top1', 'sub11')
	)

	with workInTemporaryDirectory() as tempDir:
		for dirname in directories:
			os.mkdir(os.path.join(tempDir, dirname))

		yield tempDir


@pytest.fixture(scope='module')
def tempCertPath():
	with workInTemporaryDirectory() as tempDir:
		keyFile = os.path.join(tempDir, 'temp.pem')
		createCertificate(keyFile)

		yield keyFile


@pytest.fixture(params=[1, 5, 91, 256, 337, 512, 829, 3333])
def randomText(request):
	yield randomString(request.param)


def testEncryptingAndDecryptingTextWithCertificate(tempCertPath, randomText):
	pytest.importorskip("M2Crypto")  # Lazy import in the encrypt / decrypt functions

	encryptedText = encryptWithPublicKeyFromX509CertificatePEMFile(randomText, tempCertPath)
	assert encryptedText != randomText

	decryptedText = decryptWithPrivateKeyFromPEMFile(encryptedText, tempCertPath)
	assert decryptedText == randomText


@pytest.fixture(params=['575bf0d0b557dd9184ae41e7ff58ead0'])
def blowfishKey(request):
	return request.param


def testBlowfishEncryption(randomText, blowfishKey):
	encodedText = blowfishEncrypt(blowfishKey, randomText)
	assert encodedText != randomText

	decodedText = blowfishDecrypt(blowfishKey, encodedText)
	assert randomText == decodedText


def testBlowfishEncryptionFailures(randomText, blowfishKey):
	encodedText = blowfishEncrypt(blowfishKey, randomText)

	with pytest.raises(BlowfishError):
		blowfishDecrypt(blowfishKey + 'f00b4', encodedText)


def testBlowfishEncryptionFailsWithNoKey(randomText, blowfishKey):
	encodedText = blowfishEncrypt(blowfishKey, randomText)

	with pytest.raises(BlowfishError):
		blowfishDecrypt(None, encodedText)


@pytest.mark.parametrize("objectCount", [1, 10240])
def testObjectToBashWorksWithGenerators(objectCount):
	generator = (
		ProductFactory.generateLocalbootProduct(i)
		for i in range(objectCount)
	)

	result = objectToBash(generator)

	assert isinstance(result, dict)
	assert len(result) == objectCount + 1

	for index in range(1, objectCount + 1):  # to not start at 0
		resultVar = 'RESULT{0}'.format(index)
		assert resultVar in result
		assert resultVar in result['RESULT']

	for value in result.values():
		assert isinstance(value, (str, unicode))


def testObjectToBashOutput():
	product = LocalbootProduct(
		id='htmltestproduct',
		productVersion='3.1',
		packageVersion='1',
		name='Product HTML Test',
		licenseRequired=False,
		setupScript='setup.ins',
		uninstallScript='uninstall.ins',
		updateScript='update.ins',
		alwaysScript='always.ins',
		onceScript='once.ins',
		priority=0,
		description="asdf",
		advice="lolnope",
		changelog=None,
		windowsSoftwareIds=None
	)

	expected = {
		'RESULT': u'(\nRESULT1=${RESULT1[*]}\nRESULT2=${RESULT2[*]}\n)',
		'RESULT1': u'(\nonceScript="once.ins"\nwindowsSoftwareIds=""\ndescription="asdf"\nadvice="lolnope"\nalwaysScript="always.ins"\nupdateScript="update.ins"\nproductClassIds=""\nid="htmltestproduct"\nlicenseRequired="False"\nident="htmltestproduct;3.1;1"\nname="Product HTML Test"\nchangelog=""\ncustomScript=""\nuninstallScript="uninstall.ins"\nuserLoginScript=""\npriority="0"\nproductVersion="3.1"\npackageVersion="1"\ntype="LocalbootProduct"\nsetupScript="setup.ins"\n)',
		'RESULT2': u'(\nonceScript="once.ins"\nwindowsSoftwareIds=""\ndescription="asdf"\nadvice="lolnope"\nalwaysScript="always.ins"\nupdateScript="update.ins"\nproductClassIds=""\nid="htmltestproduct"\nlicenseRequired="False"\nident="htmltestproduct;3.1;1"\nname="Product HTML Test"\nchangelog=""\ncustomScript=""\nuninstallScript="uninstall.ins"\nuserLoginScript=""\npriority="0"\nproductVersion="3.1"\npackageVersion="1"\ntype="LocalbootProduct"\nsetupScript="setup.ins"\n)',
	}

	result = objectToBash([product, product])

	assert expected == result
	assert result['RESULT1'] == result['RESULT2']


def testObjectToBashOnConfigStates():
	states = [
		ConfigState(
			configId=u'foo.bar.baz',
			objectId=u'client1.invalid.test',
			values=[u'']
		),
		ConfigState(
			configId=u'drive.slow',
			objectId=u'client2.invalid.test',
			values=[False])
	]

	result = objectToBash(states)

	# Why 2?
	# One for the general index.
	# Another one for the values of drive.slow.
	expectedLength = len(states) + 2

	assert len(result) == expectedLength

	for value in result.values():
		assert isinstance(value, (str, unicode))

	for index in range(1, len(states) + 1):  # exclude ref to values of drive.slow
		resultVar = 'RESULT{0}'.format(index)
		assert resultVar in result
		assert resultVar in result['RESULT']<|MERGE_RESOLUTION|>--- conflicted
+++ resolved
@@ -555,19 +555,12 @@
 
 
 @pytest.mark.parametrize("value, expected", [
-<<<<<<< HEAD
 	('2MB', 2097152),  # 2048 * 1024
 	('2.4MB', 2516582.4),  # (2048 * 1.2) * 1024),
 	('3GB', 3221225472),
 	('4Kb', 4096),
-=======
-    ('2MB', 2097152),  # 2048 * 1024
-    ('2.4MB', 2516582.4),  # (2048 * 1.2) * 1024),
-    ('3GB', 3221225472),
-    ('4Kb', 4096),
-    ('1Kb', 1024),
-    ('0.5Kb', 512),
->>>>>>> c208f832
+	('1Kb', 1024),
+	('0.5Kb', 512),
 ])
 def testRemovingUnitFromValue(value, expected):
 		assert expected == removeUnit(value)
