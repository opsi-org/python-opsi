--- conflicted
+++ resolved
@@ -901,11 +901,11 @@
 		blowfishDecrypt(None, encodedText)
 
 
-<<<<<<< HEAD
 def testBlowfishEncryptionFailsWithNoKey(randomText, blowfishKey):
 	with pytest.raises(BlowfishError):
 		blowfishEncrypt(None, randomText)
-=======
+
+
 def testBlowfishWithFixedValues():
 	"""
 	Testing that blowfish encryption returns the desired values.
@@ -920,7 +920,6 @@
 
 	pcpatchPassword = blowfishDecrypt(key, encryptedPassword)
 	assert pcpatchPassword == "tanz1tanz2tanz3"
->>>>>>> 621c5fcd
 
 
 @pytest.mark.parametrize("objectCount", [1, 10240])
