--- conflicted
+++ resolved
@@ -19,13 +19,8 @@
 	if not self.productOnDepot_getObjects(depotId=depotId, productId=productId):
 		raise BackendMissingDataError("Product '%s' not found on depot '%s'" % (productId, depotId))
 
-<<<<<<< HEAD
-	#check if product to set is a netbootProduct
-	if self.product_getObjects(id=productId,type="NetbootProduct"):
-=======
 	if self.product_getObjects(id=productId, type="NetbootProduct"):
 		# Handling a netboot product
->>>>>>> c5b63000
 		logger.debug(
 			"Dependency-handling for netboot-products is unsupported."
 			"Calling setProductActionRequest instead."
