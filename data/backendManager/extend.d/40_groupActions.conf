# -*- coding: utf-8 -*-


def setProductActionRequestForHostGroup(self, hostGroupId, productId, actionRequest):
    depotsWithClients = self._getClientsOnDepotByHostGroup(hostGroupId)
    for depotid in depotsWithClients:
        if not self._isProductOnDepot(productId, depotid):
            from OPSI.Types import BackendMissingDataError
            raise BackendMissingDataError('Product "%s" not found on depot server "%s".' % (productId, depotid))

        self._updateActionRequestOnClients(depotsWithClients[depotid], productId, actionRequest)


def _getClientsOnDepotByHostGroup(self, hostGroupId):
    clientsInGroup = self._getClientsInHostGroup(hostGroupId)
    logger.debug('Group %s has the following clients: %s' % (hostGroupId, clientsInGroup, ))
    depotsWithClients = self._getClientsOnDepots(clientsInGroup)
    logger.debug('The clients are using the following depots: %s' % (depotsWithClients, ))

    return depotsWithClients


def _getClientsInHostGroup(self, hostGroupId):
    return [c.objectId for c in self._backend.objectToGroup_getObjects(groupId=hostGroupId, groupType="HostGroup")]


def _getClientsOnDepots(self, clientIds):
    """Returns a dict where the depot is the key and the value a list of clients."""
    clientsOnDepot = {}

    for depotClientHash in self._backend.configState_getClientToDepotserver(clientIds=clientIds):
        try:
            clientsOnDepot[depotClientHash['depotId']].append(depotClientHash['clientId'])
        except KeyError:
            clientsOnDepot[depotClientHash['depotId']] = [depotClientHash['clientId']]

    logger.debug('Found the following clients on depots: %s' % (clientsOnDepot, ))
    return clientsOnDepot


def _isProductOnDepot(self, productId, depotId):
    if self._backend.productOnDepot_getObjects(productId=productId, depotId=depotId):
        return True
    else:
        return False


def _updateActionRequestOnClients(self, clients, productId, actionRequest):
    productOnClients = self._backend.productOnClient_getObjects(clientId=clients, productId=productId)
    not_updated_clients = set(clients)

    for poc in productOnClients:
        poc.setActionRequest(actionRequest)
        not_updated_clients.remove(poc.clientId)
        logger.debug('ActionRequest "%s" was set on client "%s".' % (actionRequest, poc.clientId))

    self._backend.productOnClient_updateObjects(productOnClients)

    if not_updated_clients:
        product_type = self._backend.product_getObjects(id=productId)[0].getType()
        [self._backend.productOnClient_create(productId, product_type, client, actionRequest=actionRequest) for client in not_updated_clients]


def setProductActionRequestForProductGroup(self, hostGroupId, productGroupId, actionRequest):
    depotsWithClients = self._getClientsOnDepotByHostGroup(hostGroupId)

    for product_group_mapping in self._backend.objectToGroup_getObjects(groupType='ProductGroup', groupId=productGroupId):
        productId = product_group_mapping.objectId

        for depotid in depotsWithClients:
            if not self._isProductOnDepot(productId, depotid):
                from OPSI.Types import BackendMissingDataError
                raise BackendMissingDataError('Product "%s" not found on depot server "%s".' % (productId, depotid))

            self._updateActionRequestOnClients(depotsWithClients[depotid], productId, actionRequest)


def setProductPropertyForHostGroup(self, productId, propertyId, propertyValue, groupId):
    clientsInGroup = [c.objectId for c in self._backend.objectToGroup_getObjects(groupId=groupId, groupType="HostGroup")]
    productPropertyStates = self._backend.productPropertyState_getObjects(objectId=clientsInGroup, productId=productId, propertyId=propertyId)
    clientsWithoutProperty = set(clientsInGroup)

    for productPropertyState in productPropertyStates:
        productPropertyState.setValues(propertyValue)
        clientsWithoutProperty.remove(productPropertyState.objectId)

    self._backend.productPropertyState_updateObjects(productPropertyStates)

    [self._backend.productPropertyState_create(productId, propertyId, client, values=propertyValue) for client in clientsWithoutProperty]


def getPossibleImagefileValuesForHostGroup(self, groupId):
    def addClientToProduct(clientId, productId):
        try:
            productsWithClients[productId].add(clientId)
        except KeyError:
            productsWithClients[productId] = set([clientId])

    productId = 'opsi-local-image-restore'
    propertyId = 'imagefiles_list'

    clientsInGroup = self._getClientsInHostGroup(groupId)
    productPropertyStates = self._backend.productPropertyState_getObjects(objectId=clientsInGroup, productId=productId, propertyId=propertyId)

    productsWithClients = {}
    for productPropertyState in productPropertyStates:
        for key in productPropertyState.values:
            if u',' in key:
                # This is the workaround for a bug where the list of
                # images will become a comma-seperated string instead of
                # a list of strings.
                for key_part in key.split(u','):
                    addClientToProduct(productPropertyState.objectId, key_part)
            else:
                addClientToProduct(productPropertyState.objectId, key)

    clientSet = set(clientsInGroup)
    return [product for product in productsWithClients if clientSet == productsWithClients[product]]

def groupname_exists(self, groupId):
    if self.group_getObjects(id=groupId):
        return True
    else:
        return False


def group_rename(self, oldGroupId, newGroupId):
    oldGroupId = forceUnicode(oldGroupId)
    newGroupId = forceUnicode(newGroupId)

    if self.groupname_exists(newGroupId):
        raise ValueError(u'Group "{0}" already existing.'.format(newGroupId))

    if not self.groupname_exists(oldGroupId):
        from OPSI.Exceptions import BackendMissingDataError
        raise BackendMissingDataError(u'Old group "{0}" does not exist.'.format(oldGroupId))

    oldGroup = self.group_getObjects(id=oldGroupId)[0]
    self.group_createHostGroup(
        id=newGroupId,
        description=oldGroup.description,
        notes=oldGroup.notes,
        parentGroupId=oldGroup.parentGroupId
    )

    for group in self.group_getObjects(parentGroupId=oldGroupId):
        group.parentGroupId = newGroupId
        self.group_updateObject(group)

    for oldObjToGrp in self.objectToGroup_getObjects(groupId=oldGroupId):
        self.objectToGroup_create(
            groupType=oldObjToGrp.groupType,
            groupId=newGroupId,
            objectId=oldObjToGrp.objectId
        )
        self.objectToGroup_delete(
            groupType=oldObjToGrp.groupType,
            groupId=oldGroupId,
            objectId=oldObjToGrp.objectId
        )

<<<<<<< HEAD
    self.group_delete(id=oldGroupId)


=======
    self.group_delete(id=oldGroupId)

>>>>>>> 4da305de
<|MERGE_RESOLUTION|>--- conflicted
+++ resolved
@@ -1,169 +1,162 @@
-# -*- coding: utf-8 -*-
-
-
-def setProductActionRequestForHostGroup(self, hostGroupId, productId, actionRequest):
-    depotsWithClients = self._getClientsOnDepotByHostGroup(hostGroupId)
-    for depotid in depotsWithClients:
-        if not self._isProductOnDepot(productId, depotid):
-            from OPSI.Types import BackendMissingDataError
-            raise BackendMissingDataError('Product "%s" not found on depot server "%s".' % (productId, depotid))
-
-        self._updateActionRequestOnClients(depotsWithClients[depotid], productId, actionRequest)
-
-
-def _getClientsOnDepotByHostGroup(self, hostGroupId):
-    clientsInGroup = self._getClientsInHostGroup(hostGroupId)
-    logger.debug('Group %s has the following clients: %s' % (hostGroupId, clientsInGroup, ))
-    depotsWithClients = self._getClientsOnDepots(clientsInGroup)
-    logger.debug('The clients are using the following depots: %s' % (depotsWithClients, ))
-
-    return depotsWithClients
-
-
-def _getClientsInHostGroup(self, hostGroupId):
-    return [c.objectId for c in self._backend.objectToGroup_getObjects(groupId=hostGroupId, groupType="HostGroup")]
-
-
-def _getClientsOnDepots(self, clientIds):
-    """Returns a dict where the depot is the key and the value a list of clients."""
-    clientsOnDepot = {}
-
-    for depotClientHash in self._backend.configState_getClientToDepotserver(clientIds=clientIds):
-        try:
-            clientsOnDepot[depotClientHash['depotId']].append(depotClientHash['clientId'])
-        except KeyError:
-            clientsOnDepot[depotClientHash['depotId']] = [depotClientHash['clientId']]
-
-    logger.debug('Found the following clients on depots: %s' % (clientsOnDepot, ))
-    return clientsOnDepot
-
-
-def _isProductOnDepot(self, productId, depotId):
-    if self._backend.productOnDepot_getObjects(productId=productId, depotId=depotId):
-        return True
-    else:
-        return False
-
-
-def _updateActionRequestOnClients(self, clients, productId, actionRequest):
-    productOnClients = self._backend.productOnClient_getObjects(clientId=clients, productId=productId)
-    not_updated_clients = set(clients)
-
-    for poc in productOnClients:
-        poc.setActionRequest(actionRequest)
-        not_updated_clients.remove(poc.clientId)
-        logger.debug('ActionRequest "%s" was set on client "%s".' % (actionRequest, poc.clientId))
-
-    self._backend.productOnClient_updateObjects(productOnClients)
-
-    if not_updated_clients:
-        product_type = self._backend.product_getObjects(id=productId)[0].getType()
-        [self._backend.productOnClient_create(productId, product_type, client, actionRequest=actionRequest) for client in not_updated_clients]
-
-
-def setProductActionRequestForProductGroup(self, hostGroupId, productGroupId, actionRequest):
-    depotsWithClients = self._getClientsOnDepotByHostGroup(hostGroupId)
-
-    for product_group_mapping in self._backend.objectToGroup_getObjects(groupType='ProductGroup', groupId=productGroupId):
-        productId = product_group_mapping.objectId
-
-        for depotid in depotsWithClients:
-            if not self._isProductOnDepot(productId, depotid):
-                from OPSI.Types import BackendMissingDataError
-                raise BackendMissingDataError('Product "%s" not found on depot server "%s".' % (productId, depotid))
-
-            self._updateActionRequestOnClients(depotsWithClients[depotid], productId, actionRequest)
-
-
-def setProductPropertyForHostGroup(self, productId, propertyId, propertyValue, groupId):
-    clientsInGroup = [c.objectId for c in self._backend.objectToGroup_getObjects(groupId=groupId, groupType="HostGroup")]
-    productPropertyStates = self._backend.productPropertyState_getObjects(objectId=clientsInGroup, productId=productId, propertyId=propertyId)
-    clientsWithoutProperty = set(clientsInGroup)
-
-    for productPropertyState in productPropertyStates:
-        productPropertyState.setValues(propertyValue)
-        clientsWithoutProperty.remove(productPropertyState.objectId)
-
-    self._backend.productPropertyState_updateObjects(productPropertyStates)
-
-    [self._backend.productPropertyState_create(productId, propertyId, client, values=propertyValue) for client in clientsWithoutProperty]
-
-
-def getPossibleImagefileValuesForHostGroup(self, groupId):
-    def addClientToProduct(clientId, productId):
-        try:
-            productsWithClients[productId].add(clientId)
-        except KeyError:
-            productsWithClients[productId] = set([clientId])
-
-    productId = 'opsi-local-image-restore'
-    propertyId = 'imagefiles_list'
-
-    clientsInGroup = self._getClientsInHostGroup(groupId)
-    productPropertyStates = self._backend.productPropertyState_getObjects(objectId=clientsInGroup, productId=productId, propertyId=propertyId)
-
-    productsWithClients = {}
-    for productPropertyState in productPropertyStates:
-        for key in productPropertyState.values:
-            if u',' in key:
-                # This is the workaround for a bug where the list of
-                # images will become a comma-seperated string instead of
-                # a list of strings.
-                for key_part in key.split(u','):
-                    addClientToProduct(productPropertyState.objectId, key_part)
-            else:
-                addClientToProduct(productPropertyState.objectId, key)
-
-    clientSet = set(clientsInGroup)
-    return [product for product in productsWithClients if clientSet == productsWithClients[product]]
-
-def groupname_exists(self, groupId):
-    if self.group_getObjects(id=groupId):
-        return True
-    else:
-        return False
-
-
-def group_rename(self, oldGroupId, newGroupId):
-    oldGroupId = forceUnicode(oldGroupId)
-    newGroupId = forceUnicode(newGroupId)
-
-    if self.groupname_exists(newGroupId):
-        raise ValueError(u'Group "{0}" already existing.'.format(newGroupId))
-
-    if not self.groupname_exists(oldGroupId):
-        from OPSI.Exceptions import BackendMissingDataError
-        raise BackendMissingDataError(u'Old group "{0}" does not exist.'.format(oldGroupId))
-
-    oldGroup = self.group_getObjects(id=oldGroupId)[0]
-    self.group_createHostGroup(
-        id=newGroupId,
-        description=oldGroup.description,
-        notes=oldGroup.notes,
-        parentGroupId=oldGroup.parentGroupId
-    )
-
-    for group in self.group_getObjects(parentGroupId=oldGroupId):
-        group.parentGroupId = newGroupId
-        self.group_updateObject(group)
-
-    for oldObjToGrp in self.objectToGroup_getObjects(groupId=oldGroupId):
-        self.objectToGroup_create(
-            groupType=oldObjToGrp.groupType,
-            groupId=newGroupId,
-            objectId=oldObjToGrp.objectId
-        )
-        self.objectToGroup_delete(
-            groupType=oldObjToGrp.groupType,
-            groupId=oldGroupId,
-            objectId=oldObjToGrp.objectId
-        )
-
-<<<<<<< HEAD
-    self.group_delete(id=oldGroupId)
-
-
-=======
-    self.group_delete(id=oldGroupId)
-
->>>>>>> 4da305de
+# -*- coding: utf-8 -*-
+
+
+def setProductActionRequestForHostGroup(self, hostGroupId, productId, actionRequest):
+    depotsWithClients = self._getClientsOnDepotByHostGroup(hostGroupId)
+    for depotid in depotsWithClients:
+        if not self._isProductOnDepot(productId, depotid):
+            from OPSI.Exceptions import BackendMissingDataError
+            raise BackendMissingDataError('Product "%s" not found on depot server "%s".' % (productId, depotid))
+
+        self._updateActionRequestOnClients(depotsWithClients[depotid], productId, actionRequest)
+
+
+def _getClientsOnDepotByHostGroup(self, hostGroupId):
+    clientsInGroup = self._getClientsInHostGroup(hostGroupId)
+    logger.debug('Group %s has the following clients: %s' % (hostGroupId, clientsInGroup, ))
+    depotsWithClients = self._getClientsOnDepots(clientsInGroup)
+    logger.debug('The clients are using the following depots: %s' % (depotsWithClients, ))
+
+    return depotsWithClients
+
+
+def _getClientsInHostGroup(self, hostGroupId):
+    return [c.objectId for c in self._backend.objectToGroup_getObjects(groupId=hostGroupId, groupType="HostGroup")]
+
+
+def _getClientsOnDepots(self, clientIds):
+    """Returns a dict where the depot is the key and the value a list of clients."""
+    clientsOnDepot = {}
+
+    for depotClientHash in self._backend.configState_getClientToDepotserver(clientIds=clientIds):
+        try:
+            clientsOnDepot[depotClientHash['depotId']].append(depotClientHash['clientId'])
+        except KeyError:
+            clientsOnDepot[depotClientHash['depotId']] = [depotClientHash['clientId']]
+
+    logger.debug('Found the following clients on depots: %s' % (clientsOnDepot, ))
+    return clientsOnDepot
+
+
+def _isProductOnDepot(self, productId, depotId):
+    if self._backend.productOnDepot_getObjects(productId=productId, depotId=depotId):
+        return True
+    else:
+        return False
+
+
+def _updateActionRequestOnClients(self, clients, productId, actionRequest):
+    productOnClients = self._backend.productOnClient_getObjects(clientId=clients, productId=productId)
+    not_updated_clients = set(clients)
+
+    for poc in productOnClients:
+        poc.setActionRequest(actionRequest)
+        not_updated_clients.remove(poc.clientId)
+        logger.debug('ActionRequest "%s" was set on client "%s".' % (actionRequest, poc.clientId))
+
+    self._backend.productOnClient_updateObjects(productOnClients)
+
+    if not_updated_clients:
+        product_type = self._backend.product_getObjects(id=productId)[0].getType()
+        [self._backend.productOnClient_create(productId, product_type, client, actionRequest=actionRequest) for client in not_updated_clients]
+
+
+def setProductActionRequestForProductGroup(self, hostGroupId, productGroupId, actionRequest):
+    depotsWithClients = self._getClientsOnDepotByHostGroup(hostGroupId)
+
+    for product_group_mapping in self._backend.objectToGroup_getObjects(groupType='ProductGroup', groupId=productGroupId):
+        productId = product_group_mapping.objectId
+
+        for depotid in depotsWithClients:
+            if not self._isProductOnDepot(productId, depotid):
+                from OPSI.Exceptions import BackendMissingDataError
+                raise BackendMissingDataError('Product "%s" not found on depot server "%s".' % (productId, depotid))
+
+            self._updateActionRequestOnClients(depotsWithClients[depotid], productId, actionRequest)
+
+
+def setProductPropertyForHostGroup(self, productId, propertyId, propertyValue, groupId):
+    clientsInGroup = [c.objectId for c in self._backend.objectToGroup_getObjects(groupId=groupId, groupType="HostGroup")]
+    productPropertyStates = self._backend.productPropertyState_getObjects(objectId=clientsInGroup, productId=productId, propertyId=propertyId)
+    clientsWithoutProperty = set(clientsInGroup)
+
+    for productPropertyState in productPropertyStates:
+        productPropertyState.setValues(propertyValue)
+        clientsWithoutProperty.remove(productPropertyState.objectId)
+
+    self._backend.productPropertyState_updateObjects(productPropertyStates)
+
+    [self._backend.productPropertyState_create(productId, propertyId, client, values=propertyValue) for client in clientsWithoutProperty]
+
+
+def getPossibleImagefileValuesForHostGroup(self, groupId):
+    def addClientToProduct(clientId, productId):
+        try:
+            productsWithClients[productId].add(clientId)
+        except KeyError:
+            productsWithClients[productId] = set([clientId])
+
+    productId = 'opsi-local-image-restore'
+    propertyId = 'imagefiles_list'
+
+    clientsInGroup = self._getClientsInHostGroup(groupId)
+    productPropertyStates = self._backend.productPropertyState_getObjects(objectId=clientsInGroup, productId=productId, propertyId=propertyId)
+
+    productsWithClients = {}
+    for productPropertyState in productPropertyStates:
+        for key in productPropertyState.values:
+            if u',' in key:
+                # This is the workaround for a bug where the list of
+                # images will become a comma-seperated string instead of
+                # a list of strings.
+                for key_part in key.split(u','):
+                    addClientToProduct(productPropertyState.objectId, key_part)
+            else:
+                addClientToProduct(productPropertyState.objectId, key)
+
+    clientSet = set(clientsInGroup)
+    return [product for product in productsWithClients if clientSet == productsWithClients[product]]
+
+def groupname_exists(self, groupId):
+    if self.group_getObjects(id=groupId):
+        return True
+    else:
+        return False
+
+
+def group_rename(self, oldGroupId, newGroupId):
+    oldGroupId = forceUnicode(oldGroupId)
+    newGroupId = forceUnicode(newGroupId)
+
+    if self.groupname_exists(newGroupId):
+        raise ValueError(u'Group "{0}" already existing.'.format(newGroupId))
+
+    if not self.groupname_exists(oldGroupId):
+        from OPSI.Exceptions import BackendMissingDataError
+        raise BackendMissingDataError(u'Old group "{0}" does not exist.'.format(oldGroupId))
+
+    oldGroup = self.group_getObjects(id=oldGroupId)[0]
+    self.group_createHostGroup(
+        id=newGroupId,
+        description=oldGroup.description,
+        notes=oldGroup.notes,
+        parentGroupId=oldGroup.parentGroupId
+    )
+
+    for group in self.group_getObjects(parentGroupId=oldGroupId):
+        group.parentGroupId = newGroupId
+        self.group_updateObject(group)
+
+    for oldObjToGrp in self.objectToGroup_getObjects(groupId=oldGroupId):
+        self.objectToGroup_create(
+            groupType=oldObjToGrp.groupType,
+            groupId=newGroupId,
+            objectId=oldObjToGrp.objectId
+        )
+        self.objectToGroup_delete(
+            groupType=oldObjToGrp.groupType,
+            groupId=oldGroupId,
+            objectId=oldObjToGrp.objectId
+        )
+
+    self.group_delete(id=oldGroupId)