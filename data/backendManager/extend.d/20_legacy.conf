# -*- coding: utf-8 -*-


def _hashValuesNoneToEmptyString(self, hash):
	for (key, value) in hash.items():
		if value is None:
			hash[key] = ''
	return hash


def exit(self):
	self.backend_exit()


def writeLog(self, type, data, objectId=None, append=True):
	self.log_write(logType=type, data=data, objectId=objectId, append=append)


def readLog(self, type, objectId=None, maxSize=0):
	return self.log_read(logType=type, objectId=objectId, maxSize=maxSize)


def getOpsiInformation_hash(self):
	return self.backend_info()


def getBackendInfos_listOfHashes(self):
	return [{config[0]: config[1]} for config in self.dispatcher_getConfig()]


def getDomain(self):
	from OPSI.Util import getfqdn
	return forceUnicodeLower('.'.join(getfqdn().split('.')[1:]))


def getPossibleMethods_listOfHashes(self):
	possibleMethods = []
	for method in self.backend_getInterface():
		compatible = True
		for param in method["params"]:
			if param.startswith('**'):
				compatible = False
				break
		if compatible:
			possibleMethods.append({"name": method["name"], "params": method["params"]})
	return possibleMethods


def authenticated(self):
	if self.accessControl_authenticated():
		return True

	from OPSI.Exceptions import BackendAuthenticationError
	raise BackendAuthenticationError(u"Not authenticated")


def getGeneralConfig_hash(self, objectId=None):
	if objectId:
		objectId = forceFqdn(objectId)
		if objectId in self.host_getIdents(type='OpsiDepotserver', returnType='unicode'):
			objectId = None

	result = {}
	if objectId:
		addConfigStateDefaults = self._backend.backend_getOptions().get('addConfigStateDefaults', False)
		try:
			self._backend.backend_setOptions({'addConfigStateDefaults': True})
			for configState in self.configState_getObjects(objectId=objectId):
				result[configState.configId] = u','.join(forceUnicodeList(configState.getValues()))
		finally:
			self._backend.backend_setOptions({'addConfigStateDefaults': addConfigStateDefaults})
	else:
		for config in self.config_getObjects():
			result[config.id] = u','.join(forceUnicodeList(config.defaultValues))
	return result


def getGeneralConfigValue(self, key, objectId=None):
	return self.getGeneralConfig_hash(objectId=objectId).get(key)


def setGeneralConfig(self, config, objectId=None):
	if objectId:
		objectId = forceFqdn(objectId)
		if objectId in self.host_getIdents(type='OpsiDepotserver', returnType='unicode'):
			objectId = None
	else:
		objectId = None

	knownConfigIds = frozenset(self.config_getIdents(returnType='unicode'))
	for configId in knownConfigIds:
		if configId not in config:
			self.config_delete(id=configId)

	boolvalues = frozenset(['yes', 'no', 'on', 'off', '1', '0', 'true', 'false'])

	def getNewConfigs():
		hasNoObjectId = bool(objectId is None)
		for configId, value in config.iteritems():
			if hasNoObjectId or configId not in knownConfigIds:
				if value.lower() in boolvalues:
					value = forceBool(value)
					yield BoolConfig(id=configId, defaultValues=[value])
				else:
					yield UnicodeConfig(
						id=configId,
						defaultValues=[value],
						possibleValues=[value],
						editable=True,
						multiValue=False
					)

	def getNewConfigStates():
		if objectId is not None:
			for configId, value in config.iteritems():
				if value.lower() in boolvalues:
					value = forceBool(value)

				yield ConfigState(
					configId=configId,
					objectId=objectId,
					values=[value]
				)

	self.config_createObjects(getNewConfigs())
	self.configState_createObjects(getNewConfigStates())


def setGeneralConfigValue(self, key, value, objectId=None):
	generalConfig = self.getGeneralConfig_hash(objectId=objectId)
	generalConfig[key] = value
	return self.setGeneralConfig(generalConfig, objectId=objectId)


def deleteGeneralConfig(self, objectId):
	return self.configState_delete(configId=[], objectId=forceObjectId(objectId))


def setNetworkConfig(self, config, objectId=None):
	if objectId and 'depotId' in config:
		return self.setGeneralConfigValue('clientconfig.depot.id', config['depotId'], objectId)
	raise NotImplementedError("Please use general config to change values")


def getNetworkConfig_hash(self, objectId=None):
	configServerIdents = self.host_getIdents(type='OpsiConfigserver', returnType='unicode')
	if not configServerIdents:
		from OPSI.Exceptions import BackendMissingDataError
		raise BackendMissingDataError(u"No configserver found")

	depotId = self.getGeneralConfigValue('clientconfig.depot.id', objectId=objectId)

	depots = self.host_getObjects(type='OpsiDepotserver', id=depotId)
	if not depots:
		from OPSI.Exceptions import BackendMissingDataError
		raise BackendMissingDataError(u"Depotserver '%s' not found" % depotId)

	depotDrive = self.getGeneralConfigValue('clientconfig.depot.drive', objectId=objectId)
	depotUrl = depots[0].getDepotRemoteUrl()

	return {
		'opsiServer': configServerIdents[0],
		'nextBootServiceURL': self.getGeneralConfigValue('clientconfig.configserver.url', objectId=objectId),
		'nextBootServerType': u'service',
		'depotId': depotId,
		'depotUrl': depotUrl,
		'depotDrive': depotDrive,
		'configUrl': depotUrl.replace('/install', '/pcpatch'),
		'configDrive': depotDrive,
		'utilsUrl': depotUrl.replace('/install', '/utils'),
		'utilsDrive': depotDrive,
		'winDomain': self.getGeneralConfigValue('clientconfig.windows.domain', objectId=objectId),
	}


def getNetworkConfigValue(self, key, objectId=None):
	return self.getNetworkConfig_hash(objectId).get(key)


def getGroupIds_list(self):
	return self.group_getIdents(returnType='unicode')


def getHostGroupTree_hash(self):
	groups = {}
	childs = {}
	for group in self.group_getObjects(attributes=['id', 'parentGroupId']):
		if group.getParentGroupId():
			if group.getParentGroupId() not in childs:
				childs[group.getParentGroupId()] = {}
			childs[group.getParentGroupId()][group.getId()] = {}
		else:
			groups[group.getId()] = {}

	def insertGroup(gid, g, gs):
		if gid in gs:
			gs[gid] = g
			return True
		for ng in gs.keys():
			if insertGroup(gid, g, gs[ng]):
				return True
		return False

	while childs.keys():
		left = len(childs.keys())
		for groupId in childs.keys():
			if insertGroup(groupId, childs[groupId], groups):
				del childs[groupId]
		if left == len(childs.keys()):
			from OPSI.Exceptions import BackendUnaccomplishableError
			raise BackendUnaccomplishableError("Error in host groups")
	return groups


def createGroup(self, groupId, members=[], description="", parentGroupId=""):
	members = members or []
	parentGroupId = parentGroupId or None

	self.group_createHostGroup(id=groupId, description=description, notes=u'', parentGroupId=parentGroupId)
	objects = [
		ObjectToGroup(groupType='HostGroup', groupId=groupId, objectId=member)
		for member in members
	]
	self.objectToGroup_createObjects(objects)


def getHostId(self, hostname):
	if not hostname:
		raise ValueError(u"Hostname required")
	return '%s.%s' % (forceUnicode(hostname), self.getDomain())


def powerOnHost(self, hostId):
	return self.hostControl_start(hostId)


def getIpAddress(self, hostId):
	hostId = forceHostId(hostId)
	hosts = self.host_getObjects(attributes=['ipAddress'], id=hostId)
	if not hosts:
		from OPSI.Exceptions import BackendMissingDataError
		raise BackendMissingDataError(u"Host '%s' not found" % hostId)
	return hosts[0].getIpAddress() or u''


def createClient(self, clientName, domain, description=None, notes=None, ipAddress=None, hardwareAddress=None):
	ipAddress = ipAddress or None
	hardwareAddress = hardwareAddress or None

	clientId = forceHostId(u'.'.join((forceHostname(clientName), forceDomain(domain))))
	self.host_createOpsiClient(id=clientId, description=description, notes=notes, ipAddress=ipAddress, hardwareAddress=hardwareAddress)
	return clientId


def setHostDescription(self, hostId, description):
	hostId = forceHostId(hostId)
	hosts = self.host_getObjects(id=hostId)
	if not hosts:
		from OPSI.Exceptions import BackendMissingDataError
		raise BackendMissingDataError(u"Host '%s' not found" % hostId)
	hosts[0].setDescription(description)
	self.host_updateObject(hosts[0])


def setHostNotes(self, hostId, notes):
	hostId = forceHostId(hostId)
	hosts = self.host_getObjects(id=hostId)
	if not hosts:
		from OPSI.Exceptions import BackendMissingDataError
		raise BackendMissingDataError(u"Host '%s' not found" % hostId)
	hosts[0].setNotes(notes)
	self.host_updateObject(hosts[0])


def getSoftwareInformation_hash(self, hostId):
	import time

	auditSoftwares = {}
	for aus in self.auditSoftware_getObjects():
		try:
			auditSoftwares[aus.name][aus.version][aus.subVersion][aus.language][aus.architecture] = aus
		except KeyError:
			try:
				auditSoftwares[aus.name][aus.version][aus.subVersion][aus.language] = {aus.architecture: aus}
			except KeyError:
				try:
					auditSoftwares[aus.name][aus.version][aus.subVersion] = {aus.language: {aus.architecture: aus}}
				except KeyError:
					try:
						auditSoftwares[aus.name][aus.version] = {aus.subVersion: {aus.language: {aus.architecture: aus}}}
					except KeyError:
						auditSoftwares[aus.name] = {aus.version: {aus.subVersion: {aus.language: {aus.architecture: aus}}}}

	keysToRemove = (
		"clientId",  "name",  "version",  "subVersion",  "language",
		"architecture",  "state",  "firstseen",  "lastseen"
	)
	result = {}
	scantime = time.strptime("2000-01-01 00:00:00", "%Y-%m-%d %H:%M:%S")

	for auditSoftwareOnClient in self.auditSoftwareOnClient_getObjects(clientId=hostId):
		lastseen = time.strptime(auditSoftwareOnClient.getLastseen(), "%Y-%m-%d %H:%M:%S")
		if scantime < lastseen:
			scantime = lastseen

		try:
			aus = (auditSoftwares
				[auditSoftwareOnClient.name]
				[auditSoftwareOnClient.version]
				[auditSoftwareOnClient.subVersion]
				[auditSoftwareOnClient.language]
				[auditSoftwareOnClient.architecture]
			)
		except KeyError:
			logger.error(
				u'No auditSoftwares found with filter: {"name": {0}, '
				u'"version": {1}, "subVersion": {2}, "language": {3}, '
				u'"architecture": {4}}'.format(
					auditSoftwareOnClient.getName(),
					auditSoftwareOnClient.getVersion(),
					auditSoftwareOnClient.getSubVersion(),
					auditSoftwareOnClient.getLanguage(),
					auditSoftwareOnClient.getArchitecture()
				)
			)
			continue

		hash = auditSoftwareOnClient.toHash()
		hash["softwareId"] = aus.getWindowsSoftwareId()
		hash["displayName"] = aus.getWindowsDisplayName()
		hash["displayVersion"] = aus.getWindowsDisplayVersion()
		hash["installSize"] = aus.getInstallSize()

		for keyToRemove in keysToRemove:
			del hash[keyToRemove]

		if aus.getWindowsSoftwareId():
			result[aus.getWindowsSoftwareId()] = self._hashValuesNoneToEmptyString(hash)

	result['SCANPROPERTIES'] = {'scantime': time.strftime("%Y-%m-%d %H:%M:%S", scantime)}
	return result


def getSoftwareInformation_listOfHashes(self):
	result = []
	for auditSoftware in self.auditSoftware_getObjects():
		hash = auditSoftware.toHash()
		hash['displayName'] = hash['windowsDisplayName']
		hash['displayVersion'] = hash['windowsDisplayVersion']

		for key in ('windowsDisplayName', 'windowsDisplayVersion', 'type', 'name', 'architecture', 'language', 'version', 'subVersion'):
			del hash[key]

		hash['installSize'] = hash['installSize'] or 0
		hash['uninstallString'] = u''
		hash['binaryName'] = u''
		hash['installedOn'] = []
		for auditSoftwareOnClient in self.auditSoftwareOnClient_getObjects(
							name=auditSoftware.getName(),
							version=auditSoftware.getVersion(),
							subVersion=auditSoftware.getSubVersion(),
							language=auditSoftware.getLanguage(),
							architecture=auditSoftware.getArchitecture()):
			if auditSoftwareOnClient.getUninstallString():
				hash['uninstallString'] = auditSoftwareOnClient.getUninstallString()
			if auditSoftwareOnClient.getBinaryName():
				hash['binaryName'] = auditSoftwareOnClient.getBinaryName()
			hash['installedOn'].append(auditSoftwareOnClient.getClientId())
		hash['installationCount'] = len(hash['installedOn'])
		result.append(hash)
	return result


def setSoftwareInformation(self, hostId, info):
	hostId = forceHostId(hostId)
	self.auditSoftwareOnClient_delete(name=[], version=[], subVersion=[], language=[], architecture=[], clientId=hostId)

	for (windowsSoftwareId, value) in info.items():
		if (windowsSoftwareId == 'SCANPROPERTIES'):
			continue

		auditSoftwareHash = {
			'name': u'',
			'version': u'',
			'subVersion': u'',
			'language': u'',
			'architecture': u'x86',
			'windowsSoftwareId': windowsSoftwareId,
			'windowsDisplayName': u'',
			'windowsDisplayVersion': u'',
			'installSize': -1,
		}
		auditSoftwareOnClientHash = {
			'clientId': hostId,
			'uninstallString': u'',
			'binaryName': u'',
			'usageFrequency': -1,
			'lastUsed': None,
		}
		for (k, v) in value.items():
			if k.lower() == 'displayname':
				auditSoftwareHash['name'] = auditSoftwareHash['windowsDisplayName'] = v
			elif k.lower() == 'displayversion':
				auditSoftwareHash['version'] = auditSoftwareHash['windowsDisplayVersion'] = v
			elif k.lower() == 'installsize':
				auditSoftwareHash['installSize'] = v
			else:
				for kk in auditSoftwareOnClientHash.keys():
					if k.lower() == kk.lower():
						auditSoftwareOnClientHash[k] = v
						break

		auditSoftwareHash['name'] = auditSoftwareHash['name'] or auditSoftwareHash['windowsSoftwareId']
		auditSoftwareOnClientHash['name'] = auditSoftwareHash['name']
		auditSoftwareOnClientHash['version'] = auditSoftwareHash['version']
		auditSoftwareOnClientHash['subVersion'] = auditSoftwareHash['subVersion']
		auditSoftwareOnClientHash['language'] = auditSoftwareHash['language']
		auditSoftwareOnClientHash['architecture'] = auditSoftwareHash['architecture']

		self.auditSoftware_createObjects(AuditSoftware.fromHash(auditSoftwareHash))
		self.auditSoftwareOnClient_createObjects(AuditSoftwareOnClient.fromHash(auditSoftwareOnClientHash))


def deleteSoftwareInformation(self, hostId):
	hostId = forceHostId(hostId)
	self.auditSoftwareOnClient_delete(clientId=hostId)


def getOpsiHWAuditConf(self, locale=None):
	return self.auditHardware_getConfig(locale)


def getHardwareInformation_hash(self, hostId):
	import time

	hostId = forceHostId(hostId)
	info = {}
	scantime = time.strptime("2000-01-01 00:00:00", "%Y-%m-%d %H:%M:%S")
	for auditHardwareOnHost in self.auditHardwareOnHost_getObjects(hostId=hostId, state=1):
		hardwareClass = auditHardwareOnHost.getHardwareClass()
		if hardwareClass not in info:
			info[hardwareClass] = []
		data = auditHardwareOnHost.toHash()
		lastseen = time.strptime(str(data['lastseen']), "%Y-%m-%d %H:%M:%S")
		if scantime < lastseen:
			scantime = lastseen
		for key in ('hardwareClass', 'hostId', 'firstseen', 'state', 'lastseen'):
			del data[key]
		info[hardwareClass].append(data)

	info['SCANPROPERTIES'] = [{'scantime': time.strftime("%Y-%m-%d %H:%M:%S", scantime)}]
	return info


def setHardwareInformation(self, hostId, info):
	hostId = forceHostId(hostId)
	self.auditHardwareOnHost_setObsolete(hostId)
	auditHardwareOnHosts = []
	for (hardwareClass, devices) in info.items():
		if (hardwareClass == 'SCANPROPERTIES'):
			continue

		for device in devices:
			data = {'hardwareClass': hardwareClass}
			for (attribute, value) in device.items():
				data[str(attribute)] = value
			data['hostId'] = hostId
			auditHardwareOnHosts.append(AuditHardwareOnHost.fromHash(data))
	self.auditHardwareOnHost_updateObjects(auditHardwareOnHosts)


def deleteHardwareInformation(self, hostId):
	hostId = forceHostId(hostId)
	self.auditHardwareOnHost_delete(hostId=hostId, hardwareClass=[])


def getHost_hash(self, hostId):
	import re

	hostId = forceHostId(hostId)
	hosts = self.host_getObjects(id=hostId)
	if not hosts:
		from OPSI.Exceptions import BackendMissingDataError
		raise BackendMissingDataError(u"Host '%s' not found" % hostId)
	hash = hosts[0].toHash()
	hash['hostId'] = hash['id']
	match = re.search('^(\d\d\d\d)-(\d\d)-(\d\d) (\d\d):(\d\d):(\d\d)$', hash.get('created', ''))
	if match:
		hash['created'] = u'%s%s%s%s%s%s' % (match.group(1), match.group(2), match.group(3), match.group(4), match.group(5), match.group(6))
	match = re.search('^(\d\d\d\d)-(\d\d)-(\d\d) (\d\d):(\d\d):(\d\d)$', hash.get('lastSeen', ''))
	if match:
		hash['lastSeen'] = u'%s%s%s%s%s%s' % (match.group(1), match.group(2), match.group(3), match.group(4), match.group(5), match.group(6))
	del hash['type']
	del hash['id']
	return self._hashValuesNoneToEmptyString(hash)


def getClients_listOfHashes(self, serverId=None, depotIds=[], groupId=None, productId=None, installationStatus=None, actionRequest=None, productVersion=None, packageVersion=None, hwFilter=None):
	import re

	serverId = serverId or []
	depotIds = depotIds or []
	groupId = groupId or []
	productId = productId or []
	installationStatus = installationStatus or []
	actionRequest = actionRequest or []
	productVersion = productVersion or []
	packageVersion = packageVersion or []
	hwFilter = hwFilter or []

	clientToDepotservers = self.configState_getClientToDepotserver(depotIds=forceHostIdList(depotIds))
	if depotIds:
		clientIds = [clientToDepotserver['clientId'] for clientToDepotserver in clientToDepotservers]

		if not clientIds:
			return []
	else:
		clientIds = []

	if groupId:
		filteredClientIds = [
			ident['objectId'] for ident
			in self.objectToGroup_getIdents(
				groupType='HostGroup',
				objectId=clientIds,
				groupId=groupId,
				returnType='dict'
			)
		]

		if not filteredClientIds:
			return []

		clientIds = filteredClientIds

	if productId or productVersion or packageVersion or installationStatus or actionRequest:
		clientIds = self.backend_searchIdents(u'(&(&(objectClass=OpsiClient)(id=%s))(&(objectClass=ProductOnClient)(productId=%s)(productVersion=%s)(packageVersion=%s)(installationStatus=%s)(actionRequest=%s)))' % \
			(clientIds, productId, productVersion, packageVersion, installationStatus, actionRequest))

		if not clientIds:
			return []

	if hwFilter:
		filter = [u'(&(&(objectClass=OpsiClient)(id=%s))' % clientIds, ]
		for (k, v) in hwFilter.items():
			(hwClass, attr) = k.split('.')
			match = re.search('^([<=>]=?)(\d+.*)$', v)
			if match:
				operator = match.group(1)
				v = match.group(2)
				if operator == '==':
					operator = '='
				elif operator == '<':
					operator = '<='

					try:
						v = forceInt(v) + 1
					except Exception:
						pass

				elif operator == '>':
					operator = '>='
					try:
						v = forceInt(v) - 1
					except Exception:
						pass

				v = u'%s%s' % (operator, v)
			else:
				v = u'=%s' % v

			filter.append(u'(&(objectClass=AuditHardwareOnHost)(hardwareClass=%s)(%s%s))' % (hwClass, attr, v))
		filter.append(u')')

		filter = ''.join(filter)

		clientIds = self.backend_searchIdents(filter)
		if not clientIds:
			return []

	result = []
	for client in self.host_getObjects(type='OpsiClient', id=clientIds):
		hash = client.toHash()
		hash['hostId'] = hash['id']

		if hash.get('created') is None:
			hash['created'] = u''
		else:
			match = re.search('^(\d\d\d\d)-(\d\d)-(\d\d) (\d\d):(\d\d):(\d\d)$', hash.get('created', ''))
			if match:
				hash['created'] = u'%s%s%s%s%s%s' % (match.group(1), match.group(2), match.group(3), match.group(4), match.group(5), match.group(6))

		if hash.get('lastSeen') is None:
			hash['lastSeen'] = u''
		else:
			match = re.search('^(\d\d\d\d)-(\d\d)-(\d\d) (\d\d):(\d\d):(\d\d)$', hash.get('lastSeen', ''))
			if match:
				hash['lastSeen'] = u'%s%s%s%s%s%s' % (match.group(1), match.group(2), match.group(3), match.group(4), match.group(5), match.group(6))

		del hash['type']
		del hash['id']

		hash['depotId'] = u''
		for clientToDepotserver in clientToDepotservers:
			if client.getId() == clientToDepotserver['clientId']:
				hash['depotId'] = clientToDepotserver['depotId']
				break

		result.append(self._hashValuesNoneToEmptyString(hash))

	return result


def getClientIds_list(self, serverId=None, depotIds=[], groupId=None, productId=None, installationStatus=None, actionRequest=None, productVersion=None, packageVersion=None, hwFilter=None):
	return [client['hostId'] for client in self.getClients_listOfHashes(serverId, depotIds, groupId, productId, installationStatus, actionRequest, productVersion, packageVersion, hwFilter)]


def getClientIdByMac(self, mac):
	hosts = self.host_getObjects(attributes=['id'], type='OpsiClient', hardwareAddress=forceHardwareAddress(mac))
	if not hosts:
		return u''
	return hosts[0].id


def getServerIds_list(self):
	return self.host_getIdents(type='OpsiConfigserver')


def getServerId(self, clientId):
	return self.host_getIdents(type='OpsiConfigserver')[0]


def createDepot(self, depotName, domain, depotLocalUrl, depotRemoteUrl, repositoryLocalUrl, repositoryRemoteUrl, network, description=None, notes=None, maxBandwidth=0):
	id = forceHostId(forceHostname(depotName) + u'.' + forceDomain(domain))
	self.host_createOpsiDepotserver(
		id=id,
		depotLocalUrl=depotLocalUrl,
		depotRemoteUrl=depotRemoteUrl,
		repositoryLocalUrl=repositoryLocalUrl,
		repositoryRemoteUrl=repositoryRemoteUrl,
		description=description,
		notes=notes,
		hardwareAddress=None,
		ipAddress=None,
		networkAddress=network,
		maxBandwidth=maxBandwidth,
	)
	return id


def getDepotIds_list(self):
	return self.host_getIdents(type='OpsiDepotserver', isMasterDepot=True)


def getDepot_hash(self, depotId):
	import socket

	depotId = forceHostId(depotId)
	depots = self.host_getObjects(id=depotId)
	if not depots:
		from OPSI.Exceptions import BackendMissingDataError
		raise BackendMissingDataError(u"Depot '%s' not found" % depotId)
	hash = depots[0].toHash()
	del hash['type']
	if not hash['ipAddress']:
		try:
			hash['ipAddress'] = socket.gethostbyname(depotId)
		except Exception as error:
			logger.debug(u"Failed to get host by name (%s): %s" % (depotId, error))
	hash['ip'] = hash['ipAddress']
	return self._hashValuesNoneToEmptyString(hash)


def getDepotId(self, clientId=None):
	clientId = clientId or None

	for clientToDepotserver in self.configState_getClientToDepotserver(clientIds=clientId):
		if clientToDepotserver['clientId'] == clientId:
			return clientToDepotserver['depotId']

	from OPSI.Exceptions import BackendConfigurationError
	raise BackendConfigurationError(u"Failed to get depot server for client '%s'" % clientId)


def getOpsiHostKey(self, hostId):
	if not hostId:
		raise ValueError("No host id given")
	hostId = forceHostId(hostId)
	hosts = self.host_getObjects(attributes=['opsiHostKey'], id=hostId)
	if not hosts:
		from OPSI.Exceptions import BackendMissingDataError
		raise BackendMissingDataError(u"Host '%s' not found" % hostId)
	return hosts[0].opsiHostKey


def setOpsiHostKey(self, hostId, opsiHostKey):
	hostId = forceHostId(hostId)
	hosts = self.host_getObjects(id=hostId)
	if not hosts:
		from OPSI.Exceptions import BackendMissingDataError
		raise BackendMissingDataError(u"Host '%s' not found" % hostId)
	hosts[0].setOpsiHostKey(opsiHostKey)
	self.host_updateObject(hosts[0])


def getMacAddresses_list(self, hostId):
	hostId = forceHostId(hostId)
	hosts = self.host_getObjects(id=hostId)
	if not hosts:
		from OPSI.Exceptions import BackendMissingDataError
		raise BackendMissingDataError(u"Host '%s' not found" % hostId)
	if not hosts[0].hardwareAddress:
		return ['']
	return [hosts[0].hardwareAddress]


def setMacAddresses(self, hostId, macs=[]):
	hostId = forceHostId(hostId)
	hosts = self.host_getObjects(id=hostId)
	if not hosts:
		from OPSI.Exceptions import BackendMissingDataError
		raise BackendMissingDataError(u"Host '%s' not found" % hostId)
	hosts[0].setHardwareAddress(macs[0])
	self.host_updateObject(hosts[0])


def getMacAddress(self, hostId):
	return self.getMacAddresses_list(hostId)[0]


def setMacAddress(self, hostId, mac):
	self.setMacAddresses(hostId, macs=[mac])


def lockProduct(self, productId, depotIds=[]):
	productOnDepots = self.productOnDepot_getObjects(productId=productId, depotId=depotIds)
	if not productOnDepots:
		from OPSI.Exceptions import BackendMissingDataError
		raise BackendMissingDataError(u"Product '%s' not found on given depots" % productId)
	for productOnDepot in productOnDepots:
		productOnDepot.setLocked(True)
	self.productOnDepot_updateObjects(productOnDepots)


def unlockProduct(self, productId, depotIds=[]):
	productOnDepots = self.productOnDepot_getObjects(productId=productId, depotId=depotIds)
	if not productOnDepots:
		from OPSI.Exceptions import BackendMissingDataError
		raise BackendMissingDataError(u"Product '%s' not found on given depots" % productId)
	for productOnDepot in productOnDepots:
		productOnDepot.setLocked(False)
	self.productOnDepot_updateObjects(productOnDepots)


def getProductLocks_hash(self, depotIds=[]):
	result = {}
	for productOnDepot in self.productOnDepot_getObjects(depotId=depotIds, locked=True):
		if productOnDepot.productId not in result:
			result[productOnDepot.productId] = []
		result[productOnDepot.productId].append(productOnDepot.depotId)
	return result


def createProduct(self, productType, productId, name, productVersion, packageVersion, licenseRequired=0,
		   setupScript="", uninstallScript="", updateScript="", alwaysScript="", onceScript="",
		   priority=0, description="", advice="", productClassNames=(), pxeConfigTemplate='',
		   windowsSoftwareIds=[], depotIds=[]):
	type = forceProductType(productType)
	hash = locals()
	del hash['productType']
	del hash['depotIds']
	del hash['self']
	hash['id'] = hash['productId']
	del hash['productId']

	product = Product.fromHash(hash)
	self.product_createObjects(product)

	productOnDepots = []
	depotIds = depotIds or self.host_getIdents(type='OpsiDepotserver')
	for depotId in depotIds:
		productOnDepots.append(
			ProductOnDepot(
				productId=product.id,
				productType=product.getType(),
				productVersion=product.productVersion,
				packageVersion=product.packageVersion,
				depotId=depotId
			)
		)
	self.productOnDepot_createObjects(productOnDepots)


def createLocalBootProduct(self, productId, name, productVersion, packageVersion, licenseRequired=0,
		   setupScript="", uninstallScript="", updateScript="", alwaysScript="", onceScript="",
		   priority=0, description="", advice="", productClassNames=('localBoot'),
		   windowsSoftwareIds=[], depotIds=[]):
	self.createProduct(
		'localboot', productId, name, productVersion, packageVersion,
		licenseRequired, setupScript, uninstallScript, updateScript,
		alwaysScript, onceScript, priority, description, advice,
		productClassNames, '', windowsSoftwareIds, depotIds
	)

def createNetBootProduct(self, productId, name, productVersion, packageVersion, licenseRequired=0,
		   setupScript="", uninstallScript="", updateScript="", alwaysScript="", onceScript="",
		   priority=0, description="", advice="", productClassNames=('netboot'), pxeConfigTemplate='',
		   windowsSoftwareIds=[], depotIds=[]):
	self.createProduct(
		'netboot', productId, name, productVersion, packageVersion,
		licenseRequired, setupScript, uninstallScript, updateScript,
		alwaysScript, onceScript, priority, description, advice,
		productClassNames, pxeConfigTemplate, windowsSoftwareIds, depotIds
	)


def _productToHash(self, product):
	result = product.toHash()
	result['productId'] = result['id']
	del result['id']
	if result['type'] == 'LocalbootProduct':
		result['productType'] = 'localboot'
	elif result['type'] == 'NetbootProduct':
		result['productType'] = 'netboot'
	else:
		from OPSI.Exceptions import BackendBadValueError
		raise BackendBadValueError(u"Unknown product type '%s'" % result['type'])
	del result['type']
	return self._hashValuesNoneToEmptyString(result)


def getProduct_hash(self, productId, depotId=None):
	if not depotId:
		products = self.product_getObjects(id=productId)
		if not products:
			from OPSI.Exceptions import BackendMissingDataError
			raise BackendMissingDataError(u"No product with id '%s' found" % productId)
		return self._productToHash(products[0])
	else:
		productOnDepot = self.productOnDepot_getObjects(productId=productId, depotId=depotId)
		if not productOnDepot:
			from OPSI.Exceptions import BackendMissingDataError
			raise BackendMissingDataError(u"No product with id '%s' on depot '%s' found" % (productId, depotId))
		productOnDepot = productOnDepot[0]
		products = self.product_getObjects(
			id=productOnDepot.productId,
			productVersion=productOnDepot.productVersion,
			packageVersion=productOnDepot.packageVersion
		)
		if not products:
			from OPSI.Exceptions import BackendMissingDataError
			raise BackendMissingDataError(u"Product with id '%s', productVersion '%s', packageVersion '%s' not found" \
				% (productOnDepot.productId, productOnDepot.productVersion, productOnDepot.packageVersion))
		return self._productToHash(products[0])


def getProducts_hash(self, depotIds=[]):
	from collections import defaultdict

	depotIds = depotIds or self.getDepotIds_list()

	products = defaultdict(lambda: defaultdict(lambda: defaultdict(dict)))
	for product in self.product_getObjects():
		products[product.id][product.productVersion][product.packageVersion] = product

	result = defaultdict(dict)
	for productOnDepot in self.productOnDepot_getObjects(depotId=depotIds):
		product = products[productOnDepot.productId][productOnDepot.productVersion][productOnDepot.packageVersion]

		if not product:
			from OPSI.Exceptions import BackendMissingDataError
			raise BackendMissingDataError(u"Product with id '%s', productVersion '%s', packageVersion '%s' not found" \
				% (productOnDepot.productId, productOnDepot.productVersion, productOnDepot.packageVersion))
		result[productOnDepot.depotId][productOnDepot.productId] = self._productToHash(product)

	return result


def getProducts_listOfHashes(self, depotId=None):
	if not depotId:
		return [self._productToHash(product) for product in self.product_getObjects()]

	result = []
	for (depId, products) in self.getProducts_hash(depotIds=[depotId]).items():
		for (productId, productHash) in products.items():
			result.append(productHash)
	return result


def getProductIds_list(self, productType=None, objectId=None, installationStatus=None):
	productType = productType or None
	objectId = objectId or None
	installationStatus = installationStatus or None

	type = None
	if productType == 'localboot':
		type = 'LocalbootProduct'
	elif (productType == 'netboot'):
		type = 'NetbootProduct'

	if objectId:
		objectId = forceHostId(objectId)
		hosts = self.host_getObjects(id=objectId)
		if not hosts:
			from OPSI.Exceptions import BackendMissingDataError
			raise BackendMissingDataError(u"Host '%s' not found" % objectId)

		if isinstance(hosts[0], OpsiDepotserver):
			return [
				ident['productId'] for ident
				in self.productOnDepot_getIdents(productType=type, depotId=hosts[0].getId(), returnType='dict')
			]

		installationStatus = installationStatus or []

		return [
			ident['productId'] for ident
			in self.productOnClient_getIdents(productType=type, clientId=hosts[0].getId(), installationStatus=installationStatus, returnType='dict')
		]
	else:
		productIds = []
		for ident in self.product_getIdents(type=type, returnType='dict'):
			if ident['id'] not in productIds:
				productIds.append(ident['id'])

		return productIds


def getLocalBootProductIds_list(self, objectId=None, installationStatus=None):
	return self.getProductIds_list('localboot', objectId, installationStatus)


def getNetBootProductIds_list(self, objectId=None, installationStatus=None):
	return self.getProductIds_list('netboot', objectId, installationStatus)


def getInstallableProductIds_list(self, clientId):
	depotId = self.getDepotId(clientId=clientId)
	return [productOnDepot.productId for productOnDepot in self.productOnDepot_getObjects(depotId=depotId)]


def getInstallableLocalBootProductIds_list(self, clientId):
	depotId = self.getDepotId(clientId=clientId)
	return [productOnDepot.productId for productOnDepot
			in self.productOnDepot_getObjects(depotId=depotId, productType='LocalbootProduct')]


def getInstallableNetBootProductIds_list(self, clientId):
	depotId = self.getDepotId(clientId=clientId)
	return [productOnDepot.productId for productOnDepot
			in self.productOnDepot_getObjects(depotId=depotId, productType='NetbootProduct')]


def getInstalledProductIds_list(self, objectId):
	return [
		productOnClient.productId for productOnClient
		in self.productOnClient_getObjects(
			attributes=['productId'],
			clientId=objectId,
			installationStatus='installed'
		)
	]


def getInstalledLocalBootProductIds_list(self, objectId):
	return [
		productOnClient.productId for productOnClient
		in self.productOnClient_getObjects(
			clientId=objectId,
			productType='LocalbootProduct',
			installationStatus='installed'
		)
	]


def getInstalledNetBootProductIds_list(self, objectId):
	return [
		productOnClient.productId for productOnClient
		in self.productOnClient_getObjects(
			clientId=objectId,
			productType='NetbootProduct',
			installationStatus='installed'
		)
	]


def getProvidedLocalBootProductIds_list(self, depotId):
	return [
		productOnDepot.productId for productOnDepot
		in self.productOnDepot_getObjects(depotId=depotId, productType='LocalbootProduct')
	]


def getProvidedNetBootProductIds_list(self, depotId):
	return [productOnDepot.productId for productOnDepot in self.productOnDepot_getObjects(depotId = depotId, productType = 'NetbootProduct')]


def getProductInstallationStatus_hash(self, productId, objectId):
	import re

	productId = forceProductId(productId)
	productOnClients = self.productOnClient_getObjects(productId=productId, clientId=objectId)
	if not productOnClients:
		return {
			u"installationStatus": u"not_installed",
			u"productId": productId
		}
	hash = productOnClients[0].toHash()
	match = re.search('^(\d\d\d\d)-(\d\d)-(\d\d) (\d\d):(\d\d):(\d\d)$', hash.get('modificationTime', ''))
	if match:
		hash['lastStateChange'] = u'%s%s%s%s%s%s' % (match.group(1), match.group(2), match.group(3), match.group(4), match.group(5), match.group(6))
	return hash


def getProductInstallationStatus_listOfHashes(self, objectId):
	import re

	depotId = self.getDepotId(clientId=objectId)
	products = {}
	for productOnDepot in self.productOnDepot_getObjects(depotId=depotId):
		products[productOnDepot.productId] = {
			u"lastStateChange": u"",
			u"productVersion": productOnDepot.productVersion,
			u"packageVersion": productOnDepot.packageVersion,
			u"installationStatus": u"not_installed",
			u"productId": productOnDepot.productId
		}

	for productOnClient in self.productOnClient_getObjects(clientId=objectId):
		lastStateChange = u""
		match = re.search('^(\d\d\d\d)-(\d\d)-(\d\d) (\d\d):(\d\d):(\d\d)$', forceUnicode(productOnClient.modificationTime))
		if match:
			lastStateChange = u'%s%s%s%s%s%s' % (match.group(1), match.group(2), match.group(3), match.group(4), match.group(5), match.group(6))
		installationStatus = productOnClient.installationStatus
		if productOnClient.actionResult == "failed":
			installationStatus = u"failed"
		elif installationStatus == "unknown":
			installationStatus = u"not_installed"
		products[productOnClient.productId] = {
			u"lastStateChange": lastStateChange,
			u"productVersion": productOnClient.productVersion,
			u"packageVersion": productOnClient.packageVersion,
			u"installationStatus": installationStatus,
			u"productId": productOnClient.productId
		}
	return products.values()


def setProductState(self, productId, objectId, installationStatus="", actionRequest="", productVersion="", packageVersion="", lastStateChange="", productActionProgress={}):
	installationStatus = installationStatus or None
	actionRequest = actionRequest or None
	productVersion = productVersion or None
	packageVersion = packageVersion or None
	lastStateChange = lastStateChange or None
	productActionProgress = productActionProgress or None
	actionResult = None

	if actionRequest:
		productActionProgress = u""
		if actionRequest != 'none':
			actionResult = "none"

	if installationStatus:
		productActionProgress = u""
		if installationStatus == 'failed':
			actionResult = "failed"
			installationStatus = None
		elif installationStatus == 'installed':
			actionResult = "successful"
		elif installationStatus == 'installing':
			productActionProgress = installationStatus
			actionResult = "none"
			installationStatus = "unknown"

	depotId = self.getDepotId(clientId=objectId)
	productType = None
	for productOnDepot in self.productOnDepot_getObjects(depotId=depotId, productId=productId):
		productType = productOnDepot.productType

	if not productType:
		from OPSI.Exceptions import BackendMissingDataError
		raise BackendMissingDataError("Product '%s' not found on depot '%s'" % (productId, depotId))

	self.productOnClient_updateObjects(
		ProductOnClient(
			productId=productId,
			productType=productType,
			clientId=objectId,
			installationStatus=installationStatus,
			actionRequest=actionRequest,
			actionProgress=productActionProgress,
			actionResult=actionResult,
			productVersion=productVersion,
			packageVersion=packageVersion,
			modificationTime=lastStateChange
		)
	)


def setProductInstallationStatus(self, productId, objectId, installationStatus):
	self.setProductState(
		productId=productId,
		objectId=objectId,
		installationStatus=installationStatus
	)


def setProductActionProgress(self, productId, hostId, productActionProgress):
	self.setProductState(
		productId=productId,
		objectId=hostId,
		productActionProgress=productActionProgress
	)


def getPossibleProductActions_list(self, productId=None, depotId=None):
	if not productId:
		return [u'none', u'setup', u'uninstall', u'update', u'always', u'once', u'custom']

	depotId = depotId or None
	result = [u'none']
	product = self.getProduct_hash(productId=productId, depotId=depotId)
	if product['setupScript']:
		result.append(u'setup')
	if product['uninstallScript']:
		result.append(u'uninstall')
	if product['updateScript']:
		result.append(u'update')
	if product['alwaysScript']:
		result.append(u'always')
	if product['onceScript']:
		result.append(u'once')
	if product['customScript']:
		result.append(u'custom')

	return result


def getPossibleProductActions_hash(self, depotId=None):
	result = {}
	if not depotId or depotId not in self.getDepotIds_list():
		depotId = None

	for product in self.getProducts_listOfHashes(depotId=depotId):
		result[product['productId']] = [u'none']
		if product['setupScript']:
			result[product['productId']].append(u'setup')
		if product['uninstallScript']:
			result[product['productId']].append(u'uninstall')
		if product['updateScript']:
			result[product['productId']].append(u'update')
		if product['alwaysScript']:
			result[product['productId']].append(u'always')
		if product['onceScript']:
			result[product['productId']].append(u'once')
		if product['customScript']:
			result[product['productId']].append(u'custom')

	return result


def getProductActionRequests_listOfHashes(self, clientId, options=None):
	return [
		{
			u"productId": productOnClient.productId,
			u"actionRequest": productOnClient.actionRequest
		}
		for productOnClient in self.productOnClient_getObjects(clientId=clientId)]


def setProductActionRequest(self, productId, clientId, actionRequest):
	self.setProductState(
		productId=productId,
		objectId=clientId,
		actionRequest=actionRequest
	)


def unsetProductActionRequest(self, productId, clientId):
	self.setProductActionRequest(productId=productId, clientId=clientId, actionRequest="none")


def _getProductStates_hash(self, objectIds=[], options={}, productType=None):
	import re
	from collections import defaultdict

	productType = productType or None

	result = defaultdict(list)

	modificationtimeRegex = re.compile('^(\d\d\d\d)-(\d\d)-(\d\d) (\d\d):(\d\d):(\d\d)$')
	addProductOnClientDefaults = self._backend.backend_getOptions().get('addProductOnClientDefaults', False)
	try:
		self._backend.backend_setOptions({'addProductOnClientDefaults': True})
		for productOnClient in self.productOnClient_getObjects(clientId=objectIds, productType=productType):
			lastStateChange = productOnClient.modificationTime or u''

			match = modificationtimeRegex.search(lastStateChange)
			if match:
				lastStateChange = u'%s%s%s%s%s%s' % (match.group(1), match.group(2), match.group(3), match.group(4), match.group(5), match.group(6))

			installationStatus = productOnClient.installationStatus
			if productOnClient.actionResult == "failed":
				installationStatus = u"failed"
			elif installationStatus == "unknown":
				installationStatus = u"not_installed"

			result[productOnClient.clientId].append({
				u"lastStateChange": lastStateChange,
				u"productVersion": productOnClient.productVersion or u'',
				u"packageVersion": productOnClient.packageVersion or u'',
				u"installationStatus": installationStatus,
				u"actionRequest": productOnClient.actionRequest,
				u"productActionProgress": productOnClient.actionProgress or u'',
				u"productId": productOnClient.productId
			})
	finally:
		self._backend.backend_setOptions({'addProductOnClientDefaults': addProductOnClientDefaults})

	return result


def getLocalBootProductStates_hash(self, objectIds=[], options={}):
	return self._getProductStates_hash(objectIds=objectIds, options=options, productType='LocalbootProduct')


def getNetBootProductStates_hash(self, objectIds=[], options={}):
	return self._getProductStates_hash(objectIds=objectIds, options=options, productType='NetbootProduct')


def getProductStates_hash(self, objectIds=[], options={}):
	return self._getProductStates_hash(objectIds=objectIds, options=options)


def getProductPropertyDefinitions_hash(self, depotId=None):
	depotId = depotId or None
	result = {}
	propertyNames = {}

	productProperties = {}
	for productProperty in self.productProperty_getObjects():
		if productProperty.productId not in productProperties:
			productProperties[productProperty.productId] = {}
		if productProperty.productVersion not in productProperties[productProperty.productId]:
			productProperties[productProperty.productId][productProperty.productVersion] = {}
		if productProperty.packageVersion not in productProperties[productProperty.productId][productProperty.productVersion]:
			productProperties[productProperty.productId][productProperty.productVersion][productProperty.packageVersion] = []
		productProperties[productProperty.productId][productProperty.productVersion][productProperty.packageVersion].append(productProperty)

	depotProperties = {}
	if depotId:
		for productPropertyState in self.productPropertyState_getObjects(objectId=depotId):
			if productPropertyState.productId not in depotProperties:
				depotProperties[productPropertyState.productId] = {}
			depotProperties[productPropertyState.productId][productPropertyState.propertyId] = productPropertyState.values

	for productOnDepot in self.productOnDepot_getIdents(depotId=depotId, returnType='dict'):
		for productProperty in productProperties.get(productOnDepot['productId'], {}).get(productOnDepot['productVersion'], {}).get(productOnDepot['packageVersion'], []):
			productId = productProperty.getProductId()
			if productId not in result:
				result[productId] = []
			if productId not in propertyNames:
				propertyNames[productId] = {}
			if productProperty.getPropertyId() in propertyNames[productId]:
				continue
			propertyNames[productId][productProperty.getPropertyId()] = 1

			defaults = productProperty.getDefaultValues()
			if depotId:
				defaults = depotProperties.get(productId, {}).get(productProperty.getPropertyId(), defaults)

			values = []
			if not productProperty.getEditable() or (productProperty.getPossibleValues() and len(productProperty.getPossibleValues()) > 1):
				values = forceUnicodeList(productProperty.getPossibleValues())

			result[productId].append({
				'name': productProperty.getPropertyId(),
				'description': productProperty.getDescription(),
				'values': values,
				'default': u','.join(forceUnicodeList(defaults))
			})
	return result


def getProductPropertyDefinitions_listOfHashes(self, productId, depotId=None):
	result = []
	propertyNames = {}
	for productOnDepot in self.productOnDepot_getIdents(depotId=depotId, productId=productId, returnType='dict'):
		productProperties = self.productProperty_getObjects(
			productId=productOnDepot['productId'],
			productVersion=productOnDepot['productVersion'],
			packageVersion=productOnDepot['packageVersion']
		)
		for productProperty in productProperties:
			if productProperty.getPropertyId() in propertyNames:
				continue
			propertyNames[productProperty.getPropertyId()] = 1

			defaults = productProperty.getDefaultValues()
			if depotId:
				productPropertyState = self.productPropertyState_getObjects(
					productId=productId,
					propertyId=productProperty.getPropertyId(),
					objectId=depotId
				)

				if productPropertyState:
					defaults = productPropertyState[0].values

			values = []
			if not productProperty.getEditable() or (productProperty.getPossibleValues() and len(productProperty.getPossibleValues()) > 1):
				values = forceUnicodeList(productProperty.getPossibleValues())

			result.append({
				'name': productProperty.getPropertyId(),
				'description': productProperty.getDescription(),
				'values': values,
				'default': u','.join(forceUnicodeList(defaults))
			})

	return result


def deleteProductPropertyDefinition(self, productId, name, depotIds=[]):
	productProperties = []
	for productOnDepot in self.productOnDepot_getObjects(productId=productId, depotId=depotIds):
		productProperties.extend(
			self.productProperty_getObjects(
				productId=productOnDepot.productId,
				productVersion=productOnDepot.productVersion,
				packageVersion=productOnDepot.packageVersion,
				propertyId=name
			)
		)

	if productProperties:
		self.productProperty_deleteObjects(productProperties)


def deleteProductPropertyDefinitions(self, productId, depotIds=[]):
	productProperties = []
	for productOnDepot in self.productOnDepot_getObjects(productId=productId, depotId=depotIds):
		productProperties.extend(
			self.productProperty_getObjects(
				productId=productOnDepot.productId,
				productVersion=productOnDepot.productVersion,
				packageVersion=productOnDepot.packageVersion
			)
		)
	if productProperties:
		self.productProperty_deleteObjects(productProperties)


def createProductPropertyDefinition(self, productId, name, description=None, defaultValue=None, possibleValues=[], depotIds=[]):
	productProperties = []
	productPropertyStates = []
	created = {}

	depotIds = self.host_getIdents(type='OpsiDepotserver', id=depotIds, returnType='unicode')
	for productOnDepot in self.productOnDepot_getObjects(productId=productId, depotId=depotIds):
		if productOnDepot.packageVersion in created.get(productOnDepot.productVersion, []):
			continue
		defaultValues = []
		if defaultValue:
			defaultValues = [defaultValue]
		editable = True
		if possibleValues:
			editable = False
		productProperties.append(
			UnicodeProductProperty(
				productId=productOnDepot.productId,
				productVersion=productOnDepot.productVersion,
				packageVersion=productOnDepot.packageVersion,
				propertyId=name,
				description=description,
				possibleValues=possibleValues,
				defaultValues=defaultValues,
				editable=editable,
				multiValue=False
			)
		)
		for depotId in depotIds:
			productPropertyStates.append(
				ProductPropertyState(
					productId=productOnDepot.productId,
					propertyId=name,
					objectId=depotId,
					values=defaultValues
				)
			)
		if productOnDepot.productVersion not in created:
			created[productOnDepot.productVersion] = []
		created[productOnDepot.productVersion].append(productOnDepot.packageVersion)
	if productProperties:
		self.productProperty_createObjects(productProperties)
	if productPropertyStates:
		self.productPropertyState_createObjects(productPropertyStates)


def getProductProperties_hash(self, productId, objectId=None):
	result = {}
	if not objectId:
		for ppd in self.getProductPropertyDefinitions_listOfHashes(productId=productId):
			result[ppd['name']] = ppd['default']
		return result

	addProductPropertyStateDefaults = self._backend.backend_getOptions().get('addProductPropertyStateDefaults', False)
	try:
		self._backend.backend_setOptions({'addProductPropertyStateDefaults': True})
		for productPropertyState in self.productPropertyState_getObjects(productId=productId, objectId=objectId):
			result[productPropertyState.getPropertyId()] =  u','.join(forceUnicodeList(productPropertyState.getValues()))
	finally:
		self._backend.backend_setOptions({'addProductPropertyStateDefaults': addProductPropertyStateDefaults})

	return result


def setProductProperties(self, productId, properties, objectId=None):
	"""
	Set ProductPropertyStates as given.

	This will create product propert states for the given `objectId` if
	`objectId` is given.
	If `objectId` is `None` then this will alter all depots that already
	have existing ProductPropertyStates for the product and the given
	property IDs.

	:param productId: The ID of the product.
	:type productId: str
	:param properties: The properties to set. The key of the dict is \
the property ID and the value is the new value.
	:type properties: dict[key] = str
	:param objectId: ID of the object to change. If this is `None` \
the values of depots with an existing ProductPropertyState will be \
changed.
	:type objectId: str or None
	:raises ValueError: If a ProductProperty of unhandled type is encountered.
	:raises ValueError: If an attempt to set multiple values at a \
non-multivalue property is made.
	:raises BackendMissingDataError: If ProductProperty or Product aren't present.
	"""
	from OPSI.Object import (
		BoolProductProperty, ProductPropertyState, UnicodeProductProperty)
	from OPSI.Types import (
		forceBool, forceProductId, forceProductPropertyId, forceUnicodeList)

	propertyIds = set(forceProductPropertyId(ppi) for ppi in properties)
	propertyClasses = {}
	propertyMultiValue = {}
	for prop in self.productProperty_getObjects(productId=productId,
												propertyId=propertyIds):
		propertyClasses[prop.propertyId] = prop.__class__
		propertyMultiValue[prop.propertyId] = prop.getMultiValue()

	newProperties = {}
	for (propertyId, value) in properties.items():
		try:
			propertyType = propertyClasses[propertyId]
		except KeyError:
			from OPSI.Types import BackendMissingDataError

			raise BackendMissingDataError(
				u"Property with id {0!r} not found for product {1!r}!".format(
					propertyId, productId
				)
			)

		if issubclass(propertyType, UnicodeProductProperty):
			logger.debug(u"Property {0} is unicode.", propertyId)
			newValue = forceUnicodeList(value)

			logger.debug(u"New values for property {0}: {1!r}", propertyId, newValue)
			if propertyMultiValue[propertyId] == False and len(newValue) > 1:
				raise ValueError(
					"Property {0} is not multivalue but "
					"new values {1} are!".format(propertyId, newValue)
				)

			newProperties[forceProductPropertyId(propertyId)] = newValue
		elif issubclass(propertyType, BoolProductProperty):
			logger.debug(u"Property {0} is bool.", propertyId)
			newProperties[forceProductPropertyId(propertyId)] = forceBool(value)
		else:
			raise ValueError(u"Property type of {0} currently unhandled!".format(propertyType))

	productPropertyStates = []
<<<<<<< HEAD
	if not objectId:
		depotIds = self.host_getIdents(type='OpsiDepotserver', returnType='unicode')
		for productPropertyState in self.productPropertyState_getObjects(productId=productId, objectId=depotIds):
			if productPropertyState.propertyId not in properties:
				continue
			productPropertyState.setValues(properties[productPropertyState.propertyId])
			productPropertyStates.append(productPropertyState)
	else:
		for (propertyId, value) in properties.items():
=======
	if objectId:
		for (propertyId, value) in newProperties.items():
>>>>>>> fbd49a3d
			productPropertyStates.append(
				ProductPropertyState(
					productId=productId,
					propertyId=propertyId,
					objectId=objectId,
<<<<<<< HEAD
					values=[value]
=======
					values=value
>>>>>>> fbd49a3d
				)
			)
	else:
		# Apply the changes to depots with an existing ProductPropertyState
		depotIds = self.host_getIdents(type='OpsiDepotserver', returnType='unicode')
		for productPropertyState in self.productPropertyState_getObjects(productId=productId, objectId=depotIds):
			try:
				productPropertyState.setValues(newProperties[productPropertyState.propertyId])
				productPropertyStates.append(productPropertyState)
			except KeyError:
				continue

	self.productPropertyState_createObjects(productPropertyStates)

<<<<<<< HEAD

def setProductProperty(self, productId, property, value, objectId=None):
	properties = self.getProductProperties_hash(productId, objectId)
	properties[property] = value
	self.setProductProperties(productId, properties, objectId)
=======
def setProductProperty(self, productId, propertyId, value, objectId=None):
	self.setProductProperties(productId, {propertyId: value}, objectId)
>>>>>>> fbd49a3d


def getProductDependencies_listOfHashes(self, productId=None, depotId=None):
	productId = productId or None
	depotId = depotId or None
	result = []
	if depotId:
		productDependencies = {}
		for productDependency in self.productDependency_getObjects():
			if productId and productDependency.productId != productId:
				continue
			if productDependency.productId not in productDependencies:
				productDependencies[productDependency.productId] = {}
			if productDependency.productVersion not in productDependencies[productDependency.productId]:
				productDependencies[productDependency.productId][productDependency.productVersion] = {}
			if productDependency.packageVersion not in productDependencies[productDependency.productId][productDependency.productVersion]:
				productDependencies[productDependency.productId][productDependency.productVersion][productDependency.packageVersion] = []
			productDependencies[productDependency.productId][productDependency.productVersion][productDependency.packageVersion].append(productDependency)

		for productOnDepot in self.productOnDepot_getIdents(depotId=depotId, returnType='dict'):
			for productDependency in productDependencies.get(productOnDepot['productId'], {}).get(productOnDepot['productVersion'], {}).get(productOnDepot['packageVersion'], []):
				result.append({
					'productId': productDependency.getProductId(),
					'action': productDependency.getProductAction(),
					'requiredProductId': productDependency.getRequiredProductId(),
					'requiredProductClassId': u'',
					'requiredAction': productDependency.getRequiredAction() or u'',
					'requiredInstallationStatus': productDependency.getRequiredInstallationStatus() or u'',
					'requirementType': productDependency.getRequirementType() or u''
				})
	else:
		for productDependency in self.productDependency_getObjects(productId=productId):
			result.append({
				'productId': productDependency.getProductId(),
				'action': productDependency.getProductAction(),
				'requiredProductId': productDependency.getRequiredProductId(),
				'requiredProductClassId': u'',
				'requiredAction': productDependency.getRequiredAction() or u'',
				'requiredInstallationStatus': productDependency.getRequiredInstallationStatus() or u'',
				'requirementType': productDependency.getRequirementType() or u''
			})
	return result


def createProductDependency(self, productId, action, requiredProductId="", requiredProductClassId="", requiredAction="", requiredInstallationStatus="", requirementType="", depotIds=[]):
	requiredProductId = requiredProductId or None
	requiredProductClassId = requiredProductClassId or None
	requiredAction = requiredAction or None
	requiredInstallationStatus = requiredInstallationStatus or None
	requirementType = requirementType or None
	depotIds = depotIds or []

	for productOnDepot in self.productOnDepot_getObjects(productId=productId, depotId=depotIds):
		self.productDependency_create(
			productId=productOnDepot.productId,
			productVersion=productOnDepot.productVersion,
			packageVersion=productOnDepot.packageVersion,
			productAction=action,
			requiredProductId=requiredProductId,
			requiredProductVersion=None,
			requiredPackageVersion=None,
			requiredAction=requiredAction,
			requiredInstallationStatus=requiredInstallationStatus,
			requirementType=requirementType
		)


def createLicenseContract(self, licenseContractId="", partner="",
								conclusionDate="", notificationDate="",
								expirationDate="", notes=""):

	if not licenseContractId:
		# Generate license pool id
		import time
		knownLicenseContractIds = self.licenseContract_getIdents(returnType='unicode')
		t = time.strftime('%Y-%m-%d_%H:%M:%S', time.localtime())
		i = 0
		while True:
			licenseContractId = u'c_{time}_{index}'.format(time=t, index=i)
			if licenseContractId not in knownLicenseContractIds:
				break
			i += 1

	self.licenseContract_create(
		id=licenseContractId,
		description=None,
		notes=notes,
		partner=partner,
		conclusionDate=conclusionDate,
		notificationDate=notificationDate,
		expirationDate=expirationDate
	)

	return self.licenseContract_getIdents(id=licenseContractId, returnType='unicode')[0]


def getLicenseContractIds_list(self):
	return self.licenseContract_getIdents(returnType='unicode')


def getLicenseContract_hash(self, licenseContractId):
	licenseContracts = self.licenseContract_getObjects(id=licenseContractId)
	if not licenseContracts:
		from OPSI.Exceptions import BackendMissingDataError
		raise BackendMissingDataError(u"License contract '%s' does not exist" % licenseContractId)
	hash = licenseContracts[0].toHash()

	# Cut time part, date only
	if hash['conclusionDate']:
		hash['conclusionDate'] = hash['conclusionDate'].split(' ')[0]
	else:
		hash['conclusionDate'] = u''

	if hash['notificationDate']:
		hash['notificationDate'] = hash['notificationDate'].split(' ')[0]
	else:
		hash['notificationDate'] = u''

	if hash['expirationDate']:
		hash['expirationDate'] = hash['expirationDate'].split(' ')[0]
	else:
		hash['expirationDate'] = u''

	hash['licenseContractId'] = hash['id']
	del hash['id']
	del hash['type']
	return hash


def getLicenseContracts_listOfHashes(self):
	licenseContracts = []
	for licenseContract in self.licenseContract_getObjects():
		hash = licenseContract.toHash()
		# Cut time part, date only
		if hash['conclusionDate']:
			hash['conclusionDate'] = hash['conclusionDate'].split(' ')[0]
		else:
			hash['conclusionDate'] = u''

		if hash['notificationDate']:
			hash['notificationDate'] = hash['notificationDate'].split(' ')[0]
		else:
			hash['notificationDate'] = u''

		if hash['expirationDate']:
			hash['expirationDate'] = hash['expirationDate'].split(' ')[0]
		else:
			hash['expirationDate'] = u''

		hash['licenseContractId'] = hash['id']
		del hash['id']
		del hash['type']
		licenseContracts.append(hash)

	return licenseContracts


def deleteLicenseContract(self, licenseContractId):
	self.licenseContract_delete(id=licenseContractId)


def createSoftwareLicense(self, softwareLicenseId="", licenseContractId="", licenseType="", maxInstallations="", boundToHost="", expirationDate=""):
	boundToHost = boundToHost or None
	expirationDate = expirationDate or None
	licenseType = licenseType or 'volume'

	if not softwareLicenseId:
		# Generate software license id
		import time
		knownSoftwareLicenseIds = self.softwareLicense_getIdents(returnType='unicode')
		t = time.strftime('%Y-%m-%d_%H:%M:%S', time.localtime())
		i = 0
		while True:
			softwareLicenseId = u'l_%s_%d' % (t, i)
			if softwareLicenseId not in knownSoftwareLicenseIds:
				break
			i += 1

	if str(licenseType).lower() == 'oem':
		method = self.softwareLicense_createOEM
	elif str(licenseType).lower() == 'retail':
		method = self.softwareLicense_createRetail
	elif str(licenseType).lower() == 'volume':
		method = self.softwareLicense_createVolume
	elif str(licenseType).lower() == 'concurrent':
		method = self.softwareLicense_createConcurrent
	else:
		from OPSI.Exceptions import BackendBadValueError
		raise BackendBadValueError(u"Unknown license type '%s'" % licenseType)

	method(
		id=softwareLicenseId,
		licenseContractId=licenseContractId,
		maxInstallations=maxInstallations,
		boundToHost=boundToHost,
		expirationDate=expirationDate
	)
	return self.softwareLicense_getIdents(id=softwareLicenseId, returnType='tuple')[0][0]


def getSoftwareLicenseIds_list(self):
	return [ident[0] for ident in self.softwareLicense_getIdents(returnType='unicode')]


def getSoftwareLicense_hash(self, softwareLicenseId):
	softwareLicenses = self.softwareLicense_getObjects(id=softwareLicenseId)
	if not softwareLicenses:
		from OPSI.Exceptions import BackendMissingDataError
		raise BackendMissingDataError(u"Software license '%s' does not exist" % softwareLicenseId)

	hash = softwareLicenses[0].toHash()
	if isinstance(softwareLicenses[0], OEMSoftwareLicense):
		hash['licenseType'] = 'OEM'
	elif isinstance(softwareLicenses[0], RetailSoftwareLicense):
		hash['licenseType'] = 'RETAIL'
	elif isinstance(softwareLicenses[0], VolumeSoftwareLicense):
		hash['licenseType'] = 'VOLUME'
	elif isinstance(softwareLicenses[0], ConcurrentSoftwareLicense):
		hash['licenseType'] = 'CONCURRENT'

	# Cut time part, date only
	if hash['expirationDate']:
		hash['expirationDate'] = hash['expirationDate'].split(' ')[0]
	else:
		hash['expirationDate'] = u''

	hash['boundToHost'] = hash['boundToHost'] or u''
	hash['softwareLicenseId'] = hash['id']
	del hash['id']
	del hash['type']

	hash['licenseKeys'] = {}
	hash['licensePoolIds'] = []
	for softwareLicenseToLicensePool in self.softwareLicenseToLicensePool_getObjects(softwareLicenseId=softwareLicenseId):
		hash['licensePoolIds'].append(softwareLicenseToLicensePool.getLicensePoolId())
		if softwareLicenseToLicensePool.getLicenseKey():
			hash['licenseKeys'][softwareLicenseToLicensePool.getLicensePoolId()] = softwareLicenseToLicensePool.getLicenseKey()
	return hash


def getSoftwareLicenses_listOfHashes(self):
	softwareLicenses = []
	for softwareLicense in self.softwareLicense_getObjects():
		hash = softwareLicense.toHash()
		if isinstance(softwareLicense, OEMSoftwareLicense):
			hash['licenseType'] = 'OEM'
		elif isinstance(softwareLicense, RetailSoftwareLicense):
			hash['licenseType'] = 'RETAIL'
		elif isinstance(softwareLicense, VolumeSoftwareLicense):
			hash['licenseType'] = 'VOLUME'
		elif isinstance(softwareLicense, ConcurrentSoftwareLicense):
			hash['licenseType'] = 'CONCURRENT'

		# Cut time part, date only
		if hash['expirationDate']:
			hash['expirationDate'] = hash['expirationDate'].split(' ')[0]
		else:
			hash['expirationDate'] = u''

		hash['boundToHost'] = hash['boundToHost'] or u''
		hash['softwareLicenseId'] = hash['id']
		del hash['id']
		del hash['type']

		hash['licenseKeys'] = {}
		hash['licensePoolIds'] = []
		for softwareLicenseToLicensePool in self.softwareLicenseToLicensePool_getObjects(softwareLicenseId=softwareLicense.getId()):
			hash['licensePoolIds'].append(softwareLicenseToLicensePool.getLicensePoolId())
			if softwareLicenseToLicensePool.getLicenseKey():
				hash['licenseKeys'][softwareLicenseToLicensePool.getLicensePoolId()] = softwareLicenseToLicensePool.getLicenseKey()

		softwareLicenses.append(hash)
	return softwareLicenses


def deleteSoftwareLicense(self, softwareLicenseId, removeFromPools=False):
	if removeFromPools:
		self.softwareLicenseToLicensePool_delete(softwareLicenseId=softwareLicenseId)
	self.softwareLicense_delete(id=softwareLicenseId)


def createLicensePool(self, licensePoolId="", description="", productIds=[], windowsSoftwareIds=[]):
	if not licensePoolId:
		# Generate license pool id
		import time
		knownLicensePoolIds = set(self.licensePool_getIdents(returnType='unicode'))
		t = time.strftime('%Y-%m-%d_%H:%M:%S', time.localtime())
		i = 0
		licensePoolId = u'p_%s_%d' % (t, i)
		while licensePoolId in knownLicensePoolIds:
			i += 1
			licensePoolId = u'p_%s_%d' % (t, i)

	self.licensePool_create(
		id=licensePoolId,
		description=description,
		productIds=productIds
	)

	if windowsSoftwareIds:
		from OPSI.Object import AuditSoftwareToLicensePool

		auditSoftwareToLicensePools = []
		for auditSoftware in self.auditSoftware_getObjects(windowsSoftwareId=forceUnicodeList(windowsSoftwareIds)):
			auditSoftwareToLicensePools.append(
				AuditSoftwareToLicensePool(
					name=self.auditSoftware.name,
					version=self.auditSoftware.version,
					subVersion=self.auditSoftware.subVersion,
					language=self.auditSoftware.language,
					architecture=self.auditSoftware.architecture,
					licensePoolId=licensePoolId
				)
			)
		self.auditSoftwareToLicensePool_createObjects(auditSoftwareToLicensePools)

	poolIdents = self.licensePool_getIdents(id=licensePoolId, returnType='tuple')
	if not poolIdents:
		raise RuntimeError(u"Failed to create license pool")
	return poolIdents[0][0]


def getLicensePoolIds_list(self):
	return self.licensePool_getIdents(returnType='unicode')


def getLicensePool_hash(self, licensePoolId):
	licensePools = self.licensePool_getObjects(id=licensePoolId)
	if not licensePools:
		from OPSI.Exceptions import BackendMissingDataError
		raise BackendMissingDataError(u"License pool '%s' does not exist" % licensePoolId)

	hash = licensePools[0].toHash()
	hash['licensePoolId'] = hash['id']
	del hash['id']
	del hash['type']
	hash['windowsSoftwareIds'] = []
	for auditSoftwareToLicensePool in self.auditSoftwareToLicensePool_getObjects(licensePoolId=licensePools[0].id):
		auditSoftwares = self.auditSoftware_getObjects(
			['windowsSoftwareId'],
			name=auditSoftwareToLicensePool.name,
			version=auditSoftwareToLicensePool.version,
			subVersion=auditSoftwareToLicensePool.subVersion,
			language=auditSoftwareToLicensePool.language,
			architecture=auditSoftwareToLicensePool.architecture,
		)
		if not auditSoftwares:
			continue
		if not auditSoftwares[0].windowsSoftwareId:
			continue
		hash['windowsSoftwareIds'].append(auditSoftwares[0].windowsSoftwareId)
	return hash


def getLicensePools_listOfHashes(self):
	licensePools = []

	auditSoftwareToLicensePoolsByLicensePoolId = {}
	for auditSoftwareToLicensePool in self.auditSoftwareToLicensePool_getObjects():
		if auditSoftwareToLicensePool.licensePoolId not in auditSoftwareToLicensePoolsByLicensePoolId:
			auditSoftwareToLicensePoolsByLicensePoolId[auditSoftwareToLicensePool.licensePoolId] = []
		auditSoftwareToLicensePoolsByLicensePoolId[auditSoftwareToLicensePool.licensePoolId].append(auditSoftwareToLicensePool)

	for licensePool in self.licensePool_getObjects():
		hash = licensePool.toHash()
		hash['licensePoolId'] = hash['id']
		del hash['id']
		del hash['type']
		hash['windowsSoftwareIds'] = []
		for auditSoftwareToLicensePool in auditSoftwareToLicensePoolsByLicensePoolId.get(licensePool.id, []):
			auditSoftwares = self.auditSoftware_getObjects(
				['windowsSoftwareId'],
				name=auditSoftwareToLicensePool.name,
				version=auditSoftwareToLicensePool.version,
				subVersion=auditSoftwareToLicensePool.subVersion,
				language=auditSoftwareToLicensePool.language,
				architecture=auditSoftwareToLicensePool.architecture,
			)
			if not auditSoftwares:
				continue
			if not auditSoftwares[0].windowsSoftwareId:
				continue
			hash['windowsSoftwareIds'].append(auditSoftwares[0].windowsSoftwareId)
		licensePools.append(hash)
	return licensePools


def deleteLicensePool(self, licensePoolId, deleteLicenses=False):
	if deleteLicenses:
		for ident in self.softwareLicenseToLicensePool_getIdents(licensePoolId=licensePoolId, returnType='dict'):
			self.licenseOnClient_delete(softwareLicenseId=ident['softwareLicenseId'], licensePoolId=licensePoolId, clientId=[])
			self.softwareLicense_delete(ident['softwareLicenseId'])
	self.licensePool_delete(id=licensePoolId)


def addSoftwareLicenseToLicensePool(self, softwareLicenseId, licensePoolId, licenseKey=""):
	self.softwareLicenseToLicensePool_create(
		softwareLicenseId=softwareLicenseId,
		licensePoolId=licensePoolId,
		licenseKey=licenseKey
	)


def removeSoftwareLicenseFromLicensePool(self, softwareLicenseId, licensePoolId):
	self.softwareLicenseToLicensePool_delete(
		softwareLicenseId=softwareLicenseId,
		licensePoolId=licensePoolId
	)


def addProductIdsToLicensePool(self, productIds, licensePoolId):
	productIds = forceUnicodeList(productIds)
	licensePools = self.licensePool_getObjects(id=licensePoolId)
	if not licensePools:
		from OPSI.Exceptions import BackendMissingDataError
		raise BackendMissingDataError(u"License pool '%s' does not exist" % licensePoolId)
	productIds.extend(licensePools[0].getProductIds())
	licensePools[0].setProductIds(productIds)
	self.licensePool_updateObject(licensePools[0])


def removeProductIdsFromLicensePool(self, productIds, licensePoolId):
	productIds = forceUnicodeList(productIds)
	licensePools = self.licensePool_getObjects(id=licensePoolId)
	if not licensePools:
		from OPSI.Exceptions import BackendMissingDataError
		raise BackendMissingDataError(u"License pool '%s' does not exist" % licensePoolId)
	newProductIds = []
	for productId in licensePools[0].getProductIds():
		if productId not in productIds:
			newProductIds.append(productId)
	licensePools[0].setProductIds(newProductIds)
	self.licensePool_updateObject(licensePools[0])


def setWindowsSoftwareIdsToLicensePool(self, windowsSoftwareIds, licensePoolId):
	windowsSoftwareIds = forceUnicodeList(windowsSoftwareIds)
	licensePoolIds = self.licensePool_getIdents(id=licensePoolId, returnType='unicode')
	if not licensePoolIds:
		from OPSI.Exceptions import BackendMissingDataError
		raise BackendMissingDataError(u"License pool '%s' does not exist" % licensePoolId)

	self.auditSoftwareToLicensePool_delete(
		name=[],
		version=[],
		subVersion=[],
		language=[],
		architecture=[],
		licensePoolId=licensePoolIds
	)

	auditSoftwareToLicensePools = []
	for auditSoftware in self.auditSoftware_getObjects(windowsSoftwareId=forceUnicodeList(windowsSoftwareIds)):
		auditSoftwareToLicensePools.append(
			AuditSoftwareToLicensePool(
				name=auditSoftware.name,
				version=auditSoftware.version,
				subVersion=auditSoftware.subVersion,
				language=auditSoftware.language,
				architecture=auditSoftware.architecture,
				licensePoolId=licensePoolId
			)
		)
	self.auditSoftwareToLicensePool_createObjects(auditSoftwareToLicensePools)


def getLicensePoolId(self, productId="", windowsSoftwareId=""):
	if not productId and not windowsSoftwareId:
		from OPSI.Exceptions import BackendBadValueError
		raise BackendBadValueError(u"Neither product id nor windows software id given.")
	idents = []
	if productId:
		productId = forceProductId(productId)
		idents = self.licensePool_getIdents(productIds=productId, returnType='unicode')
	elif windowsSoftwareId:
		windowsSoftwareId = forceUnicode(windowsSoftwareId)

		auditSoftwares = self.auditSoftware_getObjects(windowsSoftwareId=windowsSoftwareId)
		for auditSoftware in auditSoftwares:
			auditSoftwareToLicensePools = self.auditSoftwareToLicensePool_getObjects(
				name=auditSoftware.name,
				version=auditSoftware.version,
				subVersion=auditSoftware.subVersion,
				language=auditSoftware.language,
				architecture=auditSoftware.architecture
			)
			if auditSoftwareToLicensePools:
				idents.append(auditSoftwareToLicensePools[0].licensePoolId)
	if len(idents) < 1:
		from OPSI.Exceptions import LicenseConfigurationError
		raise LicenseConfigurationError(u"No license pool for product id '%s', windowsSoftwareId '%s' found" % (productId, windowsSoftwareId))
	elif len(idents) > 1:
		from OPSI.Exceptions import LicenseConfigurationError
		raise LicenseConfigurationError(u"Multiple license pools for product id '%s', windowsSoftwareId '%s' found" % (productId, windowsSoftwareId))
	return idents[0]


def getOrCreateSoftwareLicenseUsage_hash(self, hostId, licensePoolId="", productId="", windowsSoftwareId=""):
	licenseOnClient = self.licenseOnClient_getOrCreateObject(
		clientId=hostId,
		licensePoolId=licensePoolId,
		productId=productId,
		windowsSoftwareId=windowsSoftwareId)

	return licenseOnClient.toHash()


def getAndAssignSoftwareLicenseKey(self, hostId, licensePoolId="", productId="", windowsSoftwareId=""):
	licenseKey = ''
	try:
		licensePoolId = licensePoolId or self.getLicensePoolId(productId=productId, windowsSoftwareId=windowsSoftwareId)
		return self.getOrCreateSoftwareLicenseUsage_hash(hostId, licensePoolId, productId, windowsSoftwareId).get('licenseKey', '')
	except Exception as exception:
		logger.warning(u"Failed to get license key from license management for host '%s', pool '%s', product '%s', softwareid '%s': %s" \
				% (hostId, licensePoolId, productId, windowsSoftwareId, exception))

		# Trying the old way - product keys as product property
		if productId:
			properties = self.getProductProperties_hash(productId=productId, objectId=hostId)
			try:
				licenseKey = properties['productkey']
			except KeyError:
				# No productkey found - we continue.
				pass

		if not licenseKey:
			raise exception

	return licenseKey


def getLicenseKey(self, productId, clientId):
	'''
	Returns an unused licensekey if available or
	the license key assigend to a specific client
	! do not use ! deprecated !
	'''
	return self.getAndAssignSoftwareLicenseKey(hostId=clientId, productId=productId)


def getSoftwareLicenseUsages_listOfHashes(self, hostIds=[], licensePoolIds=[]):
	hostIds = hostIds or []
	licensePoolIds = licensePoolIds or []
	licenseOnClients = []
	for licenseOnClient in self.licenseOnClient_getObjects(licensePoolId=licensePoolIds, clientId=hostIds):
		hash = licenseOnClient.toHash()
		hash['licenseKey'] = hash['licenseKey'] or u''
		hash['notes'] = hash['notes'] or u''
		hash['hostId'] = hash['clientId']
		del hash['clientId']
		licenseOnClients.append(hash)
	return licenseOnClients


def setSoftwareLicenseUsage(self, hostId, licensePoolId, softwareLicenseId, licenseKey="", notes=""):
	self.licenseOnClient_create(
		softwareLicenseId=softwareLicenseId,
		licensePoolId=licensePoolId,
		clientId=hostId,
		licenseKey=licenseKey,
		notes=notes
	)

	return {
		'hostId': hostId,
		'softwareLicenseId': softwareLicenseId,
		'licensePoolId': licensePoolId
	}


def deleteSoftwareLicenseUsage(self, hostId, softwareLicenseId="", licensePoolId="", productId="", windowsSoftwareId=""):
	softwareLicenseId = softwareLicenseId or None
	licensePoolId = licensePoolId or self.getLicensePoolId(productId=productId, windowsSoftwareId=windowsSoftwareId)

	self.licenseOnClient_delete(
		softwareLicenseId=softwareLicenseId,
		licensePoolId=licensePoolId,
		clientId=hostId
	)


def deleteAllSoftwareLicenseUsages(self, hostIds):
	self.licenseOnClient_delete(clientId=hostIds)


def getLicenseStatistics_hash(self):
	result = {}
	for licensePool in self.licensePool_getObjects():
		poolId = licensePool.getId()
		licenses = 0
		maxInstallations = 0
		remainingInstallations = 0
		additionalLicensePoolIds = set()

		for softwareLicenseToLicensePool in self.softwareLicenseToLicensePool_getObjects(licensePoolId=poolId):
			for softwareLicenseToLicensePool2 in self.softwareLicenseToLicensePool_getObjects(softwareLicenseId=softwareLicenseToLicensePool.getSoftwareLicenseId()):
				if softwareLicenseToLicensePool2.getLicensePoolId() == poolId:
					continue
				additionalLicensePoolIds.add(softwareLicenseToLicensePool2.getLicensePoolId())

			licenses += 1
			allowedInstallations = self.softwareLicense_getObjects(attributes=['maxInstallations'], id=softwareLicenseToLicensePool.getSoftwareLicenseId())[0].getMaxInstallations()
			if allowedInstallations == 0:
				maxInstallations = 'infinite'
			elif maxInstallations != 'infinite':
				maxInstallations += allowedInstallations

		usedBy = [
			licenseOnClient.getClientId() for licenseOnClient
			in self.licenseOnClient_getObjects(attributes=['clientId'], licensePoolId=poolId)
		]

		if maxInstallations == 'infinite':
			remainingInstallations = 'infinite'
		else:
			remainingInstallations = maxInstallations - len(usedBy)
			if additionalLicensePoolIds:
				poolIds = [additionalPoolId for additionalPoolId in additionalLicensePoolIds]
				licensesUsedByClientsInAdditionalPools = self.licenseOnClient_getIdents(licensePoolId=poolIds)
				remainingInstallations = remainingInstallations - len(licensesUsedByClientsInAdditionalPools)

			if remainingInstallations < 1:
				remainingInstallations = 0

		result[poolId] = {
			'licenses': licenses,
			'usedBy': usedBy,
			'usageCount': len(usedBy),
			'maxInstallations': maxInstallations,
			'remainingInstallations': remainingInstallations
		}

	return result


def getMD5Sum(self, filename):
	return self.depot_getMD5Sum(filename)


def librsyncSignature(self, filename):
	return self.depot_librsyncSignature(filename)


def getDiskSpaceUsage(self, path):
	return self.depot_getDiskSpaceUsage(path)


def getHostRSAPublicKey(self):
	return self.depot_getHostRSAPublicKey()


def getPcpatchPassword(self, hostId):
	return self.user_getCredentials(username='pcpatch', hostId=hostId)['password']


def userIsAdmin(self):
	if self.accessControl_userIsAdmin():
		return True

	from OPSI.Exceptions import BackendAuthenticationError
	raise BackendAuthenticationError(u"User not admin")


def areDepotsSynchronous(self, depotIds=[]):
	depotIds = self.host_getIdents(type='OpsiDepotserver', id=depotIds, returnType='unicode')
	if not depotIds:
		from OPSI.Exceptions import BackendMissingDataError
		raise BackendMissingDataError(u"No depots found")

	if len(depotIds) == 1:
		return True

	lastIdent = ''
	for i, currentDepot in enumerate(depotIds):
		idents = []
		for ident in self.productOnDepot_getIdents(depotId=currentDepot, returnType='dict'):
			idents.append(u'%s;%s;%s' % (ident['productId'], ident['productVersion'], ident['packageVersion']))
		idents.sort()
		ident = u'|'.join(idents)
		if (i > 0) and (ident != lastIdent):
			return False
		lastIdent = ident
	return True


def setHostInventoryNumber(self, hostId, inventoryNumber):
	hostId = forceHostId(hostId)
	hosts = self.host_getObjects(id=hostId)
	if not hosts:
		from OPSI.Exceptions import BackendMissingDataError
		raise BackendMissingDataError(u"Host {0!r} not found".format(hostId))
	host = hosts[0]
	host.setInventoryNumber(inventoryNumber)
	self.host_updateObject(host)<|MERGE_RESOLUTION|>--- conflicted
+++ resolved
@@ -1457,7 +1457,7 @@
 		try:
 			propertyType = propertyClasses[propertyId]
 		except KeyError:
-			from OPSI.Types import BackendMissingDataError
+			from OPSI.Exceptions import BackendMissingDataError
 
 			raise BackendMissingDataError(
 				u"Property with id {0!r} not found for product {1!r}!".format(
@@ -1484,30 +1484,14 @@
 			raise ValueError(u"Property type of {0} currently unhandled!".format(propertyType))
 
 	productPropertyStates = []
-<<<<<<< HEAD
-	if not objectId:
-		depotIds = self.host_getIdents(type='OpsiDepotserver', returnType='unicode')
-		for productPropertyState in self.productPropertyState_getObjects(productId=productId, objectId=depotIds):
-			if productPropertyState.propertyId not in properties:
-				continue
-			productPropertyState.setValues(properties[productPropertyState.propertyId])
-			productPropertyStates.append(productPropertyState)
-	else:
-		for (propertyId, value) in properties.items():
-=======
 	if objectId:
 		for (propertyId, value) in newProperties.items():
->>>>>>> fbd49a3d
 			productPropertyStates.append(
 				ProductPropertyState(
 					productId=productId,
 					propertyId=propertyId,
 					objectId=objectId,
-<<<<<<< HEAD
-					values=[value]
-=======
 					values=value
->>>>>>> fbd49a3d
 				)
 			)
 	else:
@@ -1522,16 +1506,9 @@
 
 	self.productPropertyState_createObjects(productPropertyStates)
 
-<<<<<<< HEAD
-
-def setProductProperty(self, productId, property, value, objectId=None):
-	properties = self.getProductProperties_hash(productId, objectId)
-	properties[property] = value
-	self.setProductProperties(productId, properties, objectId)
-=======
+
 def setProductProperty(self, productId, propertyId, value, objectId=None):
 	self.setProductProperties(productId, {propertyId: value}, objectId)
->>>>>>> fbd49a3d
 
 
 def getProductDependencies_listOfHashes(self, productId=None, depotId=None):
