--- conflicted
+++ resolved
@@ -174,12 +174,11 @@
 							if not self.is_install_needed(availablePackage, product):
 								continue
 
-<<<<<<< HEAD
 							localPackageFound = self.get_local_package(availablePackage, localPackages)
 							zsync = availablePackage['repository'].baseUrl.split(':')[0].lower().endswith('s')
 							packageFile = os.path.join(self.config["packageDir"], availablePackage["filename"])
 							if self.is_download_needed(localPackageFound, availablePackage, notifier=None):
-								self.get_package(availablePackage, localPackageFound, session,  zsync=zsync, notifier=notifier)
+								self.get_package(availablePackage, localPackageFound, session,  zsync=zsync, notifier=None)
 							self._verifyDownloadedPackage(packageFile, availablePackage, session, zsync, notifier)
 							newPackages.append(availablePackage)
 						except Exception as exc: # pylint: disable=broad-except
@@ -188,16 +187,6 @@
 								notifier.appendLine(f"Ignoring Error for package {availablePackage['productId']}: {exc}")
 							else:
 								raise exc
-=======
-						localPackageFound = self.get_local_package(availablePackage, localPackages)
-						zsync = availablePackage['repository'].baseUrl.split(':')[0].lower().endswith('s')
-						packageFile = os.path.join(self.config["packageDir"], availablePackage["filename"])
-						if self.is_download_needed(localPackageFound, availablePackage, notifier=None):
-							self.get_package(availablePackage, localPackageFound, session,  zsync=zsync, notifier=notifier)
-						self._verifyDownloadedPackage(packageFile, availablePackage, session, zsync, notifier)
-						newPackages.append(availablePackage)
-
->>>>>>> 4df201d5
 			if not newPackages:
 				logger.notice("No new packages available")
 				return
@@ -638,10 +627,6 @@
 		else:
 			self.downloadPackage(availablePackage, session, notifier=notifier)
 		self.cleanupPackages(availablePackage)
-<<<<<<< HEAD
-
-=======
->>>>>>> 4df201d5
 
 	def downloadPackages(self):  # pylint: disable=too-many-locals,too-many-branches,too-many-statements
 		if not any(self.getActiveRepositories()):
@@ -662,7 +647,6 @@
 			for repository, downloadablePackages in packages_per_repository.items():
 				with self.makeSession(repository) as session:
 					for availablePackage in downloadablePackages:
-<<<<<<< HEAD
 						try:
 							#This ís called to keep the logs consistent
 							_ = self.get_installed_package(availablePackage, installedProducts)
@@ -679,17 +663,6 @@
 								notifier.appendLine(f"Ignoring Error for package {availablePackage['productId']}: {exc}")
 							else:
 								raise exc
-=======
-						#This ís called to keep the logs consistent
-						_ = self.get_installed_package(availablePackage, installedProducts)
-						localPackageFound = self.get_local_package(availablePackage, localPackages)
-						zsync = availablePackage['repository'].baseUrl.split(':')[0].lower().endswith('s')
-						packageFile = os.path.join(self.config["packageDir"], availablePackage["filename"])
-						if self.is_download_needed(localPackageFound, availablePackage, notifier=notifier):
-							self.get_package(availablePackage, localPackageFound, session,  zsync=zsync, notifier=notifier)
-						self._verifyDownloadedPackage(packageFile, availablePackage, session, zsync, notifier)
-						newPackages.append(availablePackage)
->>>>>>> 4df201d5
 
 			if not newPackages:
 				logger.notice("No new packages downloaded")
