--- conflicted
+++ resolved
@@ -25,24 +25,13 @@
 :license: GNU Affero General Public License version 3
 """
 
-<<<<<<< HEAD
-=======
-from __future__ import absolute_import
-
->>>>>>> e042c006
 import os
 import os.path
 import re
 import ssl
 import time
-<<<<<<< HEAD
 import urllib.request
 from urllib.parse import quote
-=======
-import urllib
-import urllib2
-from formatter import NullFormatter
->>>>>>> e042c006
 
 from .Config import DEFAULT_USER_AGENT, ConfigurationParser
 from .Notifier import DummyNotifier, EmailNotifier
@@ -683,27 +672,8 @@
 		url = availablePackage["packageFile"]
 		outFile = os.path.join(self.config["packageDir"], availablePackage["filename"])
 
-<<<<<<< HEAD
-		if os.path.exists(authcertfile) and os.path.exists(authkeyfile):
-			context = ssl.create_default_context()
-			context.load_cert_chain(authcertfile, authkeyfile)
-			handler = urllib.request.HTTPSHandler(context=context)
-		else:
-			passwordManager = urllib.request.HTTPPasswordMgrWithDefaultRealm()
-			passwordManager.add_password(None, repository.baseUrl, repository.username, repository.password)
-			handler = urllib.request.HTTPBasicAuthHandler(passwordManager)
-
-		if repository.proxy:
-			logger.notice(u"Using Proxy: %s" % repository.proxy)
-			proxyHandler = urllib.request.ProxyHandler({'http': repository.proxy, 'https': repository.proxy})
-			opener = urllib.request.build_opener(proxyHandler, handler)
-		else:
-			opener = urllib.request.build_opener(handler)
+		opener = self._getUrllibOpener(repository)
 		urllib.request.install_opener(opener)
-=======
-		opener = self._getUrllibOpener(repository)
-		urllib2.install_opener(opener)
->>>>>>> e042c006
 
 		req = urllib.request.Request(url, None, self.httpHeaders)
 		con = opener.open(req)
@@ -843,32 +813,8 @@
 				raise ValueError(u"Invalid repository local url for depot '%s'" % repository.opsiDepotId)
 			depotRepositoryPath = repositoryLocalUrl[7:]
 
-<<<<<<< HEAD
-		if os.path.exists(authcertfile) and os.path.exists(authkeyfile):
-			context = ssl.create_default_context()
-			context.load_cert_chain(authcertfile, authkeyfile)
-			handler = urllib.request.HTTPSHandler(context=context)
-		else:
-			passwordManager = urllib.request.HTTPPasswordMgrWithDefaultRealm()
-			passwordManager.add_password(None, repository.baseUrl, repository.username, repository.password)
-			handler = urllib.request.HTTPBasicAuthHandler(passwordManager)
-
-		if repository.proxy:
-			logger.notice(u"Using Proxy: %s" % repository.proxy)
-			proxyHandler = urllib.request.ProxyHandler(
-				{
-					'http': repository.proxy,
-					'https': repository.proxy
-				}
-			)
-			opener = urllib.request.build_opener(proxyHandler, handler)
-		else:
-			opener = urllib.request.build_opener(handler)
+		opener = self._getUrllibOpener(repository)
 		urllib.request.install_opener(opener)
-=======
-		opener = self._getUrllibOpener(repository)
-		urllib2.install_opener(opener)
->>>>>>> e042c006
 
 		packages = []
 		errors = set()
@@ -879,15 +825,10 @@
 				req = urllib.request.Request(url, None, self.httpHeaders)
 				response = opener.open(req)
 				content = response.read()
-<<<<<<< HEAD
 				logger.debug("content: {!r}", content)
 				content = content.decode()  # to str
 
 				htmlParser = LinksExtractor()
-=======
-				logger.debug("content: '%s'" % content)
-				htmlParser = LinksExtractor(NullFormatter())
->>>>>>> e042c006
 				htmlParser.feed(content)
 				htmlParser.close()
 				for link in htmlParser.getLinks():
@@ -972,15 +913,15 @@
 
 		if repository.proxy:
 			logger.notice(u"Using Proxy: %s" % repository.proxy)
-			proxyHandler = urllib2.ProxyHandler(
+			proxyHandler = urllib.request.ProxyHandler(
 				{
 					'http': repository.proxy,
 					'https': repository.proxy
 				}
 			)
-			opener = urllib2.build_opener(proxyHandler, handler)
+			opener = urllib.request.build_opener(proxyHandler, handler)
 		else:
-			opener = urllib2.build_opener(handler)
+			opener = urllib.request.build_opener(handler)
 
 		return opener
 
@@ -991,13 +932,14 @@
 		if os.path.exists(authcertfile) and os.path.exists(authkeyfile):
 			context = ssl.create_default_context()
 			context.load_cert_chain(authcertfile, authkeyfile)
-			handler = urllib2.HTTPSHandler(context=context)
+			handler = urllib.request.HTTPSHandler(context=context)
 		else:
-			passwordManager = urllib2.HTTPPasswordMgrWithDefaultRealm()
+			passwordManager = urllib.request.HTTPPasswordMgrWithDefaultRealm()
 			passwordManager.add_password(None, repository.baseUrl, repository.username, repository.password)
-			handler = urllib2.HTTPBasicAuthHandler(passwordManager)
+			handler = urllib.request.HTTPBasicAuthHandler(passwordManager)
 
 		return handler
+
 
 def getLocalPackages(packageDirectory, forceChecksumCalculation=False):
 	"""
