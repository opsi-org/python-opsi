--- conflicted
+++ resolved
@@ -434,14 +434,8 @@
 								if wolEnabled and package['productId'] not in excludedWolProducts:
 									wakeOnLanClients.add(poc.clientId)
 
-<<<<<<< HEAD
-							self.getConfigBackend().productOnClient_updateObjects(productOnClients)
+							backend.productOnClient_updateObjects(productOnClients)
 							notifier.appendLine(u"Product {0} set to 'setup' on clients: {1}".format(package['productId'], ', '.join(sorted(poc.clientId for poc in productOnClients))))
-=======
-							backend.productOnClient_updateObjects(productOnClients)
-							if notifier:
-								notifier.appendLine(u"Product {0} set to 'setup' on clients: {1}".format(package['productId'], ', '.join(sorted(poc.clientId for poc in productOnClients))))
->>>>>>> 938a2f6f
 
 				if wakeOnLanClients:
 					logger.notice(u"Powering on clients %s" % wakeOnLanClients)
