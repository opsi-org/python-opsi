#! /usr/bin/env python
# -*- coding: utf-8 -*-

# This module is part of the desktop management solution opsi
# (open pc server integration) http://www.opsi.org

# Copyright (C) 2006-2016 uib GmbH <info@uib.de>

# This program is free software: you can redistribute it and/or modify
# it under the terms of the GNU Affero General Public License as
# published by the Free Software Foundation, either version 3 of the
# License, or (at your option) any later version.

# This program is distributed in the hope that it will be useful,
# but WITHOUT ANY WARRANTY; without even the implied warranty of
# MERCHANTABILITY or FITNESS FOR A PARTICULAR PURPOSE.  See the
# GNU Affero General Public License for more details.

# You should have received a copy of the GNU Affero General Public License
# along with this program.  If not, see <http://www.gnu.org/licenses/>.
"""
Working with archives.

This include functionality for using Tar-Files and their compression.


.. versionadded:: 4.0.5.1
   Control the usage of pigz via ``PIGZ_ENABLED``

:copyright: uib GmbH <info@uib.de>
:author: Jan Schneider <j.schneider@uib.de>
:author: Niko Wenselowski <n.wenselowski@uib.de>
:license: GNU Affero General Public License version 3
"""

import locale
import os
import re
import subprocess
import time
from contextlib import closing

import OPSI.Util.File.Opsi
from OPSI.Logger import Logger
from OPSI import System
from OPSI.Types import forceBool, forceFilename, forceUnicodeList, forceUnicodeLower
from OPSI.Util import compareVersions

<<<<<<< HEAD
if os.name == 'posix':
	import fcntl
	import magic

__version__ = "4.0.7.22"

=======
>>>>>>> a0b37ed3
logger = Logger()

try:
	PIGZ_ENABLED = OPSI.Util.File.Opsi.OpsiConfFile().isPigzEnabled()
except IOError:
	PIGZ_ENABLED = True


def getFileType(filename):
	if os.name == 'nt':
		raise NotImplementedError(u"getFileType() not implemented on windows")

	filename = forceFilename(filename)
	with closing(magic.open(magic.MAGIC_SYMLINK)) as ms:
		ms.load()
		return ms.file(filename)


class BaseArchive(object):
	def __init__(self, filename, compression=None, progressSubject=None):
		self._filename = forceFilename(filename)
		self._progressSubject = progressSubject
		self._compression = None
		if compression:
			compression = forceUnicodeLower(compression)
			if not compression in ('gzip', 'bzip2'):
				raise Exception(u"Compression '%s' not supported" % compression)
			self._compression = compression
		elif os.path.exists(self._filename):
			fileType = getFileType(self._filename)
			if fileType.lower().startswith('gzip compressed data'):
				self._compression = u'gzip'
			elif fileType.lower().startswith('bzip2 compressed data'):
				self._compression = u'bzip2'
			else:
				self._compression = None

	def getFilename(self):
		return self._filename

	def _extract(self, command, fileCount):
		try:
			logger.info(u"Executing: %s" % command)
			proc = subprocess.Popen(command,
				shell=True, stdout=subprocess.PIPE, stderr=subprocess.PIPE
			)

			encoding = proc.stdout.encoding
			if not encoding:
				encoding = locale.getpreferredencoding()

			flags = fcntl.fcntl(proc.stdout, fcntl.F_GETFL)
			fcntl.fcntl(proc.stdout, fcntl.F_SETFL, flags | os.O_NONBLOCK)
			flags = fcntl.fcntl(proc.stderr, fcntl.F_GETFL)
			fcntl.fcntl(proc.stderr, fcntl.F_SETFL, flags | os.O_NONBLOCK)

			if self._progressSubject:
				self._progressSubject.setEnd(fileCount)
				self._progressSubject.setState(0)

			error = ''
			ret = None
			while ret is None:
				try:
					chunk = proc.stdout.read()
					if chunk:
						filesExtracted = chunk.count('\n')
						if filesExtracted > 0:
							if self._progressSubject:
								self._progressSubject.addToState(filesExtracted)
				except Exception:
					pass
				try:
					chunk = proc.stderr.read()
					if chunk:
						error = chunk
						filesExtracted = chunk.count('\n')
						if filesExtracted > 0:
							if self._progressSubject:
								self._progressSubject.addToState(filesExtracted)
				except Exception:
					time.sleep(0.001)
				ret = proc.poll()

			logger.info(u"Exit code: %s" % ret)

			if ret != 0:
				error = error.decode(encoding, 'replace')
				logger.error(error)
				raise Exception(u"Command '%s' failed with code %s: %s" % (command, ret, error))

			if self._progressSubject:
				self._progressSubject.setState(fileCount)
		except Exception as e:
			logger.logException(e)
			raise

	def _create(self, fileList, baseDir, command):
		curDir = os.path.abspath(os.getcwd())
		try:
			baseDir = os.path.abspath(forceFilename(baseDir))
			if not os.path.isdir(baseDir):
				raise Exception(u"Base dir '%s' not found" % baseDir)
			os.chdir(baseDir)

			logger.info(u"Executing: %s" % command)
			proc = subprocess.Popen(command,
				shell=True, stdin=subprocess.PIPE, stdout=subprocess.PIPE,
				stderr=subprocess.PIPE
			)

			encoding = proc.stdin.encoding
			if not encoding:
				encoding = locale.getpreferredencoding()

			flags = fcntl.fcntl(proc.stdout, fcntl.F_GETFL)
			fcntl.fcntl(proc.stdout, fcntl.F_SETFL, flags | os.O_NONBLOCK)
			flags = fcntl.fcntl(proc.stderr, fcntl.F_GETFL)
			fcntl.fcntl(proc.stderr, fcntl.F_SETFL, flags | os.O_NONBLOCK)

			if self._progressSubject:
				self._progressSubject.setEnd(len(fileList))
				self._progressSubject.setState(0)

			error = ''
			ret = None
			for filename in fileList:
				if not filename:
					continue
				if not os.path.exists(filename):
					raise Exception(u"File '%s' not found" % filename)
				# python 2.6:
				if filename.startswith(baseDir):
					#f = os.path.relpath(f, baseDir)
					filename = filename[len(baseDir):]
					while filename.startswith('/'):
						filename = filename[1:]
				logger.info(u"Adding file '%s'" % filename)
				proc.stdin.write("%s\n" % filename.encode(encoding))

				try:
					chunk = proc.stdout.read()
					if chunk:
						filesAdded = chunk.count('\n')
						if filesAdded > 0:
							if self._progressSubject:
								self._progressSubject.addToState(filesAdded)
				except Exception:
					pass

				try:
					chunk = proc.stderr.read()
					if chunk:
						error += chunk
						filesAdded = chunk.count('\n')
						if filesAdded > 0:
							if self._progressSubject:
								self._progressSubject.addToState(filesAdded)
				except Exception:
					time.sleep(0.001)

			proc.stdin.close()

			while ret is None:
				ret = proc.poll()
				try:
					chunk = proc.stdout.read()
				except Exception:
					pass

				try:
					chunk = proc.stderr.read()
					if chunk:
						if self._progressSubject:
							self._progressSubject.addToState(chunk.count('\n'))
						error += chunk
				except Exception:
					pass

			logger.info(u"Exit code: %s" % ret)

			if ret != 0:
				error = error.decode(encoding, 'replace')
				logger.error(error)
				raise Exception(u"Command '%s' failed with code %s: %s" % (command, ret, error))
			if self._progressSubject:
				self._progressSubject.setState(len(fileList))
		finally:
			os.chdir(curDir)


class PigzMixin(object):
	@property
	def pigz_detected(self):
		if not hasattr(self, '_pigz_detected'):
			self._pigz_detected = self.is_pigz_available()

		return self._pigz_detected

	@staticmethod
	def is_pigz_available():
		def is_correct_pigz_version():
			ver = System.execute('pigz --version')[0][5:]

			logger.debug('Detected pigz version: %s' % (ver, ))
			versionMatches = compareVersions(ver, '>=', '2.2.3')
			logger.debug('pigz version is compatible? %s' % (versionMatches))
			return versionMatches

		if not PIGZ_ENABLED:
			return False

		try:
			System.which('pigz')
			logger.debug(u'Detected "pigz".')

			return is_correct_pigz_version()
		except Exception:
			logger.debug(u'Did not detect "pigz".')
			return False


class TarArchive(BaseArchive, PigzMixin):
	def __init__(self, filename, compression=None, progressSubject=None):
		BaseArchive.__init__(self, filename, compression, progressSubject)

	def content(self):
		try:
			if not os.path.exists(self._filename):
				raise Exception(u"Archive file not found: '%s'" % self._filename)
			names = []
			options = u''
			if self._compression == 'gzip':
				if self.pigz_detected:
					options += u'--use-compress-program=pigz'
				else:
					options += u'--gunzip'
			elif self._compression == 'bzip2':
				options += u'--bzip2'

			for line in System.execute(u'%s %s --list --file "%s"' % (System.which('tar'), options, self._filename)):
				if line:
					names.append(unicode(line))

			return names
		except Exception as e:
			raise Exception(u"Failed to get archive content '%s': %s" % (self._filename, e))

	def extract(self, targetPath='.', patterns=[]):
		try:
			targetPath = os.path.abspath(forceFilename(targetPath))
			patterns = forceUnicodeList(patterns)
			if not os.path.isdir(targetPath):
				try:
					os.mkdir(targetPath)
				except Exception as e:
					raise Exception(u"Failed to create target dir '%s': %s" % (targetPath, e))

			options = u''
			if self._compression == 'gzip':
				if self.pigz_detected:
					options += u'--use-compress-program=pigz'
				else:
					options += u'--gunzip'
			elif self._compression == 'bzip2':
				options += u'--bzip2'

			fileCount = 0
			for filename in self.content():
				match = False
				if not patterns:
					match = True
				else:
					for pattern in patterns:
						try:
							pattern = pattern.replace('*', '.*')
							if re.search(pattern, filename):
								match = True
								break
							fileCount += 1
						except Exception as e:
							raise Exception(u"Bad pattern '%s': %s" % (pattern, e))

				if match:
					fileCount += 1
				else:
					options += u' --exclude="%s"' % filename

			command = u'%s %s --directory "%s" --extract --verbose --file "%s"' % (System.which('tar'), options, targetPath, self._filename)
			self._extract(command, fileCount)
		except Exception as e:
			raise Exception(u"Failed to extract archive '%s': %s" % (self._filename, e))

	def create(self, fileList, baseDir='.', dereference=False):
		try:
			fileList = forceUnicodeList(fileList)
			baseDir = os.path.abspath(forceFilename(baseDir))
			dereference = forceBool(dereference)

			if not os.path.isdir(baseDir):
				raise Exception(u"Base dir '%s' not found" % baseDir)

			command = u'%s --no-recursion --verbose --create --files-from -' % System.which('tar')
			if dereference:
				command += ' --dereference'
			if self._compression == 'gzip':
				if self.pigz_detected:
					command += ' | %s --rsyncable' % System.which('pigz')
				else:
					command += ' | %s --rsyncable' % System.which('gzip')
			elif self._compression == 'bzip2':
				command += ' | %s' % System.which('bzip2')
			command += ' > "%s"' % self._filename

			self._create(fileList, baseDir, command)
		except Exception as e:
			raise Exception(u"Failed to create archive '%s': %s" % (self._filename, e))


class CpioArchive(BaseArchive, PigzMixin):
	def __init__(self, filename, compression=None, progressSubject=None):
		BaseArchive.__init__(self, filename, compression, progressSubject)

	def content(self):
		try:
			if not os.path.exists(self._filename):
				raise Exception(u"Archive file not found: '%s'" % self._filename)

			cat = System.which('cat')
			if self._compression == 'gzip':
				if self.pigz_detected:
					cat = u'{pigz} -cd'.format(pigz=System.which('pigz'))
				else:
					cat = System.which('zcat')
			elif self._compression == 'bzip2':
				cat = System.which('bzcat')

			return [unicode(line) for line in
					System.execute(u'{cat} "{filename}" | {cpio} --quiet -it'.format(cat=cat, filename=self._filename, cpio=System.which('cpio')))
					if line]
		except Exception as e:
			raise Exception(u"Failed to get archive content '%s': %s" % (self._filename, e))

	def extract(self, targetPath='.', patterns=[]):
		try:
			targetPath = os.path.abspath(forceFilename(targetPath))
			patterns = forceUnicodeList(patterns)
			if not os.path.isdir(targetPath):
				try:
					os.mkdir(targetPath)
				except Exception as e:
					raise Exception(u"Failed to create target dir '%s': %s" % (targetPath, e))

			cat = System.which('cat')
			if self._compression == 'gzip':
				if self.pigz_detected:
					cat = u'%s -cd' % (System.which('pigz'), )
				else:
					cat = System.which('zcat')
			elif self._compression == 'bzip2':
				cat = System.which('bzcat')

			fileCount = 0
			for filename in self.content():
				match = False
				if not patterns:
					match = True
				else:
					for pattern in patterns:
						try:
							pattern = pattern.replace('*', '.*')
							if re.search(pattern, filename):
								match = True
								break
							fileCount += 1
						except Exception as e:
							raise Exception(u"Bad pattern '%s': %s" % (pattern, e))
				if match:
					fileCount += 1

			include = ' '.join('"%s"' % pattern for pattern in patterns)

			curDir = os.path.abspath(os.getcwd())
			os.chdir(targetPath)
			try:
				command = u'%s "%s" | %s --quiet -idumv %s' % (cat, self._filename, System.which('cpio'), include)
				self._extract(command, fileCount)
			finally:
				os.chdir(curDir)
		except Exception as e:
			raise Exception(u"Failed to extract archive '%s': %s" % (self._filename, e))

	def create(self, fileList, baseDir='.', dereference=False):
		try:
			fileList = forceUnicodeList(fileList)
			baseDir = os.path.abspath(forceFilename(baseDir))
			dereference = forceBool(dereference)

			if not os.path.isdir(baseDir):
				raise Exception(u"Base dir '%s' not found" % baseDir)

			command = u'%s --quiet -v -o -H crc' % System.which('cpio')
			if dereference:
				command += ' --dereference'
			if self._compression == 'gzip':
				if self.pigz_detected:
					command += ' | %s --rsyncable' % System.which('pigz')
				else:
					command += ' | %s --rsyncable' % System.which('gzip')
			elif self._compression == 'bzip2':
				command += ' | %s' % System.which('bzip2')
			command += ' > "%s"' % self._filename

			self._create(fileList, baseDir, command)
		except Exception as e:
			raise Exception(u"Failed to create archive '%s': %s" % (self._filename, e))


def Archive(filename, format=None, compression=None, progressSubject=None):
	filename = forceFilename(filename)
	Class = None
	if format:
		format = forceUnicodeLower(format)
		if format == 'tar':
			Class = TarArchive
		elif format == 'cpio':
			Class = CpioArchive
		else:
			raise Exception(u"Unsupported format '%s'" % format)

	elif os.path.exists(filename):
		fileType = getFileType(filename)
		if 'tar archive' in fileType.lower():
			Class = TarArchive
		elif 'cpio archive' in fileType.lower():
			Class = CpioArchive
		elif filename.lower().endswith('tar') or filename.lower().endswith('tar.gz'):
			Class = TarArchive
		elif filename.lower().endswith('cpio') or filename.lower().endswith('cpio.gz'):
			Class = CpioArchive

	if not Class:
		raise Exception(u"Failed to guess archive type of '%s'" % filename)

	return Class(filename=filename, compression=compression, progressSubject=progressSubject)<|MERGE_RESOLUTION|>--- conflicted
+++ resolved
@@ -46,15 +46,10 @@
 from OPSI.Types import forceBool, forceFilename, forceUnicodeList, forceUnicodeLower
 from OPSI.Util import compareVersions
 
-<<<<<<< HEAD
 if os.name == 'posix':
 	import fcntl
 	import magic
 
-__version__ = "4.0.7.22"
-
-=======
->>>>>>> a0b37ed3
 logger = Logger()
 
 try:
