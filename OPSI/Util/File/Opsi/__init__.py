--- conflicted
+++ resolved
@@ -1190,11 +1190,7 @@
 		sysInfo = {}
 		with closing(self.extractfile("%s/sysinfo" % self.CONTROL_DIR)) as fp:
 			for line in fp:
-<<<<<<< HEAD
 				key, value = line.decode().split(":")
-=======
-				key, value = line.split(":")
->>>>>>> 2cf8ad93
 				sysInfo[key.strip()] = value.strip()
 
 		return sysInfo
@@ -1203,11 +1199,7 @@
 		checksums = {}
 		with closing(self.extractfile("%s/checksums" % self.CONTROL_DIR)) as fp:
 			for line in fp:
-<<<<<<< HEAD
 				key, value = line.decode().split(" ", 1)
-=======
-				key, value = line.split(" ", 1)
->>>>>>> 2cf8ad93
 				checksums[value.strip()] = key.strip()
 
 		return checksums
@@ -1240,16 +1232,8 @@
 				return
 
 			checksum = sha1()
-<<<<<<< HEAD
-
-			with open(path, 'rb') as f:
-				chunk = True
-				while chunk:
-					chunk = f.read()
-=======
 			with open(path) as f:
 				for chunk in f:
->>>>>>> 2cf8ad93
 					checksum.update(chunk)
 
 			self._filemap[dest] = checksum.hexdigest()
