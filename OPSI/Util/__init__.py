# -*- coding: utf-8 -*-

# This module is part of the desktop management solution opsi
# (open pc server integration) http://www.opsi.org

# Copyright (C) 2006-2017 uib GmbH <info@uib.de>
# http://www.uib.de/

# This program is free software: you can redistribute it and/or modify
# it under the terms of the GNU Affero General Public License as
# published by the Free Software Foundation, either version 3 of the
# License, or (at your option) any later version.

# This program is distributed in the hope that it will be useful,
# but WITHOUT ANY WARRANTY; without even the implied warranty of
# MERCHANTABILITY or FITNESS FOR A PARTICULAR PURPOSE.  See the
# GNU Affero General Public License for more details.

# You should have received a copy of the GNU Affero General Public License
# along with this program.  If not, see <http://www.gnu.org/licenses/>.
"""
General utility functions.

This module holds various utility functions for the work with opsi.
This includes functions for (de)serialisation, converting classes from
or to JSON, working with librsync and more.

:copyright:	uib GmbH <info@uib.de>
:author: Jan Schneider <j.schneider@uib.de>
:author: Niko Wenselowski <n.wenselowski@uib.de>
:license: GNU Affero General Public License version 3
"""

import base64
import codecs
import json
import os
import random
import re
import shutil
import socket
import struct
import time
import types
from contextlib import closing
from Crypto.Cipher import Blowfish
from hashlib import md5
from itertools import islice

from OPSI.Config import OPSI_GLOBAL_CONF
from OPSI.Logger import Logger, LOG_DEBUG
from OPSI.Types import (forceBool, forceFilename, forceFqdn, forceInt,
						forceIPAddress, forceNetworkAddress, forceUnicode)

<<<<<<< HEAD
__all__ = (
	'BLOWFISH_IV', 'PickleString',
	'RANDOM_DEVICE', 'blowfishDecrypt', 'blowfishEncrypt',
	'chunk', 'compareVersions', 'decryptWithPrivateKeyFromPEMFile',
	'deserialize', 'encryptWithPublicKeyFromX509CertificatePEMFile',
	'findFiles', 'formatFileSize', 'fromJson', 'generateOpsiHostKey',
	'getGlobalConfig', 'getfqdn', 'ipAddressInNetwork',
	'isRegularExpressionPattern', 'librsyncDeltaFile', 'librsyncPatchFile',
	'librsyncSignature', 'md5sum', 'objectToBash', 'objectToBeautifiedText',
	'objectToHtml', 'randomString', 'removeDirectory', 'removeUnit',
	'replaceSpecialHTMLCharacters', 'serialize', 'timestamp', 'toJson'
)
=======
__version__ = '4.0.7.45'
>>>>>>> c208f832

logger = Logger()

if os.name == 'posix':
	from duplicity import librsync
elif os.name == 'nt':
	try:
		import librsync
	except Exception as e:
		logger.error(u"Failed to import librsync: %s" % e)

BLOWFISH_IV = 'OPSI1234'
RANDOM_DEVICE = u'/dev/urandom'
UNIT_REGEX = re.compile('^(\d+\.*\d*)\s*([\w]{0,4})$')
_ACCEPTED_CHARACTERS = (
	"abcdefghijklmnopqrstuvwxyz"
	"ABCDEFGHIJKLMNOPQRSTUVWXYZ"
	"0123456789"
)


class CryptoError(ValueError):
	pass


class BlowfishError(CryptoError):
	pass


class PickleString(str):

	def __getstate__(self):
		return base64.standard_b64encode(self)

	def __setstate__(self, state):
		self = base64.standard_b64decode(state)


def deserialize(obj, preventObjectCreation=False):
	"""
	Deserialization of `obj`.

	This function will deserialize objects from JSON into opsi \
compatible objects.
	In case `obj` is a list contained elements are deserialized.
	In case `obj` is a dict the values are deserialized.

	In case `obj` is a dict and holds a key *type* and \
`preventObjectCreation` is `True` it will be tried to create an opsi \
object instance from it

	:type obj: object
	:type preventObjectCreation: bool
	"""
	if isinstance(obj, list):
		return [deserialize(element, preventObjectCreation=preventObjectCreation) for element in obj]
	elif isinstance(obj, dict):
		if not preventObjectCreation and 'type' in obj:
			import OPSI.Object
			try:
				objectClass = eval('OPSI.Object.%s' % obj['type'])
				return objectClass.fromHash(obj)
			except Exception as error:
				logger.debug(u"Failed to get object from dict {0!r}: {1}", obj, forceUnicode(error))
				return obj
		else:
			return {
				key: deserialize(value, preventObjectCreation=preventObjectCreation)
				for key, value in obj.items()
			}
	else:
		return obj


def serialize(obj):
	"""
	Serialize `obj`.

	It will turn an object into a JSON-compatible format - consisting \
of strings, dicts, lists or numbers.

	:return: a JSON-compatible serialisation of the input.
	"""
	if isinstance(obj, (unicode, str)):
		return obj
	elif hasattr(obj, 'serialize'):
		return obj.serialize()
	elif isinstance(obj, (list, set, types.GeneratorType)):
		return [serialize(tempObject) for tempObject in obj]
	elif isinstance(obj, dict):
		return {key: serialize(value) for key, value in obj.items()}
	else:
		return obj


def formatFileSize(sizeInBytes):
	if sizeInBytes < 1024:
		return '%i' % sizeInBytes
	elif sizeInBytes < 1048576:  # 1024**2
		return '%iK' % (sizeInBytes / 1024)
	elif sizeInBytes < 1073741824:  # 1024**3
		return '%iM' % (sizeInBytes / 1048576)
	elif sizeInBytes < 1099511627776:  # 1024**4
		return '%iG' % (sizeInBytes / 1073741824)
	else:
		return '%iT' % (sizeInBytes / 1099511627776)


def fromJson(obj, objectType=None, preventObjectCreation=False):
	obj = json.loads(obj)
	if isinstance(obj, dict) and objectType:
		obj['type'] = objectType
	return deserialize(obj, preventObjectCreation=preventObjectCreation)


def toJson(obj, ensureAscii=False):
	return json.dumps(serialize(obj), ensure_ascii=ensureAscii)


def librsyncSignature(filename, base64Encoded=True):
	try:
		with open(filename, 'rb') as f:
			with closing(librsync.SigFile(f)) as sf:
				sig = sf.read()

				if base64Encoded:
					sig = base64.encodestring(sig)

				return sig
	except Exception as e:
		raise RuntimeError(u"Failed to get librsync signature: %s" % forceUnicode(e))


def librsyncPatchFile(oldfile, deltafile, newfile):
	logger.debug(u"Librsync : %s, %s, %s" % (oldfile, deltafile, newfile))
	if oldfile == newfile:
		raise ValueError(u"Oldfile and newfile are the same file")
	if deltafile == newfile:
		raise ValueError(u"deltafile and newfile are the same file")
	if deltafile == oldfile:
		raise ValueError(u"oldfile and deltafile are the same file")

	bufsize = 1024 * 1024
	try:
		with open(oldfile, "rb") as of:
			with open(deltafile, "rb") as df:
				with open(newfile, "wb") as nf:
					with closing(librsync.PatchedFile(of, df)) as pf:
						data = True
						while data:
							data = pf.read(bufsize)
							nf.write(data)
	except Exception as e:
		raise RuntimeError(u"Failed to patch file: %s" % forceUnicode(e))


def librsyncDeltaFile(filename, signature, deltafile):
	bufsize = 1024 * 1024
	try:
		with open(filename, "rb") as f:
			with open(deltafile, "wb") as df:
				with closing(librsync.DeltaFile(signature, f)) as ldf:
					data = True
					while data:
						data = ldf.read(bufsize)
						df.write(data)
	except Exception as e:
		raise RuntimeError(u"Failed to write delta file: %s" % forceUnicode(e))


def md5sum(filename):
	""" Returns the md5sum of the given file. """
	md5object = md5()

	with open(filename, 'rb') as fileToHash:
		for data in iter(lambda: fileToHash.read(524288), ''):
			md5object.update(data)

	return md5object.hexdigest()


def randomString(length, characters=_ACCEPTED_CHARACTERS):
	"""
	Generates a random string for a given length.

	:param characters: The characters to choose from. This defaults to 0-9a-Z.
	"""
	return forceUnicode(u''.join(random.choice(characters) for _ in range(length)))


def generateOpsiHostKey(forcePython=False):
	"""
	Generates an random opsi host key.

	This will try to make use of an existing random device.
	As a fallback the generation is done in plain Python.

	:param forcePython: Force the usage of Python for host key generation.
	"""
	if os.name == 'posix' and not forcePython:
		logger.debug(u"Opening random device '%s' to generate opsi host key" % RANDOM_DEVICE)
		with open(RANDOM_DEVICE) as r:
			key = r.read(16)
		logger.debug("Random device closed")
		key = unicode(key.encode("hex"))
	else:
		logger.debug(u"Using python random module to generate opsi host key")
		key = randomString(32, "0123456789abcdef")

	return key


def timestamp(secs=0, dateOnly=False):
	''' Returns a timestamp of the current system time format: YYYY-mm-dd[ HH:MM:SS] '''
	if not secs:
		secs = time.time()
	if dateOnly:
		return time.strftime(u"%Y-%m-%d", time.localtime(secs))
	else:
		return time.strftime(u"%Y-%m-%d %H:%M:%S", time.localtime(secs))


def objectToBeautifiedText(obj):
	return json.dumps(serialize(obj), indent=4, ensure_ascii=False)


def objectToBash(obj, bashVars=None, level=0):
	"""
	Converts `obj` into bash-compatible format.

	:type bashVars: dict
	:type level: int
	:returntype: dict
	"""
	if bashVars is None:
		bashVars = {}

	if level == 0:
		obj = serialize(obj)
		varName = 'RESULT'
		compress = True
	else:
		varName = 'RESULT%d' % level
		compress = False

	if hasattr(obj, 'serialize'):
		obj = obj.serialize()

	try:
		append = bashVars[varName].append
	except KeyError:
		emptyList = []
		bashVars[varName] = emptyList
		append = emptyList.append

	if isinstance(obj, (list, set)):
		append(u'(\n')
		for element in obj:
			if isinstance(element, (dict, list)):
				level += 1
				objectToBash(element, bashVars, level)
				append(u'RESULT%d=${RESULT%d[*]}' % (level, level))
			else:
				objectToBash(element, bashVars, level)
			append(u'\n')
		append(u')')
	elif isinstance(obj, dict):
		append(u'(\n')
		for (key, value) in obj.items():
			append('%s=' % key)
			if isinstance(value, (dict, list)):
				level += 1
				objectToBash(value, bashVars, level)
				append(u'${RESULT%d[*]}' % level)
			else:
				objectToBash(value, bashVars, level)
			append(u'\n')
		append(u')')
	elif obj is None:
		append(u'""')
	else:
		append(u'"%s"' % forceUnicode(obj))

	if compress:
		for key, value in bashVars.items():
			bashVars[key] = u''.join(value)

	return bashVars


def objectToHtml(obj, level=0):
	if level == 0:
		obj = serialize(obj)

	html = []
	append = html.append

	if isinstance(obj, (list, set)):
		append(u'[')
		if len(obj) > 0:
			append(u'<div style="padding-left: 3em;">')
			for i, currentElement in enumerate(obj):
				append(objectToHtml(currentElement, level + 1))
				if i < len(obj) - 1:
					append(u',<br />\n')
			append(u'</div>')
		append(u']')
	elif isinstance(obj, dict):
		append(u'{')
		if len(obj) > 0:
			append(u'<div style="padding-left: 3em;">')
			for i, (key, value) in enumerate(obj.items()):
				append(u'<font class="json_key">')
				append(objectToHtml(key))
				append(u'</font>: ')
				append(objectToHtml(value, level + 1))
				if i < len(obj) - 1:
					append(u',<br />\n')
			append(u'</div>')
		append(u'}')
	elif isinstance(obj, bool):
		append(str(obj).lower())
	elif obj is None:
		append('null')
	else:
		if isinstance(obj, (str, unicode)):  # TODO: watch out for Python 3
			append(replaceSpecialHTMLCharacters(obj).join((u'"', u'"')))
		else:
			append(replaceSpecialHTMLCharacters(obj))

	return u''.join(html)


def replaceSpecialHTMLCharacters(text):
	return forceUnicode(text)\
		.replace(u'\r', u'')\
		.replace(u'\t', u'   ')\
		.replace(u'&', u'&amp;')\
		.replace(u'"', u'&quot;')\
		.replace(u"'", u'&apos;')\
		.replace(u' ', u'&nbsp;')\
		.replace(u'<', u'&lt;')\
		.replace(u'>', u'&gt;')\
		.replace(u'\n', u'<br />\n')


def compareVersions(v1, condition, v2):
	def removePartAfterWave(versionString):
		if "~" in versionString:
			return versionString[:versionString.find("~")]
		else:
			return versionString

	def splitProductAndPackageVersion(versionString):
		productVersion = packageVersion = u'0'

		match = re.search('^\s*([\w\.]+)-*([\w\.]*)\s*$', versionString)
		if not match:
			raise ValueError(u"Bad version string '%s'" % versionString)

		productVersion = match.group(1)
		if match.group(2):
			packageVersion = match.group(2)

		return (productVersion, packageVersion)

	def makeEqualLength(first, second):
		while len(first) < len(second):
			first.append(u'0')

	if not condition:
		condition = u'=='
	if condition not in (u'==', u'=', u'<', u'<=', u'>', u'>='):
		raise ValueError(u"Bad condition '%s'" % condition)
	if condition == u'=':
		condition = u'=='

	v1 = removePartAfterWave(forceUnicode(v1))
	v2 = removePartAfterWave(forceUnicode(v2))

	(v1ProductVersion, v1PackageVersion) = splitProductAndPackageVersion(v1)
	(v2ProductVersion, v2PackageVersion) = splitProductAndPackageVersion(v2)

	for (v1, v2) in ( (v1ProductVersion, v2ProductVersion), (v1PackageVersion, v2PackageVersion) ):
		v1p = v1.split(u'.')
		v2p = v2.split(u'.')
		makeEqualLength(v1p, v2p)
		makeEqualLength(v2p, v1p)
		for i in range(len(v1p)):
			while (len(v1p[i]) > 0) or (len(v2p[i]) > 0):
				cv1 = u''
				cv2 = u''

				match = re.search('^(\d+)(\D*.*)$', v1p[i])
				if match:
					cv1 = int(match.group(1))
					v1p[i] = match.group(2)
				else:
					match = re.search('^(\D+)(\d*.*)$', v1p[i])
					if match:
						cv1 = match.group(1)
						v1p[i] = match.group(2)

				match = re.search('^(\d+)(\D*.*)$', v2p[i])
				if match:
					cv2 = int(match.group(1))
					v2p[i] = match.group(2)
				else:
					match = re.search('^(\D+)(\d*.*)$', v2p[i])
					if match:
						cv2 = match.group(1)
						v2p[i] = match.group(2)

				if cv1 == u'':
					cv1 = chr(1)
				if cv2 == u'':
					cv2 = chr(1)
				if cv1 == cv2:
					logger.debug2(u"%s == %s => continue" % (cv1, cv2))
					continue

				if not isinstance(cv1, int):
					cv1 = u"'%s'" % cv1
				if not isinstance(cv2, int):
					cv2 = u"'%s'" % cv2

				b = eval(u"%s %s %s" % (cv1, condition, cv2))
				logger.debug2(u"%s(%s) %s %s(%s) => %s | '%s' '%s'" % (type(cv1), cv1, condition, type(cv2), cv2, b, v1p[i], v2p[i]) )
				if not b:
					logger.debug(u"Unfulfilled condition: %s-%s %s %s-%s" \
						% (v1ProductVersion, v1PackageVersion, condition, v2ProductVersion, v2PackageVersion ))
					return False
				else:
					logger.debug(u"Fulfilled condition: %s-%s %s %s-%s" \
						% (v1ProductVersion, v1PackageVersion, condition, v2ProductVersion, v2PackageVersion ))
					return True

	if u'=' not in condition:
		logger.debug(u"Unfulfilled condition: %s-%s %s %s-%s" \
			% (v1ProductVersion, v1PackageVersion, condition, v2ProductVersion, v2PackageVersion ))
		return False

	logger.debug(u"Fulfilled condition: %s-%s %s %s-%s" \
		% (v1ProductVersion, v1PackageVersion, condition, v2ProductVersion, v2PackageVersion ))
	return True


def removeUnit(x):
	'''
	Take a string representing a byte-based size and return the
	value in bytes.

	:param x: str
	:returns: `x` in bytes.
	:rtype: int or float
	'''
	x = forceUnicode(x)
	match = UNIT_REGEX.search(x)
	if not match:
		return x

	if u'.' in match.group(1):
		value = float(match.group(1))
	else:
		value = int(match.group(1))

	unit = match.group(2)
	mult = 1000

	if unit.lower().endswith('hz'):
		unit = unit[:-2]
	elif unit.lower().endswith('bits'):
		mult = 1024
		unit = unit[:-4]
	elif unit.lower().endswith('b'):
		mult = 1024
		unit = unit[:-1]
	elif unit.lower().endswith(('s', 'v')):
		unit = unit[:-1]

	if unit.endswith('n'):
		return float(value) / (mult * mult)
	elif unit.endswith('m'):
		return float(value) / mult
	elif unit.lower().endswith('k'):
		return value * mult
	elif unit.endswith('M'):
		return value * mult * mult
	elif unit.endswith('G'):
		return value * mult * mult * mult

	return value


def blowfishEncrypt(key, cleartext):
	"""
	Takes `cleartext` string, returns hex-encoded,
	blowfish-encrypted string.

	:raises BlowfishError: In case things go wrong.
	:rtype: unicode
	"""
	cleartext = forceUnicode(cleartext).encode('utf-8')
	key = forceUnicode(key)

	while len(cleartext) % 8 != 0:
		# Fill up with \0 until length is a mutiple of 8
		cleartext += chr(0)

	try:
		key = key.decode("hex")
	except TypeError:
		raise BlowfishError(u"Failed to hex decode key '%s'" % key)

	blowfish = Blowfish.new(key, Blowfish.MODE_CBC, BLOWFISH_IV)
	try:
		crypt = blowfish.encrypt(cleartext)
	except Exception as encryptError:
		logger.logException(encryptError, LOG_DEBUG)
		raise BlowfishError(u"Failed to encrypt")

	return unicode(crypt.encode("hex"))


def blowfishDecrypt(key, crypt):
	"""
	Takes hex-encoded, blowfish-encrypted string,
	returns cleartext string.

	:raises BlowfishError: In case things go wrong.
	:rtype: unicode
	"""

	key = forceUnicode(key)
	crypt = forceUnicode(crypt)
	try:
		key = key.decode("hex")
	except TypeError as e:
		raise BlowfishError(u"Failed to hex decode key '%s'" % key)

	crypt = crypt.decode("hex")
	blowfish = Blowfish.new(key, Blowfish.MODE_CBC, BLOWFISH_IV)
	try:
		cleartext = blowfish.decrypt(crypt)
	except Exception as decryptError:
		logger.logException(decryptError, LOG_DEBUG)
		raise BlowfishError(u"Failed to decrypt")

	# Remove possible \0-chars
	if cleartext.find('\0') != -1:
		cleartext = cleartext[:cleartext.find('\0')]

	try:
		return unicode(cleartext, 'utf-8')
	except Exception as e:
		logger.error(e)
		raise BlowfishError(u"Failed to convert decrypted text to unicode.")


def encryptWithPublicKeyFromX509CertificatePEMFile(data, filename):
	import M2Crypto

	cert = M2Crypto.X509.load_cert(filename)
	rsa = cert.get_pubkey().get_rsa()
	padding = M2Crypto.RSA.pkcs1_oaep_padding

	def encrypt():
		for parts in chunk(data, size=32):
			yield rsa.public_encrypt(data=''.join(parts), padding=padding)

	return ''.join(encrypt())


def decryptWithPrivateKeyFromPEMFile(data, filename):
	import M2Crypto

	privateKey = M2Crypto.RSA.load_key(filename)
	padding = M2Crypto.RSA.pkcs1_oaep_padding

	def decrypt():
		for parts in chunk(data, size=256):
			decr = privateKey.private_decrypt(data=''.join(parts), padding=padding)

			for x in decr:
				if x not in ('\x00', '\0'):
					# Avoid any nullbytes
					yield x

	return ''.join(decrypt())


def findFiles(directory, prefix=u'', excludeDir=None, excludeFile=None, includeDir=None, includeFile=None, returnDirs=True, returnLinks=True, followLinks=False, repository=None):
	directory = forceFilename(directory)
	prefix = forceUnicode(prefix)

	if excludeDir:
		if not isRegularExpressionPattern(excludeDir):
			excludeDir = re.compile(forceUnicode(excludeDir))
	else:
		excludeDir = None

	if excludeFile:
		if not isRegularExpressionPattern(excludeFile):
			excludeFile = re.compile(forceUnicode(excludeFile))
	else:
		excludeFile = None

	if includeDir:
		if not isRegularExpressionPattern(includeDir):
			includeDir = re.compile(forceUnicode(includeDir))
	else:
		includeDir = None

	if includeFile:
		if not isRegularExpressionPattern(includeFile):
			includeFile = re.compile(forceUnicode(includeFile))
	else:
		includeFile = None

	returnDirs = forceBool(returnDirs)
	returnLinks = forceBool(returnLinks)
	followLinks = forceBool(followLinks)

	if repository:
		islink = repository.islink
		isdir = repository.isdir
		listdir = repository.listdir
	else:
		islink = os.path.islink
		isdir = os.path.isdir
		listdir = os.listdir

	files = []
	for entry in listdir(directory):
		if isinstance(entry, str):  # TODO how to handle this with Python 3?
			logger.error(u"Bad filename '%s' found in directory '%s', skipping entry!" % (unicode(entry, 'ascii', 'replace'), directory))
			continue
		pp = os.path.join(prefix, entry)
		dp = os.path.join(directory, entry)
		isLink = False
		if islink(dp):
			isLink = True
			if not returnLinks and not followLinks:
				continue
		if isdir(dp) and (not isLink or followLinks):
			if excludeDir and re.search(excludeDir, entry):
				logger.debug(u"Excluding dir '%s' and containing files" % entry)
				continue
			if includeDir:
				if not re.search(includeDir, entry):
					continue
				logger.debug(u"Including dir '%s' and containing files" % entry)
			if returnDirs:
				files.append(pp)
			files.extend(
				findFiles(
					directory=dp,
					prefix=pp,
					excludeDir=excludeDir,
					excludeFile=excludeFile,
					includeDir=includeDir,
					includeFile=includeFile,
					returnDirs=returnDirs,
					returnLinks=returnLinks,
					followLinks=followLinks,
					repository=repository
				)
			)
			continue

		if excludeFile and re.search(excludeFile, entry):
			if isLink:
				logger.debug(u"Excluding link '%s'" % entry)
			else:
				logger.debug(u"Excluding file '%s'" % entry)
			continue

		if includeFile:
			if not re.search(includeFile, entry):
				continue
			if isLink:
				logger.debug(u"Including link '%s'" % entry)
			else:
				logger.debug(u"Including file '%s'" % entry)
		files.append(pp)
	return files


def isRegularExpressionPattern(object):
	return "SRE_Pattern" in str(type(object))


def ipAddressInNetwork(ipAddress, networkAddress):
	"""
	Checks if the given IP address is in the given network range.
	Returns ``True`` if the given address is part of the network.
	Returns ``False`` if the given address is not part of the network.

	:param ipAddress: The IP which we check.
	:type ipAddress: str
	:param networkAddress: The network address written with slash notation.
	:type networkAddress: str
	"""
	def createBytemaskFromAddress(address):
		"Returns an int representation of an bytemask of an ipAddress."
		num = [forceInt(part) for part in address.split('.')]
		return (num[0] << 24) + (num[1] << 16) + (num[2] << 8) + num[3]

	ipAddress = forceIPAddress(ipAddress)
	networkAddress = forceNetworkAddress(networkAddress)

	ip = createBytemaskFromAddress(ipAddress)

	network, netmask = networkAddress.split(u'/')

	if '.' not in netmask:
		netmask = forceUnicode(socket.inet_ntoa(struct.pack('>I', 0xffffffff ^ (1 << 32 - forceInt(netmask)) - 1)))

	while netmask.count('.') < 3:
		netmask = netmask + u'.0'

	logger.debug(
		u"Testing if ip {ipAddress} is part of network "
		u"{network}/{netmask}".format(
			ipAddress=ipAddress,
			network=network,
			netmask=netmask
		)
	)

	network = createBytemaskFromAddress(network)
	netmask = createBytemaskFromAddress(netmask)

	wildcard = netmask ^ 0xFFFFFFFF
	if wildcard | ip == wildcard | network:
		return True

	return False


def getfqdn(name='', conf=None):
	"""
	Get the fqdn.

	If ``name`` is not given it will try various ways to get a valid
	fqdn from the current host.
	If ``conf`` but no name is given it will try to read the FQDN from
	the specified configuration file.
	"""
	if not name:
		try:
			return forceFqdn(os.environ["OPSI_HOSTNAME"])
		except KeyError:
			# not set in environment.
			pass

		if conf is not None:
			hostname = getGlobalConfig('hostname', conf)
		else:
			hostname = getGlobalConfig('hostname')

		if hostname:
			return forceFqdn(hostname)

	return forceFqdn(socket.getfqdn(name))


def getGlobalConfig(name, configFile=OPSI_GLOBAL_CONF):
	"""
	Reads the value of ``name`` from the global configuration.

	:param configFile: The path of the config file.
	:type configFile: str
	"""
	name = forceUnicode(name)
	if os.path.exists(configFile):
		with codecs.open(configFile, 'r', 'utf8') as config:
			for line in config:
				line = line.strip()
				if '=' not in line or line.startswith(('#', ';')):
					continue

				(key, value) = line.split('=', 1)
				if key.strip().lower() == name.lower():
					return value.strip()
	return None


def removeDirectory(directory):
	"""
	Removing an directory.

	If this fails with shutil it will try to use system calls.

	.. versionadded:: 4.0.5.1


	:param directory: Path to the directory
	:tye directory: str
	"""
	logger.debug('Removing directory: {0}'.format(directory))
	try:
		shutil.rmtree(directory)
	except UnicodeDecodeError:
		# See http://bugs.python.org/issue3616
		logger.info(
			u'Client data directory seems to contain filenames '
			u'with unicode characters. Trying fallback.'
		)

		import OPSI.System  # late import to avoid circular dependency
		OPSI.System.execute('rm -rf {dir}'.format(dir=directory))


def chunk(iterable, size):
	"""
	Returns chunks (parts) of a specified `size` from `iterable`.
	It will not pad (fill) the chunks.

	This works lazy and therefore can be used with any iterable without
	much overhead.

	Original recipe from http://stackoverflow.com/a/22045226
	"""
	it = iter(iterable)
	return iter(lambda: tuple(islice(it, size)), ())<|MERGE_RESOLUTION|>--- conflicted
+++ resolved
@@ -52,7 +52,6 @@
 from OPSI.Types import (forceBool, forceFilename, forceFqdn, forceInt,
 						forceIPAddress, forceNetworkAddress, forceUnicode)
 
-<<<<<<< HEAD
 __all__ = (
 	'BLOWFISH_IV', 'PickleString',
 	'RANDOM_DEVICE', 'blowfishDecrypt', 'blowfishEncrypt',
@@ -65,9 +64,6 @@
 	'objectToHtml', 'randomString', 'removeDirectory', 'removeUnit',
 	'replaceSpecialHTMLCharacters', 'serialize', 'timestamp', 'toJson'
 )
-=======
-__version__ = '4.0.7.45'
->>>>>>> c208f832
 
 logger = Logger()
 
