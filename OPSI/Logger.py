--- conflicted
+++ resolved
@@ -54,8 +54,6 @@
 except ImportError:
 	syslog = None
 
-<<<<<<< HEAD
-__version__ = '4.1.1'
 __all__ = [
 	'COLORS_AVAILABLE', 'COLOR_BLACK', 'COLOR_BLUE', 'COLOR_CYAN',
 	'COLOR_GREEN', 'COLOR_LIGHT_BLACK', 'COLOR_LIGHT_BLUE', 'COLOR_LIGHT_CYAN',
@@ -69,8 +67,6 @@
 	'NOTICE_COLOR', 'WARNING_COLOR'
 ]
 
-=======
->>>>>>> a0b37ed3
 if sys.version_info > (3, ):
 	# Python 3
 	unicode = str
