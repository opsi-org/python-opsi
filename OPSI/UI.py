# -*- coding: utf-8 -*-
"""
opsi python library - UI

This module is part of the desktop management solution opsi
(open pc server integration) http://www.opsi.org

<<<<<<< HEAD
Copyright (C) 2010-2018 uib GmbH
=======
Copyright (C) 2010-2019 uib GmbH
>>>>>>> 0aa5d13e

http://www.uib.de/

All rights reserved.

This program is free software; you can redistribute it and/or modify
it under the terms of the GNU General Public License version 2 as
published by the Free Software Foundation.

This program is distributed in the hope that it will be useful,
but WITHOUT ANY WARRANTY; without even the implied warranty of
MERCHANTABILITY or FITNESS FOR A PARTICULAR PURPOSE.  See the
GNU General Public License for more details.

You should have received a copy of the GNU General Public License
along with this program; if not, write to the Free Software
Foundation, Inc., 51 Franklin St, Fifth Floor, Boston, MA  02110-1301  USA

@copyright:	uib GmbH <info@uib.de>
@author: Jan Schneider <j.schneider@uib.de>
@author: Niko Wenselowski <n.wenselowski@uib.de>
@license: GNU General Public License version 2
"""

import time
import gettext
import locale
import signal as ui_signal

from snack import (
	Button, CheckboxTree, Entry, Grid, GridForm, Label, Listbox, Scale,
	SnackScreen, Textbox)

from OPSI.Logger import Logger
from OPSI.Types import (forceBool, forceInt, forceList, forceUnicode,
	forceUnicodeList)
from OPSI.Util.Message import MessageObserver, ProgressObserver

logger = Logger()
encoding = locale.getpreferredencoding()

try:
	translation = gettext.translation('python-opsi', '/usr/share/locale')
	_ = translation.ugettext
except Exception as error:
	logger.error(u"Locale not found: %s" % error)

	def _(string):
		"""
		Fallback function for providing translations.
		"""
		return string


def UIFactory(type=u''):
	uiType = forceUnicode(type)
	if uiType in (u'snack', u'SnackUI'):
		return SnackUI()
	elif uiType in (u'dummy', u'UI'):
		return UI()

	try:
		return SnackUI()
	except Exception as error:
		logger.warning(u"Failed to create SnackUI: {0}".format(error))
		return UI()


class UI:
	def __init__(self):
		self.confidentialStrings = []

	def setConfidentialStrings(self, strings):
		strings = forceUnicodeList(strings)
		self.confidentialStrings = []
		for string in strings:
			self.addConfidentialString(string)

	def addConfidentialString(self, string):
		string = forceUnicode(string)
		if not string:
			raise ValueError(u"Cannot use empty string as confidential string")
		if string in self.confidentialStrings:
			return
		self.confidentialStrings.append(string)

	def getScreen(self):
		pass

	def refresh(self):
		pass

	def getWidth(self):
		return 0

	def getHeight(self):
		return 0

	def exit(self):
		pass

	def drawRootText(self, x=1, y=1, text=''):
		pass

	def showError(self, text, title=_(u'An error occurred'), okLabel=_(u'OK'), width=-1, height=-1, seconds=0):
		pass

	def showMessage(self, text, title=_(u'Message'), okLabel=_(u'OK'), width=-1, height=-1, seconds=0):
		pass

	def createProgressBox(self, width=-1, height=-1, total=100, title=_(u'Progress'), text=u''):
		return ProgressBox(self)

	def createCopyProgressBox(self, width=-1, height=-1, total=100, title=_(u'Copy progress'), text=u''):
		return CopyProgressBox(self)

	def createDualProgressBox(self, width=-1, height=-1, total=100, title=_(u'Progress'), text=u''):
		return DualProgressBox(self)

	def createCopyDualProgressBox(self, width=-1, height=-1, total=100, title=_(u'Copy progress'), text=u''):
		return CopyDualProgressBox(self)

	def createMessageBox(self, width=-1, height=-1, title=_(u'Text'), text=u''):
		return MessageBox(self)

	def getMessageBox(self):
		return MessageBox(self)

	def getValue(self, width=-1, height=-1, title=_(u'Please type text'), default=u'', password=False, text=u'', okLabel=_(u'OK'), cancelLabel=_('Cancel')):
		return None

	def getSelection(self, entries, radio=False, width=-1, height=-1, title=_(u'Please select'), text=u'', okLabel=_(u'OK'), cancelLabel=_(u'Cancel')):
		return []

	def getValues(self, entries, width=-1, height=-1, title=_(u'Please fill in'), text=u'', okLabel=_(u'OK'), cancelLabel=_(u'Cancel')):
		return entries

	def yesno(self, text, title=_(u'Question'), okLabel=_(u'OK'), cancelLabel=_(u'Cancel'), width=-1, height=-1):
		return True


class MessageBox:
	def __init__(self, ui, width=0, height=0, title=_(u'Title'), text=u''):
		pass

	def show(self, seconds=0):
		pass

	def hide(self):
		pass

	def setText(self, text):
		pass

	def addText(self, text):
		pass


class ProgressBox(MessageBox):
	def __init__(self, ui, width=0, height=0, total=100, title=_(u'Title'), text=u''):
		pass

	def setState(self, state):
		pass

	def getState(self):
		pass


class CopyProgressBox(ProgressBox):
	pass


class DualProgressBox(MessageBox):
	def __init__(self, ui, width=0, height=0, total=100, title=_(u'Title'), text=u''):
		pass


class CopyDualProgressBox(DualProgressBox):
	pass


class SnackUI(UI):
	def __init__(self):
		super().__init__()

		self._screen = SnackScreen()
		if self._screen.width < 40 or self._screen.height < 24:
			self.exit()
			raise RuntimeError(u'Display to small (at least 24 lines by 40 columns needed)')
		self.messageBox = None
		self._screen.pushHelpLine(u"")

		ui_signal.signal(ui_signal.SIGWINCH, self.sigwinchHandler)

	def __del__(self):
		try:
			self.exit()
		except Exception:
			pass

	def sigwinchHandler(self, signo, stackFrame):
		self.refresh()

	def getScreen(self):
		return self._screen

	def refresh(self):
		self._screen.refresh()

	def getWidth(self):
		return self._screen.width

	def getHeight(self):
		return self._screen.height

	def exit(self):
		if self._screen:
			self._screen.finish()

	def drawRootText(self, x=1, y=1, text=u''):
		text = forceUnicode(text)
		for string in self.confidentialStrings:
			text = text.replace(string, u'*** confidential ***')

		try:
			self._screen.drawRootText(x, y, text)
			self.refresh()
		except Exception as error:
			self.exit()
			logger.logException(error)
			raise

	def showError(self, text, title=_(u'An error occurred'), okLabel=_(u'OK'), width=-1, height=-1, seconds=0):
		try:
			text = forceUnicode(text)
			title = forceUnicode(title)
			okLabel = forceUnicode(okLabel)
			width = forceInt(width)
			height = forceInt(height)
			seconds = forceInt(seconds)

			for string in self.confidentialStrings:
				text = text.replace(string, u'*** confidential ***')

			if width <= 0:
				width = self.getScreen().width - 15
			if height <= 0:
				height = len(text.split(u'\n')) + 2

			textBox = Textbox(width=width, height=height, text=text, scroll=1, wrap=1)
			button = Button(okLabel)
			rows = 2
			if seconds:
				rows = 1
			gridForm = GridForm(self._screen, title, 1, rows)
			gridForm.add(textBox, 0, 0)
			if seconds:
				gridForm.draw()
				self.refresh()
				time.sleep(seconds)
				self._screen.popWindow()
			else:
				gridForm.add(button, 0, 1)
				helpLine = _(u"<F12> %s | <Space> select | <Up/Down> scroll text") % okLabel
				self.getScreen().pushHelpLine(forceUnicode(helpLine))
				return gridForm.runOnce()
		except Exception as error:
			self.exit()
			logger.logException(error)
			raise

	def showMessage(self, text, title=_(u'Message'), okLabel=_(u'OK'), width=-1, height=-1, seconds=0):
		try:
			text = forceUnicode(text)
			title = forceUnicode(title)
			okLabel = forceUnicode(okLabel)
			width = forceInt(width)
			height = forceInt(height)
			seconds = forceInt(seconds)

			for string in self.confidentialStrings:
				text = text.replace(string, u'*** confidential ***')

			if width <= 0:
				width = self.getScreen().width - 15
			if height <= 0:
				height = len(text.split(u'\n')) + 2

			textBox = Textbox(width=width, height=height, text=text, scroll=1, wrap=1)
			button = Button(okLabel)
			rows = 2
			if seconds:
				rows = 1
			gridForm = GridForm(self._screen, title, 1, rows)
			gridForm.add(textBox, 0, 0)
			if seconds:
				gridForm.draw()
				self.refresh()
				time.sleep(seconds)
				self._screen.popWindow()
			else:
				gridForm.add(button, 0, 1)
				helpLine = _(u"<F12> %s | <Space> select | <Up/Down> scroll text") % okLabel
				self.getScreen().pushHelpLine(forceUnicode(helpLine))
				return gridForm.runOnce()
		except Exception as e:
			self.exit()
			logger.logException(e)
			raise

	def createProgressBox(self, width=-1, height=-1, total=100, title=_(u'Progress'), text=u''):
		try:
			width = forceInt(width)
			height = forceInt(height)
			total = forceInt(total)
			title = forceUnicode(title)
			text = forceUnicode(text)

			progressBox = SnackProgressBox(
				ui=self,
				width=width,
				height=height,
				total=total,
				title=title,
				text=text
			)
			return progressBox
		except Exception as error:
			self.exit()
			logger.logException(error)
			raise

	def createCopyProgressBox(self, width=-1, height=-1, total=100, title=_(u'Copy progress'), text=u''):
		try:
			width = forceInt(width)
			height = forceInt(height)
			total = forceInt(total)
			title = forceUnicode(title)
			text = forceUnicode(text)

			progressBox = SnackCopyProgressBox(
				ui=self,
				width=width,
				height=height,
				total=total,
				title=title,
				text=text
			)
			return progressBox
		except Exception as error:
			self.exit()
			logger.logException(error)
			raise

	def createDualProgressBox(self, width=-1, height=-1, total=100, title=_(u'Progress'), text=u''):
		try:
			width = forceInt(width)
			height = forceInt(height)
			total = forceInt(total)
			title = forceUnicode(title)
			text = forceUnicode(text)

			dualProgressBox = SnackDualProgressBox(
				ui=self,
				width=width,
				height=height,
				total=total,
				title=title,
				text=text
			)
			return dualProgressBox
		except Exception as error:
			self.exit()
			logger.logException(error)
			raise

	def createCopyDualProgressBox(self, width=-1, height=-1, total=100, title=_(u'Copy progress'), text=u''):
		try:
			width = forceInt(width)
			height = forceInt(height)
			total = forceInt(total)
			title = forceUnicode(title)
			text = forceUnicode(text)

			progressBox = SnackCopyDualProgressBox(
				ui=self,
				width=width,
				height=height,
				total=total,
				title=title,
				text=text
			)
			return progressBox
		except Exception as error:
			self.exit()
			logger.logException(error)
			raise

	def createMessageBox(self, width=-1, height=-1, title=_(u'Text'), text=u''):
		width = forceInt(width)
		height = forceInt(height)
		title = forceUnicode(title)
		text = forceUnicode(text)

		self.messageBox = SnackMessageBox(
			ui=self,
			width=width,
			height=height,
			title=title,
			text=text
		)
		return self.messageBox

	def getMessageBox(self):
		if not self.messageBox:
			self.createMessageBox()
		return self.messageBox

	def getValue(self, width=-1, height=-1, title=_(u'Please type text'), default=u'', password=False, text=u'', okLabel=_(u'OK'), cancelLabel=_(u'Cancel')):
		try:
			width = forceInt(width)
			height = forceInt(height)
			title = forceUnicode(title)
			default = forceUnicode(default)
			password = forceBool(password)
			text = forceUnicode(text)
			okLabel = forceUnicode(okLabel)
			cancelLabel = forceUnicode(cancelLabel)

			for string in self.confidentialStrings:
				text = text.replace(string, u'*** confidential ***')

			if width <= 0:
				width = self.getScreen().width - 15

			# create text grid
			textGrid = Grid(1, 1)
			if text:
				textHeight = 0
				if height <= 0:
					height = self.getScreen().height - 15
					textHeight = height - 5
					if textHeight < 2:
						textHeight = 2
					elif textHeight > len(text.split('\n')) + 1:
						textHeight = len(text.split('\n')) + 1
				else:
					textHeight = height - len(text.split('\n')) + 1

				textBox = Textbox(
					width=width,
					height=textHeight,
					text=text,
					scroll=1,
					wrap=1
				)
				textGrid.setField(textBox, col=0, row=0)

			# create grid for input
			entryGrid = Grid(1, 1)
			entry = Entry(
				width=width,
				text=default,
				hidden=False,
				password=password,
				scroll=1,
				returnExit=0
			)
			entryGrid.setField(entry, col=0, row=0, padding=(0, 0, 0, 0))

			# create grid for buttons
			buttonsGrid = Grid(2, 1)

			cancelButton = Button(cancelLabel)
			buttonsGrid.setField(cancelButton, col=0, row=0, padding=(0, 0, 10, 0))

			okButton = Button(okLabel)
			buttonsGrid.setField(okButton, col=1, row=0, padding=(10, 0, 0, 0))

			gridForm = GridForm(self._screen, title, 1, 3)
			gridForm.add(textGrid, col=0, row=0, padding=(0, 0, 0, 1))
			gridForm.add(entryGrid, col=0, row=1, padding=(0, 0, 0, 1))
			gridForm.add(buttonsGrid, col=0, row=2, padding=(0, 0, 0, 0))
			gridForm.addHotKey('ESC')

			# help line
			helpLine = _(u"<ESC> %s | <F12> %s | <Tab> move cursor | <Space> select") % (cancelLabel, okLabel)
			if text:
				helpLine += _(u" | <Up/Down> scroll text")
			self.getScreen().pushHelpLine(forceUnicode(helpLine))

			# run
			gridForm.addHotKey('ESC')
			gridForm.draw()
			buttonPressed = None
			while (buttonPressed not in [okButton, 'F12', cancelButton, 'ESC']):
				buttonPressed = gridForm.run()
			self._screen.popWindow()
			if (buttonPressed not in [okButton, 'F12']):
				return None

			return entry.value()
		except Exception as error:
			self.exit()
			logger.logException(error)
			raise

	def getSelection(self, entries, radio=False, width=-1, height=-1, title=_(u'Please select'), text=u'', okLabel=_(u'OK'), cancelLabel=_(u'Cancel')):
		try:
			entries = forceList(entries)
			radio = forceBool(radio)
			width = forceInt(width)
			height = forceInt(height)
			title = forceUnicode(title)
			text = forceUnicode(text)
			okLabel = forceUnicode(okLabel)
			cancelLabel = forceUnicode(cancelLabel)

			for string in self.confidentialStrings:
				text = text.replace(string, u'*** confidential ***')

			if width <= 0:
				width = self.getScreen().width - 15

			if height <= 14:
				height = 13 + len(entries)
				if text:
					height += len(text.split(u'\n')) + 1
				if height > self.getScreen().height - 5:
					height = self.getScreen().height - 5

			entriesHeight = len(entries)
			if entriesHeight > height - 13:
				entriesHeight = height - 13

			# create text grid
			textGrid = Grid(1, 1)
			if text:
				textHeight = len(text.split(u'\n')) + 1
				diff = textHeight + entriesHeight + 13 - height
				if diff > 0:
					entriesHeight -= diff
					if entriesHeight < 3:
						textHeight = textHeight - 3 + entriesHeight
						entriesHeight = 3

				textBox = Textbox(
					width=width,
					height=textHeight,
					text=text,
					scroll=1,
					wrap=1
				)
				textGrid.setField(textBox, col=0, row=0)

			# create widget for entries
			entriesWidget = None
			if radio:
				entriesWidget = Listbox(
					height=entriesHeight,
					scroll=1,
					returnExit=0,
					width=0,
					showCursor=0
				)
			else:
				entriesWidget = CheckboxTree(height=entriesHeight, scroll=1)

			row = 0
			numSelected = 0
			for i, entry in enumerate(entries):
				selected = forceBool(entry.get('selected', False))
				if radio and (numSelected >= 1):
					selected = False
				if selected:
					numSelected += 1
				if radio:
					entriesWidget.append(
						text=forceUnicode(entry.get('name', '???')),
						item=i
					)
					if selected:
						entriesWidget.setCurrent(i)
				else:
					entriesWidget.append(
						text=forceUnicode(entry.get('name', '???')),
						item=i,
						selected=selected
					)
				row += 1

			# create grid for buttons
			buttonsGrid = Grid(2, 1)

			cancelButton = Button(cancelLabel)
			buttonsGrid.setField(cancelButton, col=0, row=0, padding=(0, 0, 10, 0))

			okButton = Button(okLabel)
			buttonsGrid.setField(okButton, col=1, row=0, padding=(10, 0, 0, 0))

			gridForm = GridForm(self._screen, title, 1, 3)
			gridForm.add(textGrid, col=0, row=0, padding=(0, 0, 0, 1))
			gridForm.add(entriesWidget, col=0, row=1, padding=(0, 0, 0, 1))
			gridForm.add(buttonsGrid, col=0, row=2, padding=(0, 0, 0, 0))

			# help line
			helpLine = _(u"<ESC> %s | <F12> %s | <Tab> move cursor | <Space> select") % (cancelLabel, okLabel)
			if text:
				helpLine += _(u" | <Up/Down> scroll text")
			self.getScreen().pushHelpLine(forceUnicode(helpLine))

			# run
			gridForm.addHotKey('ESC')
			gridForm.draw()
			buttonPressed = None
			while buttonPressed not in [okButton, 'F12', cancelButton, 'ESC']:
				buttonPressed = gridForm.run()
			self._screen.popWindow()
			if buttonPressed not in [okButton, 'F12']:
				return None

			result = []
			if radio:
				result.append(entries[entriesWidget.current()]['name'])
			else:
				for sel in entriesWidget.getSelection():
					result.append(entries[sel]['name'])
			return result
		except Exception as error:
			self.exit()
			logger.logException(error)
			raise

	def getValues(self, entries, width=-1, height=-1, title=_(u'Please fill in'), text=u'', okLabel=_(u'OK'), cancelLabel=_(u'Cancel')):
		try:
			entries = forceList(entries)
			width = forceInt(width)
			height = forceInt(height)
			title = forceUnicode(title)
			text = forceUnicode(text)
			okLabel = forceUnicode(okLabel)
			cancelLabel = forceUnicode(cancelLabel)

			for string in self.confidentialStrings:
				text = text.replace(string, u'*** confidential ***')

			if width <= 0:
				width = self.getScreen().width - 15

			if height <= 0:
				height = 11 + len(entries)
				if text:
					height += len(text.split(u'\n'))
				if height > self.getScreen().height - 10:
					height = self.getScreen().height - 10

			# create text grid
			textGrid = Grid(1, 1)
			if text:
				textHeight = len(text.split(u'\n'))
				diff = textHeight + len(entries) + 11 - height
				if diff > 0:
					textHeight -= diff
				if textHeight > 0:
					textBox = Textbox(
						width=width,
						height=textHeight,
						text=text,
						scroll=1,
						wrap=1
					)
					textGrid.setField(textBox, col=0, row=0)

			# create grid for entries
			entriesGrid = Grid(2, len(entries))

			row = 0
			labelWidth = 10
			for entry in entries:
				entryLength = len(entry.get('name', u''))
				if entryLength > labelWidth:
					labelWidth = entryLength

			width = width - labelWidth
			if width < 5:
				width = 5
			for entry in entries:
				label = Label(forceUnicode(entry.get('name', u'???')))
				value = forceUnicodeList(entry.get('value'))
				value = u', '.join(value)
				entry['entry'] = Entry(
					width=width,
					text=value,
					hidden=entry.get('hidden', False),
					password=entry.get('password', False),
					scroll=1,
					returnExit=0
				)
				entriesGrid.setField(label, col=0, row=row, anchorLeft=1, padding=(2, 0, 1, 0))
				entriesGrid.setField(entry['entry'], col=1, row=row, anchorRight=1, padding=(1, 0, 2, 0))
				row += 1

			# create grid for buttons
			buttonsGrid = Grid(2, 1)

			cancelButton = Button(cancelLabel)
			buttonsGrid.setField(cancelButton, col=0, row=0, padding=(0, 0, 10, 0))

			okButton = Button(okLabel)
			buttonsGrid.setField(okButton, col=1, row=0, padding=(10, 0, 0, 0))

			gridForm = GridForm(self._screen, title, 1, 3)
			gridForm.add(textGrid, col=0, row=0, padding=(0, 0, 0, 1))
			gridForm.add(entriesGrid, col=0, row=1, padding=(0, 0, 0, 1))
			gridForm.add(buttonsGrid, col=0, row=2, padding=(0, 0, 0, 0))

			# help line
			helpLine = _(u"<ESC> %s | <F12> %s | <Tab> move cursor | <Space> select") % (cancelLabel, okLabel)
			if text:
				helpLine += _(u" | <Up/Down> scroll text")
			self.getScreen().pushHelpLine(forceUnicode(helpLine))

			# run
			gridForm.addHotKey('ESC')
			gridForm.draw()
			buttonPressed = None
			while buttonPressed not in [okButton, 'F12', cancelButton, 'ESC']:
				buttonPressed = gridForm.run()
			self._screen.popWindow()
			if buttonPressed not in [okButton, 'F12']:
				return None

			for i in range(len(entries)):
				value = entries[i]['entry'].value()
				if entries[i].get('multivalue') and u',' in value:
					value = [x.strip() for x in value.split(u',')]

				entries[i]['value'] = value
				del entries[i]['entry']
			return entries
		except Exception as error:
			self.exit()
			logger.logException(error)
			raise

	def yesno(self, text, title=_(u'Question'), okLabel=_(u'OK'), cancelLabel=_(u'Cancel'), width=-1, height=-1):
		try:
			text = forceUnicode(text)
			title = forceUnicode(title)
			okLabel = forceUnicode(okLabel)
			cancelLabel = forceUnicode(cancelLabel)
			width = forceInt(width)
			height = forceInt(height)

			for string in self.confidentialStrings:
				text = text.replace(string, u'*** confidential ***')

			if width <= 0:
				width = self.getScreen().width - 15
				if width > len(text) + 5:
					width = len(text) + 5
			if height <= 0:
				height = 10

			gridForm = GridForm(self._screen, title, 1, 2)

			textBox = Textbox(
				width=width,
				height=height - 6,
				text=text,
				scroll=1,
				wrap=1
			)
			gridForm.add(textBox, col=0, row=0)

			grid = Grid(2, 1)
			cancelButton = Button(cancelLabel)
			grid.setField(cancelButton, 0, 0, (0, 0, 5, 0))
			okButton = Button(okLabel)
			grid.setField(okButton, 1, 0, (5, 0, 0, 0))
			gridForm.add(grid, col=0, row=1)

			# help line
			helpLine = _(u"<ESC> %s | <F12> %s | <Tab> move cursor | <Space> select") % (cancelLabel, okLabel)
			if text:
				helpLine += _(u" | <Up/Down> scroll text")
			self.getScreen().pushHelpLine(forceUnicode(helpLine))

			# run
			gridForm.addHotKey('ESC')
			gridForm.draw()
			buttonPressed = None
			while buttonPressed not in (okButton, 'F12', cancelButton, 'ESC'):
				buttonPressed = gridForm.run()
			self._screen.popWindow()
			if buttonPressed in (okButton, 'F12'):
				return True
			return False
		except Exception as error:
			self.exit()
			logger.logException(error)
			raise


class SnackMessageBox(MessageBox, MessageObserver):
	def __init__(self, ui, width=0, height=0, title=_(u'Title'), text=u''):
		MessageObserver.__init__(self)

		try:
			self._ui = ui

			width = forceInt(width)
			height = forceInt(height)
			title = forceUnicode(title)
			text = forceUnicode(text)

			self._visible = False
			self._title = title
			self._text = text

			for string in self._ui.confidentialStrings:
				self._text = self._text.replace(string, u'*** confidential ***')

			if width <= 0:
				width = self._ui.getScreen().width - 7
			if height <= 0:
				height = self._ui.getScreen().height - 7

			self._width = width
			self._height = self._textHeight = height

			self._gridForm = GridForm(self._ui.getScreen(), title, 1, 1)
			self._textbox = Textbox(self._width, self._height, self._text, scroll=0, wrap=1)
			self._gridForm.add(self._textbox, 0, 0)

			# help line
			self._ui.getScreen().pushHelpLine(u"")
		except Exception as error:
			self._ui.exit()
			logger.logException(error)
			raise

	def show(self, seconds=0):
		try:
			self._gridForm.draw()
			self._ui.refresh()
			self._visible = True
			if seconds:
				time.sleep(seconds)
				self.hide()
		except Exception as error:
			self._ui.exit()
			logger.logException(error)
			raise

	def hide(self):
		try:
			if self._visible:
				self._ui.getScreen().popWindow()
			self._visible = False
		except Exception as error:
			self._ui.exit()
			logger.logException(error)
			raise

	def setText(self, text):
		try:
			self._text = forceUnicode(text)
			for string in self._ui.confidentialStrings:
				self._text = self._text.replace(string, u'*** confidential ***')

			lines = self._text.split(u"\n")
			for i in range(len(lines)):
				if u"\r" in lines[i]:
					parts = lines[i].split(u"\r")
					for j in range(len(parts) - 1, -1, -1):
						if parts[j]:
							lines[i] = parts[j] + u"\r"
							break

			if lines > self._textHeight:
				self._text = u"\n".join(lines[-1 * self._textHeight:])

			try:
				self._textbox.setText(self._text)
			except Exception as setTextError:
				logger.logException(setTextError)
			self.show()
		except Exception as error:
			self._ui.exit()
			logger.logException(error)
			raise

	def addText(self, text):
		try:
			self.setText(self._text + forceUnicode(text))
		except Exception as error:
			self._ui.exit()
			logger.logException(error)
			raise

	def messageChanged(self, subject, message):
		self.addText(u"%s\n" % message)


class SnackProgressBox(SnackMessageBox, ProgressBox, ProgressObserver):
	def __init__(self, ui, width=0, height=0, total=100, title=_(u'Title'), text=u''):
		ProgressObserver.__init__(self)

		self._ui = ui
		width = forceInt(width)
		height = forceInt(height)
		total = forceInt(total)
		title = forceUnicode(title)
		text = forceUnicode(text)

		if width <= 0:
			width = self._ui.getScreen().width - 7
		if height <= 0:
			height = self._ui.getScreen().height - 7

		SnackMessageBox.__init__(self, ui, width, height - 4, title, text)

		self._total = total
		self._state = -1
		self._factor = 1
		self._width = width
		self._height = height

		self._gridForm = GridForm(self._ui.getScreen(), title, 1, 2)
		self._scale = Scale(self._width, self._total)
		self._gridForm.add(self._textbox, 0, 0)
		self._gridForm.add(self._scale, 0, 1)

		self._ui.getScreen().pushHelpLine("")

	def setState(self, state):
		self._state = state
		self._scale.set(int(self._state * self._factor))
		self.show()

	def getState(self):
		return self._state

	def endChanged(self, subject, end):
		if end <= 0 or self._total <= 0:
			self.setState(0)
		else:
			self._factor = self._total / end
			self.setState(self._state)

	def progressChanged(self, subject, state, percent, timeSpend, timeLeft, speed):
		self.setState(state)


class SnackCopyProgressBox(SnackProgressBox):
	def messageChanged(self, subject, message):
		minLeft = 0
		secLeft = subject.getTimeLeft()
		if secLeft >= 60:
			minLeft = int(secLeft // 60)
			secLeft -= minLeft * 60

		if minLeft < 10:
			minLeft = '0%d' % minLeft

		if secLeft < 10:
			secLeft = '0%d' % secLeft

		message = u"[%s:%s ETA] %s" % (minLeft, secLeft, message)
		self.addText(u"%s\n" % message)


class SnackDualProgressBox(SnackMessageBox, ProgressObserver):
	def __init__(self, ui, width=0, height=0, total=100, title=_(u'Title'), text=u''):
		ProgressObserver.__init__(self)

		self._ui = ui
		width = forceInt(width)
		height = forceInt(height)
		total = forceInt(total)
		title = forceUnicode(title)
		text = forceUnicode(text)

		if width <= 0:
			width = self._ui.getScreen().width - 7
		if height <= 0:
			height = self._ui.getScreen().height - 7

		SnackMessageBox.__init__(self, ui, width, height - 4, title, text)

		self._overallTotal = total
		self._overallState = -1
		self._overallFactor = 1
		self._overallProgressSubject = None

		self._currentTotal = 100
		self._currentState = -1
		self._currentFactor = 1
		self._currentProgressSubject = None

		self._width = width
		self._height = height

		self._gridForm = GridForm(self._ui.getScreen(), title, 1, 3)
		self._currentScale = Scale(self._width, self._currentTotal)
		self._overallScale = Scale(self._width, self._overallTotal)

		self._gridForm.add(self._textbox, 0, 0)
		self._gridForm.add(self._currentScale, 0, 1)
		self._gridForm.add(self._overallScale, 0, 2)

		self._ui.getScreen().pushHelpLine("")

	def setOverallProgressSubject(self, subject):
		self._overallProgressSubject = subject
		self._overallProgressSubject.attachObserver(self)

	def setCurrentProgressSubject(self, subject):
		self._currentProgressSubject = subject
		self._currentProgressSubject.attachObserver(self)

	def setOverallState(self, state):
		self._overallState = state
		self._overallScale.set(int(self._overallState * self._overallFactor))
		self.show()

	def setCurrentState(self, state):
		self._currentState = state
		self._currentScale.set(int(self._currentState * self._currentFactor))
		self.show()

	def getState(self):
		return self._overallState

	def endChanged(self, subject, end):
		if subject == self._overallProgressSubject:
			if end <= 0 or self._overallTotal <= 0:
				self.setOverallState(0)
			else:
				self._overallFactor = self._overallTotal / end
				self.setOverallState(self._overallState)
		elif subject == self._currentProgressSubject:
			if end <= 0 or self._currentTotal <= 0:
				self.setCurrentState(0)
			else:
				self._currentFactor = self._currentTotal / end
				self.setCurrentState(self._currentState)

	def progressChanged(self, subject, state, percent, timeSpend, timeLeft, speed):
		if subject == self._overallProgressSubject:
			self.setOverallState(state)
		elif subject == self._currentProgressSubject:
			self.setCurrentState(state)


class SnackCopyDualProgressBox(SnackDualProgressBox):
	def messageChanged(self, subject, message):
		minLeft = 0
		secLeft = subject.getTimeLeft()
		if secLeft >= 60:
			minLeft = secLeft // 60
			secLeft -= minLeft * 60
		if minLeft < 10:
			minLeft = '0%d' % minLeft
		if secLeft < 10:
			secLeft = '0%d' % secLeft
		message = u"[%s:%s ETA] %s" % (minLeft, secLeft, message)
		self.addText(u"%s\n" % message)<|MERGE_RESOLUTION|>--- conflicted
+++ resolved
@@ -5,11 +5,7 @@
 This module is part of the desktop management solution opsi
 (open pc server integration) http://www.opsi.org
 
-<<<<<<< HEAD
-Copyright (C) 2010-2018 uib GmbH
-=======
 Copyright (C) 2010-2019 uib GmbH
->>>>>>> 0aa5d13e
 
 http://www.uib.de/
 
