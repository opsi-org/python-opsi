# -*- coding: utf-8 -*-
#
# This module is part of the desktop management solution opsi
# (open pc server integration) http://www.opsi.org
#
# Copyright (C) 2006-2019 uib GmbH <info@uib.de>
# All rights reserved.
#
# This program is free software: you can redistribute it and/or modify
# it under the terms of the GNU Affero General Public License as
# published by the Free Software Foundation, either version 3 of the
# License, or (at your option) any later version.
#
# This program is distributed in the hope that it will be useful,
# but WITHOUT ANY WARRANTY; without even the implied warranty of
# MERCHANTABILITY or FITNESS FOR A PARTICULAR PURPOSE.  See the
# GNU Affero General Public License for more details.
#
# You should have received a copy of the GNU Affero General Public License
# along with this program.  If not, see <http://www.gnu.org/licenses/>.
"""
opsi python library - Posix

Functions and classes for the use with a POSIX operating system.

:author: Jan Schneider <j.schneider@uib.de>
:author: Erol Ueluekmen <e.ueluekmen@uib.de>
:author: Niko Wenselowski <n.wenselowski@uib.de>
:license: GNU Affero General Public License version 3
"""

import codecs
import datetime
import fcntl
import locale
import os
import platform
import re
import socket
import sys
import subprocess
import threading
import time
import copy as pycopy
from itertools import islice
from signal import SIGKILL

from OPSI.Logger import Logger, LOG_NONE
from OPSI.Types import (
	forceBool, forceDomain, forceFilename, forceHardwareAddress,
	forceHardwareDeviceId, forceHardwareVendorId, forceHostId, forceHostname,
	forceInt, forceIpAddress, forceNetmask, forceUnicode, forceUnicodeLower)
from OPSI.Object import *
from OPSI.Util import getfqdn, objectToBeautifiedText, removeUnit

__all__ = (
	'CommandNotFoundException',
	'Distribution', 'Harddisk', 'NetworkPerformanceCounter', 'SysInfo',
	'SystemSpecificHook', 'addSystemHook', 'auditHardware', 'daemonize',
	'execute', 'getActiveConsoleSessionId', 'getActiveSessionId',
	'getActiveSessionIds', 'getBlockDeviceBusType',
	'getBlockDeviceContollerInfo', 'getDHCPDRestartCommand', 'getDHCPResult',
	'getDHCPServiceName', 'getDefaultNetworkInterfaceName', 'getDiskSpaceUsage',
	'getEthernetDevices', 'getFQDN', 'getHarddisks', 'getHostname',
	'getKernelParams', 'getNetworkDeviceConfig', 'getNetworkInterfaces',
	'getSambaServiceName', 'getServiceNames', 'getSystemProxySetting', 'halt',
	'hardwareExtendedInventory', 'hardwareInventory', 'hooks', 'ifconfig',
	'isCentOS', 'isDebian', 'isOpenSUSE', 'isRHEL', 'isSLES',
	'isUCS', 'isUbuntu', 'isXenialSfdiskVersion', 'locateDHCPDConfig',
	'locateDHCPDInit', 'mount', 'reboot', 'removeSystemHook',
	'runCommandInSession', 'setLocalSystemTime', 'shutdown', 'umount', 'which'
)

logger = Logger()

# Constants
GEO_OVERWRITE_SO = '/usr/local/lib/geo_override.so'
BIN_WHICH = '/usr/bin/which'
WHICH_CACHE = {}
DHCLIENT_LEASES_FILE = '/var/lib/dhcp/dhclient.leases'

hooks = []
x86_64 = False
try:
	if "64bit" in platform.architecture():
		x86_64 = True
except Exception:
	pass


class CommandNotFoundException(RuntimeError):
	pass


class SystemSpecificHook(object):
	def __init__(self):
		pass

	def pre_reboot(self, wait):
		return wait

	def post_reboot(self, wait):
		return None

	def error_reboot(self, wait, exception):
		pass


	def pre_halt(self, wait):
		return wait

	def post_halt(self, wait):
		return None

	def error_halt(self, wait, exception):
		pass


	def pre_Harddisk_deletePartitionTable(self, harddisk):
		return None

	def post_Harddisk_deletePartitionTable(self, harddisk):
		return None

	def error_Harddisk_deletePartitionTable(self, harddisk, exception):
		pass


	def pre_Harddisk_writePartitionTable(self, harddisk):
		return None

	def post_Harddisk_writePartitionTable(self, harddisk):
		return None

	def error_Harddisk_writePartitionTable(self, harddisk, exception):
		pass


	def pre_Harddisk_readPartitionTable(self, harddisk):
		return None

	def post_Harddisk_readPartitionTable(self, harddisk):
		return None

	def error_Harddisk_readPartitionTable(self, harddisk, exception):
		pass


	def pre_Harddisk_setPartitionBootable(self, harddisk, partition, bootable):
		return (partition, bootable)

	def post_Harddisk_setPartitionBootable(self, harddisk, partition, bootable):
		return None

	def error_Harddisk_setPartitionBootable(self, harddisk, partition, bootable, exception):
		pass


	def pre_Harddisk_setPartitionId(self, harddisk, partition, id):
		return (partition, id)

	def post_Harddisk_setPartitionId(self, harddisk, partition, id):
		return None

	def error_Harddisk_setPartitionId(self, harddisk, partition, id, exception):
		pass


	def pre_Harddisk_readMasterBootRecord(self, harddisk):
		return None

	def post_Harddisk_readMasterBootRecord(self, harddisk, result):
		return result

	def error_Harddisk_readMasterBootRecord(self, harddisk, exception):
		pass


	def pre_Harddisk_writeMasterBootRecord(self, harddisk, system):
		return system

	def post_Harddisk_writeMasterBootRecord(self, harddisk, system):
		return None

	def error_Harddisk_writeMasterBootRecord(self, harddisk, system, exception):
		pass


	def pre_Harddisk_readPartitionBootRecord(self, harddisk, partition):
		return partition

	def post_Harddisk_readPartitionBootRecord(self, harddisk, partition, result):
		return result

	def error_Harddisk_readPartitionBootRecord(self, harddisk, partition, exception):
		pass


	def pre_Harddisk_writePartitionBootRecord(self, harddisk, partition, fsType):
		return (partition, fsType)

	def post_Harddisk_writePartitionBootRecord(self, harddisk, partition, fsType):
		return None

	def error_Harddisk_writePartitionBootRecord(self, harddisk, partition, fsType, exception):
		pass


	def pre_Harddisk_setNTFSPartitionStartSector(self, harddisk, partition, sector):
		return (partition, sector)

	def post_Harddisk_setNTFSPartitionStartSector(self, harddisk, partition, sector):
		return None

	def error_Harddisk_setNTFSPartitionStartSector(self, harddisk, partition, sector, exception):
		pass


	def pre_Harddisk_createPartition(self, harddisk, start, end, fs, type, boot, lba):
		return (start, end, fs, type, boot, lba)

	def post_Harddisk_createPartition(self, harddisk, start, end, fs, type, boot, lba):
		return None

	def error_Harddisk_createPartition(self, harddisk, start, end, fs, type, boot, lba, exception):
		pass


	def pre_Harddisk_deletePartition(self, harddisk, partition):
		return partition

	def post_Harddisk_deletePartition(self, harddisk, partition):
		return None

	def error_Harddisk_deletePartition(self, harddisk, partition, exception):
		pass


	def pre_Harddisk_mountPartition(self, harddisk, partition, mountpoint, **options):
		return (partition, mountpoint, options)

	def post_Harddisk_mountPartition(self, harddisk, partition, mountpoint, **options):
		return None

	def error_Harddisk_mountPartition(self, harddisk, partition, mountpoint, exception, **options):
		pass


	def pre_Harddisk_umountPartition(self, harddisk, partition):
		return partition

	def post_Harddisk_umountPartition(self, harddisk, partition):
		return None

	def error_Harddisk_umountPartition(self, harddisk, partition, exception):
		pass


	def pre_Harddisk_createFilesystem(self, harddisk, partition, fs):
		return (partition, fs)

	def post_Harddisk_createFilesystem(self, harddisk, partition, fs):
		return None

	def error_Harddisk_createFilesystem(self, harddisk, partition, fs, exception):
		pass


	def pre_Harddisk_resizeFilesystem(self, harddisk, partition, size, fs):
		return (partition, size, fs)

	def post_Harddisk_resizeFilesystem(self, harddisk, partition, size, fs):
		return None

	def error_Harddisk_resizeFilesystem(self, harddisk, partition, size, fs, exception):
		pass


	def pre_Harddisk_shred(self, harddisk, partition, iterations, progressSubject):
		return (partition, iterations, progressSubject)

	def post_Harddisk_shred(self, harddisk, partition, iterations, progressSubject):
		return None

	def error_Harddisk_shred(self, harddisk, partition, iterations, progressSubject, exception):
		pass


	def pre_Harddisk_fill(self, harddisk, partition, infile, progressSubject):
		return (partition, infile, progressSubject)

	def post_Harddisk_fill(self, harddisk, partition, infile, progressSubject):
		return None

	def error_Harddisk_fill(self, harddisk, partition, infile, progressSubject, exception):
		pass


	def pre_Harddisk_saveImage(self, harddisk, partition, imageFile, progressSubject):
		return (partition, imageFile, progressSubject)

	def post_Harddisk_saveImage(self, harddisk, partition, imageFile, progressSubject):
		return None

	def error_Harddisk_saveImage(self, harddisk, partition, imageFile, progressSubject, exception):
		pass


	def pre_Harddisk_restoreImage(self, harddisk, partition, imageFile, progressSubject):
		return (partition, imageFile, progressSubject)

	def post_Harddisk_restoreImage(self, harddisk, partition, imageFile, progressSubject):
		return None

	def error_Harddisk_restoreImage(self, harddisk, partition, imageFile, progressSubject, exception):
		pass


	def pre_auditHardware(self, config, hostId, progressSubject):
		return (config, hostId, progressSubject)

	def post_auditHardware(self, config, hostId, result):
		return result

	def error_auditHardware(self, config, hostId, progressSubject, exception):
		pass


def addSystemHook(hook):
	global hooks
	if hook not in hooks:
		hooks.append(hook)


def removeSystemHook(hook):
	global hooks
	if hook in hooks:
		hooks.remove(hook)


# - - - - - - - - - - - - - - - - - - - - - - - - - - - - - - - - - - - - - - - - - - - - - - - - - - -
# -                                               INFO                                                -
# - - - - - - - - - - - - - - - - - - - - - - - - - - - - - - - - - - - - - - - - - - - - - - - - - - -
def getHostname():
	return forceHostname(socket.gethostname())


def getFQDN():
	return forceUnicodeLower(socket.getfqdn())


def getKernelParams():
	"""
	Reads the kernel cmdline and returns a dict containing all key=value pairs.
	Keys are converted to lower case.

	:rtype: dict
	"""
	cmdline = ''
	try:
		logger.debug(u'Reading /proc/cmdline')
		with codecs.open("/proc/cmdline", "r", "utf-8") as f:
			cmdline = f.readline()

		cmdline = cmdline.strip()
	except IOError as e:
		raise IOError(u"Error reading '/proc/cmdline': %s" % e)

	params = {}
	for option in cmdline.split():
		keyValue = option.split(u"=")
		if len(keyValue) < 2:
			params[keyValue[0].strip().lower()] = u''
		else:
			params[keyValue[0].strip().lower()] = keyValue[1].strip()

	return params


# - - - - - - - - - - - - - - - - - - - - - - - - - - - - - - - - - - - - - - - - - - - - - - - - - - -
# -                                            NETWORK                                                -
# - - - - - - - - - - - - - - - - - - - - - - - - - - - - - - - - - - - - - - - - - - - - - - - - - - -
def getEthernetDevices():
	"""
	Get the ethernet devices on the system.

	:return: For each device the name of the device.
	:rtype: [str]
	"""
	devices = []
	with open("/proc/net/dev") as f:
		for line in f:
			line = line.strip()
			if not line or ':' not in line:
				continue

			device = line.split(':')[0].strip()
			if device.startswith(('eth', 'ens', 'eno', 'tr', 'br', 'enp', 'enx')):
				logger.info(u"Found ethernet device: '{0}'".format(device))
				devices.append(device)

	return devices


def getNetworkInterfaces():
	"""
	Get information about the network interfaces on the system.

	:rtype: [{}]
	"""
	return [getNetworkDeviceConfig(device) for device in getEthernetDevices()]


def getNetworkDeviceConfig(device):
	if not device:
		raise ValueError(u"No device given")

	result = {
		'device': device,
		'hardwareAddress': None,
		'ipAddress': None,
		'broadcast': None,
		'netmask': None,
		'gateway': None,
		'vendorId': None,
		'deviceId': None
	}

	for line in execute(u"{ifconfig} {device}".format(ifconfig=which(u'ifconfig'), device=device)):
		line = line.lower().strip()
		match = re.search(r'\s([\da-f]{2}:[\da-f]{2}:[\da-f]{2}:[\da-f]{2}:[\da-f]{2}:[\da-f]{2}).*', line)
		if match:
			result['hardwareAddress'] = forceHardwareAddress(match.group(1))
			continue

		if line.startswith('inet '):
			logger.debug('Found inet line: {0}'.format(line))

			parts = line.split(':')
			if len(parts) == 4:
				result['ipAddress'] = forceIpAddress(parts[1].split()[0].strip())
				result['broadcast'] = forceIpAddress(parts[2].split()[0].strip())
				result['netmask'] = forceIpAddress(parts[3].split()[0].strip())
				continue

			match = re.search(
				r"^\w+\s+(?P<ipAddress>\d{1,3}\.\d{1,3}\.\d{1,3}\.\d{1,3})\s+"
				r"\w+\s+(?P<netmask>\d{1,3}\.\d{1,3}\.\d{1,3}\.\d{1,3})\s+"
				r"\w+\s+(?P<broadcast>\d{1,3}\.\d{1,3}\.\d{1,3}\.\d{1,3})$",
				line
			)
			if match:
				result['ipAddress'] = forceIpAddress(match.group('ipAddress'))
				result['broadcast'] = forceIpAddress(match.group('broadcast'))
				result['netmask'] = forceIpAddress(match.group('netmask'))
				continue

			logger.error(u"Unexpected ifconfig line '%s'" % line)

	for line in execute(u"{ip} route".format(ip=which(u'ip'))):
		line = line.lower().strip()
		match = re.search(r'via\s(\d{1,3}\.\d{1,3}\.\d{1,3}\.\d{1,3})\sdev\s(\S+)\s*', line)
		if match and match.group(2).lower() == device.lower():
			result['gateway'] = forceIpAddress(match.group(1))

	try:
		with open('/sys/class/net/%s/device/vendor' % device) as f:
			x = f.read().strip()

		if x.startswith('0x'):
			x = eval(x)
		x = "%x" % int(x)
		result['vendorId'] = forceHardwareVendorId(((4-len(x))*'0') + x)

		with open('/sys/class/net/%s/device/device' % device) as f:
			x = f.read().strip()

		if x.startswith('0x'):
			x = eval(x)
		x = int(x)
		if result['vendorId'] == '1AF4':
			# FIXME: what is wrong with virtio devices?
			x += 0xfff
		x = "%x" % x
		result['deviceId'] = forceHardwareDeviceId(((4 - len(x)) * '0') + x)
	except Exception:
		logger.warning(u"Failed to get vendor/device id for network device %s" % device)
	return result


def getDefaultNetworkInterfaceName():
	for interface in getNetworkInterfaces():
		if interface['gateway']:
			logger.info(u"Default network interface found: %s" % interface['device'])
			return interface['device']
	logger.info(u"Default network interface not found")
	return None


class NetworkPerformanceCounter(threading.Thread):
	def __init__(self, interface):
		threading.Thread.__init__(self)
		if not interface:
			raise ValueError(u"No interface given")
		self.interface = interface
		self._lastBytesIn = 0
		self._lastBytesOut = 0
		self._lastTime = None
		self._bytesInPerSecond = 0
		self._bytesOutPerSecond = 0
<<<<<<< HEAD
		self._regex = re.compile(r'\s*(\S+)\:\s*(\d+)\s+(\d+)\s+(\d+)\s+(\d+)\s+(\d+)\s+(\d+)\s+(\d+)\s+(\d+)\s+(\d+)\s+(\d+)\s+(\d+)\s+(\d+)\s+(\d+)\s+(\d+)\s+(\d+)\s+(\d+)')
=======
		self._regex = re.compile(r'\s*(\S+):\s*(\d+)\s+(\d+)\s+(\d+)\s+(\d+)\s+(\d+)\s+(\d+)\s+(\d+)\s+(\d+)\s+(\d+)\s+(\d+)\s+(\d+)\s+(\d+)\s+(\d+)\s+(\d+)\s+(\d+)\s+(\d+)')
>>>>>>> c5cfd2d2
		self._running = False
		self._stopped = False
		self.start()

	def __del__(self):
		self.stop()

	def stop(self):
		self._stopped = True

	def run(self):
		self._running = True
		while not self._stopped:
			self._getStatistics()
			time.sleep(1)

	def _getStatistics(self):
		with open('/proc/net/dev', 'r') as f:
			for line in f:
				line = line.strip()
				match = self._regex.search(line)
				if match and match.group(1) == self.interface:
					#       |   Receive                                                |  Transmit
					# iface: bytes    packets errs drop fifo frame compressed multicast bytes    packets errs drop fifo colls carrier compressed
					now = time.time()
					bytesIn = int(match.group(2))
					bytesOut = int(match.group(10))
					timeDiff = 1
					if self._lastTime:
						timeDiff = now - self._lastTime
					if self._lastBytesIn:
						self._bytesInPerSecond = (bytesIn - self._lastBytesIn)/timeDiff
						if self._bytesInPerSecond < 0:
							self._bytesInPerSecond = 0
					if self._lastBytesOut:
						self._bytesOutPerSecond = (bytesOut - self._lastBytesOut)/timeDiff
						if self._bytesOutPerSecond < 0:
							self._bytesOutPerSecond = 0
					self._lastBytesIn = bytesIn
					self._lastBytesOut = bytesOut
					self._lastTime = now
					break

	def getBytesInPerSecond(self):
		return self._bytesInPerSecond

	def getBytesOutPerSecond(self):
		return self._bytesOutPerSecond


def getDHCPResult(device, leasesFile=None):
	"""
	Get the settings of the current DHCP lease.

	It first tries to read the value from leases files and then tries
	to read the values from pump.

	.. versionchanged:: 4.0.5.1
		Added parameter *leasesFile*.

	:param leasesFile: The file to read the leases from. If this is not \
given known places for this file will be tried.
	:type leasesFile: str
	:return: Settings of the lease. All keys are lowercase. Possible \
keys are: ``ip``, ``netmask``, ``bootserver``, ``nextserver``, \
``gateway``, ``bootfile``, ``hostname``, ``domain``.
	:rtype: dict
	"""
	if not device:
		raise ValueError(u"No device given")

	if not leasesFile:
		leasesFile = DHCLIENT_LEASES_FILE

	dhcpResult = {}
	if os.path.exists(leasesFile):
		with open(leasesFile) as leasesFileHandler:
			try:
				currentInterface = None
				for line in leasesFileHandler:
					line = line.strip()
					if line.endswith(';'):
						line = line[:-1].strip()
					if line.startswith('interface '):
						currentInterface = line.split('"')[1]
					if device != currentInterface:
						continue

					if line.startswith('filename '):
						dhcpResult['bootfile'] = dhcpResult['filename'] = line.split('"')[1].strip()
					elif line.startswith('option domain-name '):
						dhcpResult['domain'] = dhcpResult['domain-name'] = line.split('"')[1].strip()
					elif line.startswith('option domain-name-servers '):
						dhcpResult['nameservers'] = dhcpResult['domain-name-servers'] = line.split(' ', 2)[-1]
					elif line.startswith('fixed-address '):
						dhcpResult['ip'] = dhcpResult['fixed-address'] = line.split(' ', 1)[-1]
					elif line.startswith('option host-name '):
						dhcpResult['hostname'] = dhcpResult['host-name'] = line.split('"')[1].strip()
					elif line.startswith('option subnet-mask '):
						dhcpResult['netmask'] = dhcpResult['subnet-mask'] = line.split(' ', 2)[-1]
					elif line.startswith('option routers '):
						dhcpResult['gateways'] = dhcpResult['routers'] = line.split(' ', 2)[-1]
					elif line.startswith('option netbios-name-servers '):
						dhcpResult['netbios-name-servers'] = line.split(' ', 2)[-1]
					elif line.startswith('option dhcp-server-identifier '):
						dhcpResult['bootserver'] = dhcpResult['dhcp-server-identifier'] = line.split(' ', 2)[-1]
					elif line.startswith('renew '):
						dhcpResult['renew'] = line.split(' ', 1)[-1]
					elif line.startswith('rebind '):
						dhcpResult['rebind'] = line.split(' ', 1)[-1]
					elif line.startswith('expire '):
						dhcpResult['expire'] = line.split(' ', 1)[-1]
			except Exception as error:
				logger.warning(error)
	else:
		logger.debug('Leases file {0} does not exist.'.format(leasesFile))
		logger.debug('Trying to use pump for getting dhclient info.')
		try:
			for line in execute(u'%s -s -i %s' % (which('pump'), device)):
				line = line.strip()
				keyValue = line.split(u":")
				if len(keyValue) < 2:
					# No ":" in pump output after "boot server" and
					# "next server"
					if line.lstrip().startswith(u'Boot server'):
						keyValue[0] = u'Boot server'
						keyValue.append(line.split()[2])
					elif line.lstrip().startswith(u'Next server'):
						keyValue[0] = u'Next server'
						keyValue.append(line.split()[2])
					else:
						continue
				# Some DHCP-Servers are returning multiple domain names
				# seperated by whitespace, so we split all values at
				# whitespace and take the first element
				dhcpResult[keyValue[0].replace(u' ', u'').lower()] = keyValue[1].strip().split()[0]
		except Exception as error:
			logger.warning(error)
	return dhcpResult


def ifconfig(device, address, netmask=None):
	cmd = u'%s %s %s' % (which('ifconfig'), device, forceIpAddress(address))
	if netmask:
		cmd += u' netmask %s' % forceNetmask(netmask)
	execute(cmd)


def getLocalFqdn():
	fqdn = getfqdn()
	try:
		return forceHostId(fqdn)
	except ValueError:
		raise ValueError(u"Failed to get fully qualified domain name. Value '{0}' is invalid.".format(fqdn))


def getNetworkConfiguration(ipAddress=None):
	"""
	Get the network configuration for the local host.

	The returned dict will contain the keys 'ipAddress',
	'hardwareAddress', 'netmask', 'broadcast' and 'subnet'.

	:param ipAddress: Force the function to work with the given IP address.
	:type ipAddress: str
	:returns: Network configuration for the local host.
	:rtype: dict
	"""
	networkConfig = {
		'hardwareAddress': None,
		'broadcast': u'',
		'subnet': u''
	}

	if ipAddress:
		networkConfig['ipAddress'] = ipAddress
	else:
		fqdn = getLocalFqdn()
		networkConfig['ipAddress'] = socket.gethostbyname(fqdn)

	if networkConfig['ipAddress'].split(u'.')[0] in ('127', '169'):
		logger.info("Not using IP {0} because of restricted network block.", networkConfig['ipAddress'])
		networkConfig['ipAddress'] = None

	for device in getEthernetDevices():
		devconf = getNetworkDeviceConfig(device)
		if devconf['ipAddress'] and devconf['ipAddress'].split(u'.')[0] not in ('127', '169'):
			if not networkConfig['ipAddress']:
				networkConfig['ipAddress'] = devconf['ipAddress']

			if networkConfig['ipAddress'] == devconf['ipAddress']:
				networkConfig['netmask'] = devconf['netmask']
				networkConfig['hardwareAddress'] = devconf['hardwareAddress']
				break

	if not networkConfig['ipAddress']:
		try:
			logger.debug2("FQDN is: {0!r}", fqdn)
		except NameError:
			fqdn = getLocalFqdn()

		raise ValueError(u"Failed to get a valid ip address for fqdn '%s'" % fqdn)

	if not networkConfig.get('netmask'):
		networkConfig['netmask'] = u'255.255.255.0'

	for i in range(4):
		if networkConfig['broadcast']:
			networkConfig['broadcast'] += u'.'
		if networkConfig['subnet']:
			networkConfig['subnet'] += u'.'

		networkConfig['subnet'] += u'%d' % (int(networkConfig['ipAddress'].split(u'.')[i]) & int(networkConfig['netmask'].split(u'.')[i]))
		networkConfig['broadcast'] += u'%d' % (int(networkConfig['ipAddress'].split(u'.')[i]) | int(networkConfig['netmask'].split(u'.')[i]) ^ 255)

	return networkConfig


def getSystemProxySetting():
	# TODO: Has to be implemented for posix machines
	logger.notice(u'Not Implemented yet')


# - - - - - - - - - - - - - - - - - - - - - - - - - - - - - - - - - - - - - - - - - - - - - - - - - - -
# -                                   SESSION / DESKTOP HANDLING                                      -
# - - - - - - - - - - - - - - - - - - - - - - - - - - - - - - - - - - - - - - - - - - - - - - - - - - -
def reboot(wait=10):
	for hook in hooks:
		wait = hook.pre_reboot(wait)

	try:
		wait = forceInt(wait)
		if wait > 0:
			execute(u'%s %d; %s -r -t 1' % (which('sleep'), wait, which('shutdown')), nowait=True)
		else:
			execute(u'%s -r -t 1' % which('shutdown'), nowait=True)
	except Exception as e:
		for hook in hooks:
			hook.error_reboot(wait, e)
		raise

	for hook in hooks:
		hook.post_reboot(wait)


def halt(wait=10):
	for hook in hooks:
		wait = hook.pre_halt(wait)

	try:
		wait = forceInt(wait)
		if wait > 0:
			execute(u'%s %d; %s -h now' % (which('sleep'), wait, which('shutdown')), nowait=True)
		else:
			execute(u'%s -h now' % which('shutdown'), nowait=True)
	except Exception as e:
		for hook in hooks:
			hook.error_halt(wait, e)
		raise

	for hook in hooks:
		hook.post_halt(wait)


shutdown = halt


# - - - - - - - - - - - - - - - - - - - - - - - - - - - - - - - - - - - - - - - - - - - - - - - - - - -
# -                                        PROCESS HANDLING                                           -
# - - - - - - - - - - - - - - - - - - - - - - - - - - - - - - - - - - - - - - - - - - - - - - - - - - -
def which(cmd):
	if cmd not in WHICH_CACHE:
		w = os.popen(u'%s "%s" 2>/dev/null' % (BIN_WHICH, cmd))
		path = w.readline().strip()
		w.close()
		if not path:
			raise CommandNotFoundException(u"Command {0!r} not found in PATH".format(cmd))

		logger.debug(u"Command {0!r} found at: {1!r}", cmd, path)
		WHICH_CACHE[cmd] = path

	return WHICH_CACHE[cmd]


def execute(cmd, nowait=False, getHandle=False, ignoreExitCode=[], exitOnStderr=False, captureStderr=True, encoding=None, timeout=0, shell=None, waitForEnding=None):
	"""
	Executes a command.

	:param nowait: If this is ``True`` the command will be executed and \
no waiting for it to finish will be done.
	:type nowait: bool
	:param getHandle: If this is ``True`` the handle the reference to \
the command output will be returned.
	:type getHandle: bool
	:param ignoreExitCode: Ignore exit codes of the program. This can \
be ``True`` to ignore all exit codes or a list of specific exit codes \
that should be ignored.
	:type ignoreExitCode: bool or list or tuple or set
	:param exitOnStderr: If this is ``True`` output on stderr will be \
interpreted as an failed execution and will throw an Exception.
	:type exitOnStderr: bool
	:param captureStderr: If this is ``True`` the output of *stderr* \
will be redirected to *stdout*.
	:type captureStderr: bool
	:param encoding: The encoding to be used to decode the output.
	:type encoding: str
	:param timeout: The time in seconds after that the execution will \
be aborted.
	:type timeout: int
	:param shell: Currently ignored. This is introduced to have the \
same keyword arguments as on Windows.
	:param waitForEnding: If this is set it will overwrite the setting \
for *nowait*. This is introduced to have the same keyword arguments as \
on Windows.
	:type waitForEnding: bool
	:return: If the command finishes and we wait for it to finish the \
output will be returned.
	:rtype: list
	"""
	nowait = forceBool(nowait)
	getHandle = forceBool(getHandle)
	exitOnStderr = forceBool(exitOnStderr)
	captureStderr = forceBool(captureStderr)
	timeout = forceInt(timeout)

	if shell is not None:
		logger.warning("Argument 'shell' is unsupported on Linux.")

	if waitForEnding is not None:
		logger.debug("Detected kwarg 'waitForEnding'. Overwriting nowait.")
		nowait = not forceBool(waitForEnding)

	exitCode = 0
	result = []

	startTime = time.time()
	try:
		logger.info(u"Executing: %s" % cmd)

		if nowait:
			os.spawnv(os.P_NOWAIT, which('bash'), [which('bash'), '-c', cmd])
			return []

		elif getHandle:
			if captureStderr:
				return (subprocess.Popen(cmd, shell=True, stdin=subprocess.PIPE, stdout=subprocess.PIPE, stderr=subprocess.STDOUT)).stdout
			else:
				return (subprocess.Popen(cmd, shell=True, stdin=subprocess.PIPE, stdout=subprocess.PIPE, stderr=None)).stdout

		else:
			data = b''
			stderr = None
			if captureStderr:
				stderr = subprocess.PIPE
			proc = subprocess.Popen(
				cmd,
				shell=True,
				stdin=subprocess.PIPE,
				stdout=subprocess.PIPE,
				stderr=stderr,
			)

			if not encoding:
				encoding = locale.getpreferredencoding()
				if encoding == 'ascii':
					encoding = 'utf-8'
			logger.info(u"Using encoding '%s'" % encoding)

			flags = fcntl.fcntl(proc.stdout, fcntl.F_GETFL)
			fcntl.fcntl(proc.stdout, fcntl.F_SETFL, flags | os.O_NONBLOCK)

			if captureStderr:
				flags = fcntl.fcntl(proc.stderr, fcntl.F_GETFL)
				fcntl.fcntl(proc.stderr, fcntl.F_SETFL, flags | os.O_NONBLOCK)

			ret = None
			while ret is None:
				ret = proc.poll()
				try:
					chunk = proc.stdout.read()
					if chunk:
						data += chunk
				except IOError as e:
					if e.errno != 11:
						raise

				if captureStderr:
					try:
						chunk = proc.stderr.read()
						if chunk:
							if exitOnStderr:
								raise RuntimeError(u"Command '%s' failed: %s" % (cmd, chunk))
							data += chunk
					except IOError as e:
						if e.errno != 11:
							raise

				if timeout > 0 and (time.time() - startTime >= timeout):
					_terminateProcess(proc)
					raise RuntimeError(u"Command '%s' timed out atfer %d seconds" % (cmd, (time.time() - startTime)))

				time.sleep(0.001)

			exitCode = ret
			if data:
				lines = data.split(b'\n')
				for i, line in enumerate(lines):
					line = line.decode(encoding, 'replace')
					if i == len(lines) - 1 and not line:
						break
					logger.debug(u'>>> {}', line)
					result.append(line)

	except (os.error, IOError) as e:
		# Some error occurred during execution
		raise RuntimeError(u"Command '%s' failed:\n%s" % (cmd, e))

	logger.debug(u"Exit code: %s" % exitCode)
	if exitCode:
		if isinstance(ignoreExitCode, bool) and ignoreExitCode:
			pass
		elif isinstance(ignoreExitCode, (list, tuple, set)) and exitCode in ignoreExitCode:
			pass
		else:
			raise RuntimeError(u"Command '%s' failed (%s):\n%s" % (cmd, exitCode, u'\n'.join(result)))
	return result


def _terminateProcess(process):
	"""
	Terminate a running process.

	:param process: The process to terminate.
	:type process: subprocess.Popen
	"""
	try:
		process.kill()
	except Exception as killException:
		logger.debug('Killing process {0} failed: {1}'.format(process.pid, killException))

		try:
			os.kill(process.pid, SIGKILL)
		except Exception as sigKillException:
			logger.debug('Sending SIGKILL to pid {0} failed: {1}'.format(process.pid, sigKillException))


# - - - - - - - - - - - - - - - - - - - - - - - - - - - - - - - - - - - - - - - - - - - - - - - - - - -
# -                                            FILESYSTEMS                                            -
# - - - - - - - - - - - - - - - - - - - - - - - - - - - - - - - - - - - - - - - - - - - - - - - - - - -
def isXenialSfdiskVersion():
	"""
	check for sfdisk version to adapt commands to changed output

	Returns `True` for versions equal 2.27.1 - the one used in Ubuntu Xenial.
	"""
	sfdiskVersionOutput = execute('%s --version' % which('sfdisk'))
	sfdiskVersion = sfdiskVersionOutput[0].split(' ')[3].strip()
	return bool(sfdiskVersion == '2.27.1')


def getHarddisks(data=None):
	"""
	Get the available harddisks from the machine.

	:param data: Data to parse through.
	:type data: [str, ]
	:return: The found harddisks.
	:rtype: [Harddisk, ]
	"""
	disks = []

	if data is None:
		# Get all available disks
		if os.path.exists("/dev/cciss"):
			result = []
			logger.notice("HP Smart Array detected, trying to workarround scan problem.")
			listing = os.listdir("/dev/cciss")
			for entry in listing:
				if len(entry) < 5:
					dev = entry
					if isXenialSfdiskVersion():
						size = forceInt(execute(u'%s --no-reread -s /dev/cciss/%s' % (which('sfdisk'), dev), ignoreExitCode=[1])[0])
					else:
						size = forceInt(execute(u'%s -L --no-reread -s -uB /dev/cciss/%s' % (which('sfdisk'), dev), ignoreExitCode=[1])[0])
					logger.debug(
						u"Found disk =>>> dev: '{device}', size: {size:0.2f} GB".format(
							device=dev,
							size=size / (1024 * 1024)
							)
						)
					hd = Harddisk("/dev/cciss/%s" % dev)
					disks.append(hd)
			if len(disks) <= 0:
				raise RuntimeError(u'No harddisks found!')
			return disks
		else:
			if isXenialSfdiskVersion():
				result = execute(u'%s --no-reread -s ' % which('sfdisk'), ignoreExitCode=[1])
			else:
				result = execute(u'%s -L --no-reread -s -uB' % which('sfdisk'), ignoreExitCode=[1])
	else:
		result = data

	for line in result:
		if not line.lstrip().startswith(u'/dev'):
			continue

		(dev, size) = line.split(u':')
		size = forceInt(size.strip())
		logger.debug(
			u"Found disk =>>> dev: '{device}', size: {size:0.2f} GB".format(
				device=dev,
				size=size / (1024 * 1024)
			)
		)

		hd = Harddisk(dev)
		disks.append(hd)

	if len(disks) <= 0:
		raise RuntimeError(u'No harddisks found!')

	return disks


def getDiskSpaceUsage(path):
	disk = os.statvfs(path)
	info = {
		'capacity': disk.f_bsize * disk.f_blocks,
		'available': disk.f_bsize * disk.f_bavail,
		'used': disk.f_bsize * (disk.f_blocks - disk.f_bavail),
		'usage': float(disk.f_blocks - disk.f_bavail) / float(disk.f_blocks),
	}
	logger.info(u"Disk space usage for path '%s': %s" % (path, info))
	return info


def mount(dev, mountpoint, **options):
	dev = forceUnicode(dev)
	mountpoint = forceFilename(mountpoint)
	if not os.path.isdir(mountpoint):
		os.makedirs(mountpoint)

	for (key, value) in options.items():
		options[key] = forceUnicode(value)

	fs = u''

	credentialsFiles = []
	if dev.lower().startswith(('smb://', 'cifs://')):
		match = re.search(r'^(smb|cifs)://([^/]+\/.+)$', dev, re.IGNORECASE)
		if match:
			fs = u'-t cifs'
			parts = match.group(2).split('/')
			dev = u'//%s/%s' % (parts[0], parts[1])
			if 'username' not in options:
				options['username'] = u'guest'
			if 'password' not in options:
				options['password'] = u''
			if '\\' in options['username']:
				(options['domain'], options['username']) = options['username'].split('\\', 1)

			credentialsFile = u"/tmp/.cifs-credentials.%s" % parts[0]
			if os.path.exists(credentialsFile):
				os.remove(credentialsFile)
			with open(credentialsFile, "w") as f:
				pass

			os.chmod(credentialsFile, 0o600)
			with codecs.open(credentialsFile, "w", "iso-8859-15") as f:
				f.write(u"username=%s\n" % options['username'])
				f.write(u"password=%s\n" % options['password'])
			options['credentials'] = credentialsFile
			credentialsFiles.append(credentialsFile)

			try:
				if not options['domain']:
					del options['domain']
			except KeyError:
				pass
			del options['username']
			del options['password']
		else:
			raise ValueError(u"Bad smb/cifs uri '%s'" % dev)

	elif dev.lower().startswith(('webdav://', 'webdavs://', 'http://', 'https://')):
		# We need enough free space in /var/cache/davfs2
		# Maximum transfer file size <= free space in /var/cache/davfs2
		match = re.search(r'^(http|webdav)(s*)(://[^/]+\/.+)$', dev, re.IGNORECASE)
		if match:
			fs = u'-t davfs'
			dev = u'http' + match.group(2) + match.group(3)
		else:
			raise ValueError(u"Bad webdav url '%s'" % dev)

		if 'username' not in options:
			options['username'] = u''
		if 'password' not in options:
			options['password'] = u''
		if 'servercert' not in options:
			options['servercert'] = u''

		if options['servercert']:
			with open(u"/etc/davfs2/certs/trusted.pem", "w") as f:
				f.write(options['servercert'])
			os.chmod(u"/etc/davfs2/certs/trusted.pem", 0o644)

		with codecs.open(u"/etc/davfs2/secrets", "r", "utf8") as f:
			lines = f.readlines()

		with codecs.open(u"/etc/davfs2/secrets", "w", "utf8") as f:
			for line in lines:
				if re.search(r"^%s\s+" % dev, line):
					f.write(u"#")
				f.write(line)
			f.write(u'%s "%s" "%s"\n' % (dev, options['username'], options['password']))
		os.chmod(u"/etc/davfs2/secrets", 0o600)

		if options['servercert']:
			with open(u"/etc/davfs2/davfs2.conf", "r") as f:
				lines = f.readlines()

			with open(u"/etc/davfs2/davfs2.conf", "w") as f:
				for line in lines:
					if re.search(r"^servercert\s+", line):
						f.write("#")
					f.write(line)
				f.write(u"servercert /etc/davfs2/certs/trusted.pem\n")

		del options['username']
		del options['password']
		del options['servercert']

	elif dev.lower().startswith(u'/'):
		pass

	elif dev.lower().startswith(u'file://'):
		dev = dev[7:]

	else:
		raise ValueError(u"Cannot mount unknown fs type '%s'" % dev)

	mountOptions = []
	for (key, value) in options.items():
		key = forceUnicode(key)
		value = forceUnicode(value)
		if value:
			mountOptions.append("{0}={1}".format(key, value))
		else:
			mountOptions.append("{0}".format(key))

	if mountOptions:
		optString = u'-o "{0}"'.format((u','.join(mountOptions)).replace('"', '\\"'))
	else:
		optString = u''

	try:
		execute(u"%s %s %s %s %s" % (which('mount'), fs, optString, dev, mountpoint))
	except Exception as e:
		logger.error(u"Failed to mount '%s': %s" % (dev, e))
		raise RuntimeError(u"Failed to mount '%s': %s" % (dev, e))
	finally:
		for f in credentialsFiles:
			os.remove(f)


def umount(devOrMountpoint):
	try:
		execute(u"%s %s" % (which('umount'), devOrMountpoint))
	except Exception as e:
		logger.error(u"Failed to umount '%s': %s" % (devOrMountpoint, e))
		raise RuntimeError(u"Failed to umount '%s': %s" % (devOrMountpoint, e))


def getBlockDeviceBusType(device):
	"""
	:return: 'IDE', 'SCSI', 'SATA', 'RAID' or None (not found)
	:rtype: str or None
	"""
	device = forceFilename(device)

	(devs, type) = ([], None)
	if os.path.islink(device):
		d = os.readlink(device)
		if not d.startswith(u'/'):
			d = os.path.join(os.path.dirname(device), d)
		device = d

	for line in execute(u'%s --disk --cdrom' % which('hwinfo')):
		if re.search(r'^\s+$', line):
			(devs, type) = ([], None)
			continue

		match = re.search(r'^\s+Device Files*:(.*)$', line)
		if match:
			if match.group(1).find(u',') != -1:
				devs = match.group(1).split(u',')
			elif match.group(1).find(u'(') != -1:
				devs = match.group(1).replace(u')', u' ').split(u'(')
			else:
				devs = [match.group(1)]

			devs = [currentDev.strip() for currentDev in devs]

		match = re.search(r'^\s+Attached to:\s+[^\(]+\((\S+)\s*', line)
		if match:
			type = match.group(1)

		if devs and device in devs and type:
			logger.info(u"Bus type of device '%s' is '%s'" % (device, type))
			return type


def getBlockDeviceContollerInfo(device, lshwoutput=None):
	device = forceFilename(device)
	if lshwoutput and isinstance(lshwoutput, list):
		lines = lshwoutput
	else:
		lines = execute(u'%s -short -numeric' % which('lshw'))
	# example:
	# ...
	# /0/100                      bridge     440FX - 82441FX PMC [Natoma] [8086:1237]
	# /0/100/1                    bridge     82371SB PIIX3 ISA [Natoma/Triton II] [8086:7000]
	# /0/100/1.1      scsi0       storage    82371SB PIIX3 IDE [Natoma/Triton II] [8086:7010]
	# /0/100/1.1/0    /dev/sda    disk       10GB QEMU HARDDISK
	# /0/100/1.1/0/1  /dev/sda1   volume     10236MiB Windows NTFS volume
	# /0/100/1.1/1    /dev/cdrom  disk       SCSI CD-ROM
	# ...
	storageControllers = {}

	for line in lines:
<<<<<<< HEAD
		match = re.search(r'^(/\S+)\s+(\S+)\s+storage\s+(\S+.*)\s\[([a-fA-F0-9]{1,4})\:([a-fA-F0-9]{1,4})\]$', line)
=======
		match = re.search(r'^(/\S+)\s+(\S+)\s+storage\s+(\S+.*)\s\[([a-fA-F0-9]{1,4}):([a-fA-F0-9]{1,4})\]$', line)
>>>>>>> c5cfd2d2
		if match:
			vendorId = match.group(4)
			while len(vendorId) < 4:
				vendorId = '0' + vendorId
			deviceId = match.group(5)
			while len(deviceId) < 4:
				deviceId = '0' + deviceId
			storageControllers[match.group(1)] = {
				'hwPath':      forceUnicode(match.group(1)),
				'device':      forceUnicode(match.group(2)),
				'description': forceUnicode(match.group(3)),
				'vendorId':    forceHardwareVendorId(vendorId),
				'deviceId':    forceHardwareDeviceId(deviceId)
			}
			continue

		parts = line.split(None, 3)
		if len(parts) < 4:
			continue
		if parts[1].lower() == device:
			for hwPath in storageControllers.keys():
				if parts[0].startswith(hwPath + u'/'):
					return storageControllers[hwPath]

	# emulated storage controller dirty-hack, for outputs like:
	# ...
	# /0/100/1f.2               storage        82801JD/DO (ICH10 Family) SATA AHCI Controller [8086:3A02]
	# /0/100/1f.3               bus            82801JD/DO (ICH10 Family) SMBus Controller [8086:3A60]
	# /0/1          scsi0       storage
	# /0/1/0.0.0    /dev/sda    disk           500GB ST3500418AS
	# /0/1/0.0.0/1  /dev/sda1   volume         465GiB Windows FAT volume
	# ...
	# In this case return the first AHCI controller, that will be found
	storageControllers = {}

<<<<<<< HEAD
	storagePattern = re.compile(r'^(/\S+)\s+storage\s+(\S+.*[Aa][Hh][Cc][Ii].*)\s\[([a-fA-F0-9]{1,4})\:([a-fA-F0-9]{1,4})\]$')
=======
	storagePattern = re.compile(r'^(/\S+)\s+storage\s+(\S+.*[Aa][Hh][Cc][Ii].*)\s\[([a-fA-F0-9]{1,4}):([a-fA-F0-9]{1,4})\]$')
>>>>>>> c5cfd2d2
	for line in lines:
		match = storagePattern.search(line)
		if match:
			vendorId = match.group(3)
			while len(vendorId) < 4:
				vendorId = '0' + vendorId
			deviceId = match.group(4)
			while len(deviceId) < 4:
				deviceId = '0' + deviceId
			storageControllers[match.group(1)] = {
				'hwPath':      forceUnicode(match.group(1)),
				'device':      device,
				'description': forceUnicode(match.group(2)),
				'vendorId':    forceHardwareVendorId(vendorId),
				'deviceId':    forceHardwareDeviceId(deviceId)
			}
			if storageControllers:
				for hwPath in storageControllers.keys():
					return storageControllers[hwPath]
		else:
			# Quick Hack: for entry like this:
			# /0/100/1f.2              storage        82801 SATA Controller [RAID mode] [8086:2822]
			# This Quick hack is for Bios-Generations, that will only
			# have a choice for "RAID + AHCI", this devices will be shown as
			# RAID mode-Devices
			match = re.search(r'^(/\S+)\s+storage\s+(\S+.*[Rr][Aa][Ii][Dd].*)\s\[([a-fA-F0-9]{1,4}):([a-fA-F0-9]{1,4})\]$', line)
			if match:
				vendorId = match.group(3)
				while len(vendorId) < 4:
					vendorId = '0' + vendorId
				deviceId = match.group(4)
				while len(deviceId) < 4:
					deviceId = '0' + deviceId
				storageControllers[match.group(1)] = {
					'hwPath':      forceUnicode(match.group(1)),
					'device':      device,
					'description': forceUnicode(match.group(2)),
					'vendorId':    forceHardwareVendorId(vendorId),
					'deviceId':    forceHardwareDeviceId(deviceId)
				}
				if storageControllers:
					for hwPath in storageControllers.keys():
						return storageControllers[hwPath]

	return None


class Harddisk:

	def __init__(self, device):
		self.device = forceFilename(device)
		self.model = u''
		self.signature = None
		self.biosDevice = None
		self.totalCylinders = 0
		self.cylinders = 0
		self.heads = 0
		self.sectors = 0
		self.bytesPerSector = 512
		self.label = None
		self.size = -1
		self.partitions = []
		self.ldPreload = None
		self.dosCompatibility = True
		self.blockAlignment = False
		self.rotational = True

		self.useBIOSGeometry()
		self.readPartitionTable()
		self.readRotational()

	def setDosCompatibility(self, comp=True):
		self.dosCompatibility = bool(comp)

	def setBlockAlignment(self, align=False):
		self.blockAlignment = bool(align)

	def getBusType(self):
		return getBlockDeviceBusType(self.device)

	def getControllerInfo(self):
		return getBlockDeviceContollerInfo(self.device)

	def useBIOSGeometry(self):
		# Make sure your kernel supports edd (CONFIG_EDD=y/m) and module is loaded if not compiled in
		try:
			execute(u'%s edd' % which('modprobe'))
		except Exception as e:
			logger.error(e)
			return

		# geo_override.so will affect all devices !
		if not x86_64:
			logger.info(u"Using geo_override.so for all disks.")
			self.ldPreload = GEO_OVERWRITE_SO
		else:
			logger.info(u"Don't load geo_override.so on 64bit architecture.")

	def readRotational(self):
		"""
		Checks if a disk is rotational.

		The result of the check is saved in the attribute *rotational*.

		.. versionadded:: 4.0.4.2
		"""
		try:
			deviceparts = self.device.split("/")
			if len(deviceparts) > 3:
				if deviceparts[2].lower() == "cciss":
					logger.info(u"Special device (cciss) detected")
					devicename = "!".join(deviceparts[1:])
					if not os.path.exists('/sys/block/{0}/queue/rotational'.format(devicename)):
						raise IOError("rotational file '/sys/block/{0}/queue/rotational' not found!".format(devicename))
				else:
					logger.error(u"Unknown device, fallback to default: rotational")
					return
			else:
				devicename = self.device.split("/")[2]

			for line in execute(u'cat /sys/block/{0}/queue/rotational'.format(devicename)):
				try:
					self.rotational = forceBool(int(line.strip()))
					break
				except Exception:
					pass
		except Exception as error:
			logger.error(
				'Checking if the device {name} is rotational failed: '
				'{error}'.format(name=self.device, error=error)
			)

	def getSignature(self):
		hd = os.open(str(self.device), os.O_RDONLY)
		try:
			os.lseek(hd, 440, 0)
			x = os.read(hd, 4)
		finally:
			os.close(hd)

		logger.debug(u"Read signature from device '%s': %s,%s,%s,%s" \
				% (self.device, ord(x[0]), ord(x[1]), ord(x[2]), ord(x[3])))

		self.signature = 0
		self.signature += ord(x[3]) << 24
		self.signature += ord(x[2]) << 16
		self.signature += ord(x[1]) << 8
		self.signature += ord(x[0])
		logger.debug(u"Device Signature: '%s'" % hex(self.signature))

	def setDiskLabelType(self, label):
		label = forceUnicodeLower(label)
		if label not in (u"bsd", u"gpt", u"loop", u"mac", u"mips", u"msdos", u"pc98", u"sun"):
			raise ValueError(u"Unknown disk label '%s'" % label)
		self.label = label

	def setPartitionId(self, partition, id):
		for hook in hooks:
			(partition, id) = hook.pre_Harddisk_setPartitionId(self, partition, id)
		try:
			partition = forceInt(partition)
			id = forceUnicodeLower(id)

			if (partition < 1) or (partition > 4):
				raise ValueError(u"Partition has to be int value between 1 and 4")

			if not re.search(r'^[a-f0-9]{2}$', id):
				if id in (u'linux', u'ext2', u'ext3', u'ext4', u'xfs', u'reiserfs', u'reiser4'):
					id = u'83'
				elif id == u'linux-swap':
					id = u'82'
				elif id == u'fat32':
					id = u'0c'
				elif id == u'ntfs':
					id = u'07'
				else:
					raise ValueError(u"Partition type '%s' not supported!" % id)
			id = eval('0x' + id)
			offset = 0x1be + (partition-1) * 16 + 4
			with open(self.device, 'rb+') as f:
				f.seek(offset)
				f.write(chr(id))
		except Exception as e:
			for hook in hooks:
				hook.error_Harddisk_setPartitionId(self, partition, id, e)
			raise

		for hook in hooks:
			hook.post_Harddisk_setPartitionId(self, partition, id)

	def setPartitionBootable(self, partition, bootable):
		for hook in hooks:
			(partition, bootable) = hook.pre_Harddisk_setPartitionBootable(self, partition, bootable)
		try:
			partition = forceInt(partition)
			bootable = forceBool(bootable)
			if (partition < 1) or (partition > 4):
				raise ValueError("Partition has to be int value between 1 and 4")

			offset = 0x1be + (partition-1)*16 + 4
			with open(self.device, 'rb+') as f:
				f.seek(offset)
				if bootable:
					f.write(chr(0x80))
				else:
					f.write(chr(0x00))
		except Exception as e:
			for hook in hooks:
				hook.error_Harddisk_setPartitionBootable(self, partition, bootable, e)
			raise

		for hook in hooks:
			hook.post_Harddisk_setPartitionBootable(self, partition, bootable)

	def readPartitionTable(self):
		for hook in hooks:
			hook.pre_Harddisk_readPartitionTable(self)

		try:
			self.partitions = []
			os.putenv("LC_ALL", "C")
			if self.ldPreload:  # We want this as a context manager!
				os.putenv("LD_PRELOAD", self.ldPreload)
			if isXenialSfdiskVersion():
				result = execute(u'{sfdisk} --no-reread -s {device}'.format(sfdisk=which('sfdisk'), device=self.device), ignoreExitCode=[1])
			else:
				result = execute(u'{sfdisk} -L --no-reread -s -uB {device}'.format(sfdisk=which('sfdisk'), device=self.device), ignoreExitCode=[1])
			for line in result:
				try:
					self.size = int(line.strip()) * 1024
				except Exception:
					pass

			logger.info(u"Size of disk '%s': %s Byte / %s MB" % (self.device, self.size, (self.size/(1024*1024))))
			if isXenialSfdiskVersion():
				result = execute(u"{sfdisk} --no-reread -l {device}".format(sfdisk=which('sfdisk'), device=self.device), ignoreExitCode=[1])
			else:
				result = execute(u"{sfdisk} -L --no-reread -l {device}".format(sfdisk=which('sfdisk'), device=self.device), ignoreExitCode=[1])
			partTablefound = None
			for line in result:
				if line.startswith("/dev"):
					partTablefound = True
					break
			if not partTablefound:
				logger.notice(u"unrecognized partition table type, writing empty partitiontable")
				if isXenialSfdiskVersion():
					execute('{echo} -e "0,0\n\n\n\n" | {sfdisk} --no-reread -D {device}'.format(echo=which('echo'), sfdisk=which('sfdisk'), device=self.device), ignoreExitCode=[1])
					result = execute("{sfdisk} --no-reread -l {device}".format(sfdisk=which('sfdisk'), device=self.device), ignoreExitCode=[1])
				else:
					execute('{echo} -e "0,0\n\n\n\n" | {sfdisk} -L --no-reread -D {device}'.format(echo=which('echo'), sfdisk=which('sfdisk'), device=self.device), ignoreExitCode=[1])
					result = execute("{sfdisk} -L --no-reread -l {device}".format(sfdisk=which('sfdisk'), device=self.device), ignoreExitCode=[1])

			self._parsePartitionTable(result)

			if isXenialSfdiskVersion():
				result = execute(u"{sfdisk} --no-reread -uS -l {device}".format(sfdisk=which('sfdisk'), device=self.device), ignoreExitCode=[1])
			else:
				result = execute(u"{sfdisk} -L --no-reread -uS -l {device}".format(sfdisk=which('sfdisk'), device=self.device), ignoreExitCode=[1])
			self._parseSectorData(result)

			if self.ldPreload:
				os.unsetenv("LD_PRELOAD")
		except Exception as e:
			for hook in hooks:
				hook.error_Harddisk_readPartitionTable(self, e)
			raise

		for hook in hooks:
			hook.post_Harddisk_readPartitionTable(self)

	def _parsePartitionTable(self, sfdiskListingOutput):
		"""
		Parses the partition table and sets the corresponding attributes
		on this object.

		:param sfdiskListingOutput: The output from ``sfdisk -l /dev/foo``
		:type sfdiskListingOutput: [str, ]
		"""

		for line in sfdiskListingOutput:
			line = line.strip()

			if line.lower().startswith('disk'):
				if isXenialSfdiskVersion():

					geometryOutput = execute(u"{sfdisk} -g {device}".format(sfdisk=which('sfdisk'), device=self.device))
					for line in geometryOutput:
						match = re.search(r'\s+(\d+)\s+cylinders,\s+(\d+)\s+heads,\s+(\d+)\s+sectors', line)
						if not match:
							raise RuntimeError(u"Unable to get geometry for disk '%s'" % self.device)
						self.cylinders = forceInt(match.group(1))
						self.heads = forceInt(match.group(2))
						self.sectors = forceInt(match.group(3))
						self.totalCylinders = self.cylinders
				else:
					match = re.search(r'\s+(\d+)\s+cylinders,\s+(\d+)\s+heads,\s+(\d+)\s+sectors', line)
					if not match:
						raise RuntimeError(u"Unable to get geometry for disk '%s'" % self.device)

					self.cylinders = forceInt(match.group(1))
					self.heads = forceInt(match.group(2))
					self.sectors = forceInt(match.group(3))
					self.totalCylinders = self.cylinders

			elif line.lower().startswith(u'units'):
				if isXenialSfdiskVersion():
					match = re.search(r'sectors\s+of\s+\d\s+.\s+\d+\s+.\s+(\d+)\s+bytes', line)

				else:
					match = re.search(r'cylinders\s+of\s+(\d+)\s+bytes', line)

				if not match:
					raise RuntimeError(u"Unable to get bytes/cylinder for disk '%s'" % self.device)
				self.bytesPerCylinder = forceInt(match.group(1))
				self.totalCylinders = int(self.size / self.bytesPerCylinder)
				logger.info(u"Total cylinders of disk '%s': %d, %d bytes per cylinder" % (self.device, self.totalCylinders, self.bytesPerCylinder))

			elif line.startswith(self.device):
				if isXenialSfdiskVersion():
					match = re.search(r'(%sp*)(\d+)\s+(\**)\s*(\d+)[\+\-]*\s+(\d*)[\+\-]*\s+(\d+)[\+\-]*\s+(\d+)[\+\-]*.?\d*\S+\s+(\S+)\s*(.*)' % self.device, line)

					if not match:
						raise RuntimeError(u"Unable to read partition table of disk '%s'" % self.device)
				else:
					match = re.search(r'(%sp*)(\d+)\s+(\**)\s*(\d+)[\+\-]*\s+(\d*)[\+\-]*\s+(\d+)[\+\-]*\s+(\d+)[\+\-]*\s+(\S+)\s+(.*)' % self.device, line)

					if not match:
						raise RuntimeError(u"Unable to read partition table of disk '%s'" % self.device)

				if match.group(5):
					boot = False
					if match.group(3) == u'*':
						boot = True

					fs = u'unknown'
					fsType = forceUnicodeLower(match.group(8))
					if fsType in (u"w95", u"b", u"c", u"e"):
						fs = u'fat32'
					elif fsType in (u"hpfs/ntfs/exfat", u"hfps/ntfs", u"7"):
						fs = u'ntfs'

					deviceName = forceFilename(match.group(1) + match.group(2))
					try:
						logger.debug("Trying using Blkid")
						fsres = execute(u'%s -o value -s TYPE %s' % (which('blkid'), deviceName))
						if fsres:
							for line in fsres:
								line = line.strip()
								if not line:
									continue
								logger.debug(u"Found filesystem: %s with blkid tool, using now this filesystemtype." % line)
								fs = line
					except Exception:
						pass

					partitionData = {
							'device': deviceName,
							'number': forceInt(match.group(2)),
							'cylStart': forceInt(match.group(4)),
							'cylEnd': forceInt(match.group(5)),
							'cylSize': forceInt(match.group(6)),
							'start': forceInt(match.group(4)) * self.bytesPerCylinder,
							'end': (forceInt(match.group(5))+1) * self.bytesPerCylinder,
							'size': forceInt(match.group(6)) * self.bytesPerCylinder,
							'type': fsType,
							'fs': fs,
							'boot': boot
						}

					self.partitions.append(partitionData)

					logger.debug(
						u"Partition found =>>> number: %s, "
						u"start: %s MB (%s cyl), end: %s MB (%s cyl), "
						u"size: %s MB (%s cyl), "
						u"type: %s, fs: %s, boot: %s" % (
							partitionData['number'],
							partitionData['start'] / (1024 * 1024),
							partitionData['cylStart'],
							partitionData['end'] / (1024 * 1024),
							partitionData['cylEnd'],
							partitionData['size'] / (1024 * 1024),
							partitionData['cylSize'],
							match.group(8),
							fs,
							boot
						)
					)

					if partitionData['device']:
						logger.debug(u"Waiting for device '%s' to appear" % partitionData['device'])
						timeout = 15
						while timeout > 0:
							if os.path.exists(partitionData['device']):
								break
							time.sleep(1)
							timeout -= 1
						if os.path.exists(partitionData['device']):
							logger.debug(u"Device '%s' found" % partitionData['device'])
						else:
							logger.warning(u"Device '%s' not found" % partitionData['device'])

	def _parseSectorData(self, outputFromSfDiskListing):
		"""
		Parses the sector data of the disk and extends the existing
		partition data.

		:param outputFromSfDiskListing: Output of ``sfdisk -uS -l /dev/foo``
		:type outputFromSfDiskListing: [str, ]
		"""
		for line in outputFromSfDiskListing:
			line = line.strip()

			if line.startswith(self.device):
				if isXenialSfdiskVersion():
					match = re.match(r'%sp*(\d+)\s+(\**)\s*(\d+)[\+\-]*\s+(\d*)[\+\-]*\s+(\d+)[\+\-]*\s+(\d+)[\+\-]*.?\d*\S+\s+(\S+)\s*(.*)' % self.device, line)
				else:
					match = re.search(r'%sp*(\d+)\s+(\**)\s*(\d+)[\+\-]*\s+(\d*)[\+\-]*\s+(\d+)[\+\-]*\s+(\S+)\s+(.*)' % self.device, line)
				if not match:
					raise RuntimeError(u"Unable to read partition table (sectors) of disk '%s'" % self.device)

				if match.group(4):
					for p, partition in enumerate(self.partitions):
						if forceInt(partition['number']) == forceInt(match.group(1)):
							partition['secStart'] = forceInt(match.group(3))
							partition['secEnd'] = forceInt(match.group(4))
							partition['secSize'] = forceInt(match.group(5))
							self.partitions[p] = partition
							logger.debug(
								u"Partition sector values =>>> number: %s, "
								u"start: %s sec, end: %s sec, size: %s sec " % (
									partition['number'],
									partition['secStart'],
									partition['secEnd'],
									partition['secSize']
								)
							)
							break

			elif line.lower().startswith('units'):
				if isXenialSfdiskVersion():
					match = re.search(r'sectors\s+of\s+\d\s+.\s+\d+\s+.\s+(\d+)\s+bytes', line)
<<<<<<< HEAD

				else:
					match = re.search(r'sectors\s+of\s+(\d+)\s+bytes', line)
=======
				else:
					match = re.search(r'sectors\s+of\s+(\d+)\s+bytes', line)

>>>>>>> c5cfd2d2
				if not match:
					raise RuntimeError(u"Unable to get bytes/sector for disk '%s'" % self.device)
				self.bytesPerSector = forceInt(match.group(1))
				self.totalSectors = int(self.size / self.bytesPerSector)
				logger.info(u"Total sectors of disk '%s': %d, %d bytes per cylinder" % (self.device, self.totalSectors, self.bytesPerSector))

	def writePartitionTable(self):
		logger.debug(u"Writing partition table to disk %s" % self.device)
		for hook in hooks:
			hook.pre_Harddisk_writePartitionTable(self)
		try:
			cmd = u'%s -e "' % which('echo')
			for p in range(4):
				try:
					part = self.getPartition(p + 1)
					if self.blockAlignment:
						logger.debug(
							u"   number: %s, start: %s MB (%s sec), "
							u"end: %s MB (%s sec), size: %s MB (%s sec), "
							u"type: %s, fs: %s, boot: %s" % (
								part['number'], (part['start'] / (1000 * 1000)),
								part['secStart'], (part['end'] / (1000 * 1000)),
								part['secEnd'], (part['size'] / (1000 * 1000)),
								part['secSize'], part['type'], part['fs'],
								part['boot']
							)
						)

						cmd += u'%s,%s,%s' % (part['secStart'], part['secSize'], part['type'])
					else:
						logger.debug(
							u"   number: %s, start: %s MB (%s cyl), "
							u"end: %s MB (%s cyl), size: %s MB (%s cyl), "
							u"type: %s, fs: %s, boot: %s" % (
								part['number'], (part['start'] / (1000 * 1000)),
								part['cylStart'], (part['end'] / (1000 * 1000)),
								part['cylEnd'], (part['size'] / (1000 * 1000)),
								part['cylSize'], part['type'], part['fs'],
								part['boot']
							)
						)

						cmd += u'%s,%s,%s' % (part['cylStart'], part['cylSize'], part['type'])

					if part['boot']:
						cmd += u',*'
				except Exception as e:
					logger.debug(u"Partition %d not found: %s" % ((p+1), e))
					cmd += u'0,0'

				cmd += u'\n'
			dosCompat = u''
			if self.dosCompatibility:
				dosCompat = u'-D '
			if self.blockAlignment:
				cmd += u'" | %s -L --no-reread -uS -f %s' % (which('sfdisk'), self.device)
			else:
				if isXenialSfdiskVersion():
					cmd += u'" | %s -L --no-reread %s' % (which('sfdisk'), self.device)
				else:
					cmd += u'" | %s -L --no-reread -uC %s%s' % (which('sfdisk'), dosCompat, self.device)
			if self.ldPreload:
				os.putenv("LD_PRELOAD", self.ldPreload)

			execute(cmd, ignoreExitCode=[1])
			if self.ldPreload:
				os.unsetenv("LD_PRELOAD")
			self._forceReReadPartionTable()
			time.sleep(2)
		except Exception as e:
			for hook in hooks:
				hook.error_Harddisk_writePartitionTable(self, e)
			raise

		for hook in hooks:
			hook.post_Harddisk_writePartitionTable(self)

	def _forceReReadPartionTable(self):
		if self.ldPreload:
			os.putenv("LD_PRELOAD", self.ldPreload)
		logger.info(u"Forcing kernel to reread partition table of '%s'." % self.device)
		try:
			execute(u'%s %s' % (which('partprobe'), self.device))
		except Exception:
			logger.error(u"Forcing kernel reread partion table failed, waiting 5 sec. and try again")
			try:
				time.sleep(5)
				execute(u'%s %s' % (which('partprobe'), self.device), ignoreExitCode=[1])
			except Exception:
				logger.error(u"Reread Partiontabel failed the second time, given up.")
				raise
		if self.ldPreload:
			os.unsetenv("LD_PRELOAD")

	def deletePartitionTable(self):
		logger.info(u"Deleting partition table on '%s'" % self.device)
		for hook in hooks:
			hook.pre_Harddisk_deletePartitionTable(self)
		try:
			with open(self.device, 'rb+') as f:
				f.write(chr(0) * 512)

			self._forceReReadPartionTable()
			self.label = None
			self.partitions = []
			self.readPartitionTable()
		except Exception as e:
			for hook in hooks:
				hook.error_Harddisk_deletePartitionTable(self, e)
			raise

		for hook in hooks:
			hook.post_Harddisk_deletePartitionTable(self)

	def shred(self, partition=0, iterations=25, progressSubject=None):
		for hook in hooks:
			(partition, iterations, progressSubject) = hook.pre_Harddisk_shred(self, partition, iterations, progressSubject)

		try:
			partition = forceInt(partition)
			iterations = forceInt(iterations)

			dev = self.device
			if partition != 0:
				dev = self.getPartition(partition)['device']

			cmd = u"%s -v -n %d %s 2>&1" % (which('shred'), iterations, dev)

			lineRegex = re.compile(r'\s(\d+)\/(\d+)\s\(([^\)]+)\)\.\.\.(.*)$')
			posRegex = re.compile(r'([^\/]+)\/(\S+)\s+(\d+)%')
			handle = execute(cmd, getHandle=True)
			position = u''
			error = u''
			if progressSubject:
				progressSubject.setEnd(100)

			for line in iter(lambda: handle.readline().strip(), ''):
				logger.debug(u"From shred =>>> %s" % line)
				# shred: /dev/xyz: Pass 1/25 (random)...232MiB/512MiB 45%
				match = re.search(lineRegex, line)
				if match:
					iteration = forceInt(match.group(1))
					dataType = match.group(3)
					logger.debug(u"Iteration: %d, data-type: %s" % (iteration, dataType))
					match = re.search(posRegex, match.group(4))
					if match:
						position = match.group(1) + '/' + match.group(2)
						percent = forceInt(match.group(3))
						logger.debug(u"Position: %s, percent: %d" % (position, percent))
						if progressSubject and (percent != progressSubject.getState()):
							progressSubject.setState(percent)
							progressSubject.setMessage(u"Pass %d/%d (%s), position: %s" \
									% (iteration, iterations, dataType, position))
				else:
					error = line

			ret = handle.close()
			logger.debug(u"Exit code: %s" % ret)

			if ret:
				raise RuntimeError(u"Command '%s' failed: %s" % (cmd, error))

		except Exception as e:
			for hook in hooks:
				hook.error_Harddisk_shred(self, partition, iterations, progressSubject, e)
			raise

		for hook in hooks:
			hook.post_Harddisk_shred(self, partition, iterations, progressSubject)

	def zeroFill(self, partition=0, progressSubject=None):
		self.fill(forceInt(partition), u'/dev/zero', progressSubject)

	def randomFill(self, partition=0, progressSubject=None):
		self.fill(forceInt(partition), u'/dev/urandom', progressSubject)

	def fill(self, partition=0, infile=u'', progressSubject=None):
		for hook in hooks:
			(partition, infile, progressSubject) = hook.pre_Harddisk_fill(self, partition, infile, progressSubject)

		try:
			partition = forceInt(partition)
			if not infile:
				raise ValueError(u"No input file given")
			infile = forceFilename(infile)

			xfermax = 0
			dev = self.device
			if partition != 0:
				dev = self.getPartition(partition)['device']
				xfermax = int(round(float(self.getPartition(partition)['size']) / 1024))
			else:
				xfermax = int(round(float(self.size) / 1024))

			if progressSubject:
				progressSubject.setEnd(100)

			cmd = u"%s -m %sk %s %s 2>&1" % (which('dd_rescue'), xfermax, infile, dev)

			handle = execute(cmd, getHandle=True)
			done = False

			skip = 0
			rate = 0
			position = 0
			timeout = 0
			while not done:
				inp = handle.read(1024)
				# dd_rescue: (info): ipos:    720896.0k, opos:    720896.0k, xferd:    720896.0k
				# 		   errs:      0, errxfer:         0.0k, succxfer:    720896.0k
				# 	     +curr.rate:    21843kB/s, avg.rate:    23526kB/s, avg.load: 17.4%
				if inp:
					timeout = 0
					skip += 1
					if u'Summary' in inp:
						done = True

				elif timeout >= 10:
					raise RuntimeError(u"Failed (timed out)")

				else:
					timeout += 1
					continue

				if skip < 10:
					time.sleep(0.1)
					continue
				else:
					skip = 0

				if progressSubject:
					match = re.search(r'avg\.rate:\s+(\d+)kB/s', inp)
					if match:
						rate = match.group(1)
					match = re.search(r'ipos:\s+(\d+)\.\d+k', inp)
					if match:
						position = forceInt(match.group(1))
						percent = (position * 100) / xfermax
						logger.debug(u"Position: %s, xfermax: %s, percent: %s" % (position, xfermax, percent))
						if percent != progressSubject.getState():
							progressSubject.setState(percent)
							progressSubject.setMessage(u"Pos: %s MB, average transfer rate: %s kB/s" % (round((position) / 1024), rate))

			if progressSubject:
				progressSubject.setState(100)
			time.sleep(3)
			if handle:
				handle.close()
		except Exception as e:
			for hook in hooks:
				hook.error_Harddisk_fill(self, partition, infile, progressSubject, e)
			raise

		for hook in hooks:
			hook.post_Harddisk_fill(self, partition, infile, progressSubject)

	def readMasterBootRecord(self):
		for hook in hooks:
			hook.pre_Harddisk_readMasterBootRecord(self)
		mbr = None
		try:
			with open(self.device, 'rb') as f:
				mbr = f.read(512)
		except Exception as e:
			for hook in hooks:
				hook.error_Harddisk_readMasterBootRecord(self, e)
			raise

		for hook in hooks:
			mbr = hook.post_Harddisk_readMasterBootRecord(self, mbr)
		return mbr

	def writeMasterBootRecord(self, system=u'auto'):
		for hook in hooks:
			system = hook.pre_Harddisk_writeMasterBootRecord(self, system)

		try:
			system = forceUnicodeLower(system)

			try:
				logger.debug("Try to determine ms-sys version")
				cmd = u"%s -v" % (which('ms-sys'))
				res = execute(cmd)
				if res:
					ms_sys_version = res[0][14:].strip()
			except Exception:
				ms_sys_version = u"2.1.3"

			mbrType = u'-w'

			if system in (u'win2000', u'winxp', u'win2003', u'nt5'):
				mbrType = u'--mbr'
			elif system in (u'vista', u'win7', u'nt6'):
				if ms_sys_version != "2.1.3":
					if system == u'vista':
						mbrType = u'--mbrvista'
					else:
						mbrType = u'--mbr7'
				else:
					mbrType = u'--mbrnt60'
			elif system in (u'win9x', u'win95', u'win98'):
				mbrType = u'--mbr95b'
			elif system in (u'dos', u'winnt'):
				mbrType = u'--mbrdos'

			logger.info(u"Writing master boot record on '%s' (system: %s)" % (self.device, system))

			cmd = u"%s %s %s" % (which('ms-sys'), mbrType, self.device)
			try:
				if self.ldPreload:
					os.putenv("LD_PRELOAD", self.ldPreload)
				execute(cmd)
				if self.ldPreload:
					os.unsetenv("LD_PRELOAD")
			except Exception as e:
				logger.error(u"Failed to write mbr: %s" % e)
				raise RuntimeError(u"Failed to write mbr: %s" % e)
		except Exception as e:
			for hook in hooks:
				hook.error_Harddisk_writeMasterBootRecord(self, system, e)
			raise

		for hook in hooks:
			hook.post_Harddisk_writeMasterBootRecord(self, system)

	def readPartitionBootRecord(self, partition=1):
		for hook in hooks:
			partition = hook.pre_Harddisk_readPartitionBootRecord(self, partition)
		pbr = None
		try:
			with open(self.getPartition(partition)['device'], 'rb') as f:
				pbr = f.read(512)
		except Exception as e:
			for hook in hooks:
				hook.error_Harddisk_readPartitionBootRecord(self, partition, e)
			raise

		for hook in hooks:
			pbr = hook.post_Harddisk_readPartitionBootRecord(self, partition, pbr)
		return pbr

	def writePartitionBootRecord(self, partition=1, fsType=u'auto'):
		for hook in hooks:
			(partition, fsType) = hook.pre_Harddisk_writePartitionBootRecord(self, partition, fsType)

		try:
			partition = forceInt(partition)
			fsType = forceUnicodeLower(fsType)

			logger.info(u"Writing partition boot record on '%s' (fs-type: %s)" % (self.getPartition(partition)['device'], fsType))

			if fsType == u'auto':
				fsType = u'-w'
			else:
				fsType = u'--%s' % fsType

			time.sleep(10)

			cmd = u"%s -p %s %s" % (which('ms-sys'), fsType, self.getPartition(partition)['device'])
			try:
				if self.ldPreload:
					os.putenv("LD_PRELOAD", self.ldPreload)
				result = execute(cmd)
				if self.ldPreload:
					os.unsetenv("LD_PRELOAD")
				if u'successfully' not in result[0]:
					raise RuntimeError(result)
			except Exception as e:
				logger.error(u"Cannot write partition boot record: %s" % e)
				raise RuntimeError(u"Cannot write partition boot record: %s" % e)
		except Exception as e:
			for hook in hooks:
				hook.error_Harddisk_writePartitionBootRecord(self, partition, fsType, e)
			raise

		for hook in hooks:
			hook.post_Harddisk_writePartitionBootRecord(self, partition, fsType)

	def setNTFSPartitionStartSector(self, partition, sector=0):
		for hook in hooks:
			(partition, sector) = hook.pre_Harddisk_setNTFSPartitionStartSector(self, partition, sector)

		try:
			partition = forceInt(partition)
			sector = forceInt(sector)
			if not sector:
				sector = self.getPartition(partition)['secStart']
				if not sector:
					err = u"Failed to get partition start sector of partition '%s'" % (self.getPartition(partition)['device'])
					logger.error(err)
					raise RuntimeError(err)

			logger.info(
				u"Setting Partition start sector to {0} in NTFS boot record "
				u"on partition '{1}'".format(
					sector,
					self.getPartition(partition)['device']
				)
			)

			x = [0, 0, 0, 0]
			x[0] = int((sector & 0x000000FF))
			x[1] = int((sector & 0x0000FF00) >> 8)
			x[2] = int((sector & 0x00FF0000) >> 16)
			x[3] = int((sector & 0xFFFFFFFF) >> 24)

			hd = os.open(self.getPartition(partition)['device'], os.O_RDONLY)
			try:
				os.lseek(hd, 0x1c, 0)
				start = os.read(hd, 4)
				logger.debug(
					u"NTFS Boot Record currently using {0} {1} {2} {3} "
					u"as partition start sector".format(
						hex(ord(start[0])), hex(ord(start[1])),
						hex(ord(start[2])), hex(ord(start[3])))
				)
			finally:
				os.close(hd)

			logger.debug(u"Manipulating NTFS Boot Record!")
			hd = os.open(self.getPartition(partition)['device'], os.O_WRONLY)
			logger.info(u"Writing new value %s %s %s %s at 0x1c" % (hex(x[0]), hex(x[1]), hex(x[2]), hex(x[3])))
			try:
				os.lseek(hd, 0x1c, 0)
				for i in x:
					os.write(hd, chr(i))
			finally:
				os.close(hd)

			hd = os.open(self.getPartition(partition)['device'], os.O_RDONLY)
			try:
				os.lseek(hd, 0x1c, 0)
				start = os.read(hd, 4)
				logger.debug(
					u"NTFS Boot Record now using {0} {1} {2} {3} as partition "
					u"start sector".format(
						hex(ord(start[0])), hex(ord(start[1])),
						hex(ord(start[2])), hex(ord(start[3])))
				)
			finally:
				os.close(hd)
		except Exception as e:
			for hook in hooks:
				hook.error_Harddisk_setNTFSPartitionStartSector(self, partition, sector, e)
			raise

		for hook in hooks:
			hook.post_Harddisk_setNTFSPartitionStartSector(self, partition, sector)

	def getPartitions(self):
		return self.partitions

	def getPartition(self, number):
		number = forceInt(number)
		for part in self.partitions:
			if part['number'] == number:
				return part
		raise ValueError(u'Partition %s does not exist' % number)

	def createPartition(self, start, end, fs, type=u'primary', boot=False, lba=False, number=None):
		for hook in hooks:
			(start, end, fs, type, boot, lba) = hook.pre_Harddisk_createPartition(self, start, end, fs, type, boot, lba)
		try:
			start = forceUnicodeLower(start)
			end = forceUnicodeLower(end)
			fs = forceUnicodeLower(fs)
			type = forceUnicodeLower(type)
			boot = forceBool(boot)
			lba = forceBool(lba)

			partId = u'00'
			if re.search(r'^[a-f0-9]{2}$', fs):
				partId = fs
			else:
				if fs in (u'ext2', u'ext3', u'ext4', u'xfs', u'reiserfs', u'reiser4', u'linux'):
					partId = u'83'
				elif fs == u'linux-swap':
					partId = u'82'
				elif fs == u'fat32':
					partId = u'c'
				elif fs == u'ntfs':
					partId = u'7'
				else:
					raise ValueError("Filesystem '%s' not supported!" % fs)

			if type != u'primary':
				raise ValueError("Type '%s' not supported!" % type)

			unit = 'cyl'
			if self.blockAlignment:
				unit = 'sec'
			start = start.replace(u' ', u'')
			end = end.replace(u' ', u'')

			if start.endswith((u'm', u'mb')):
				match = re.search(r'^(\d+)\D', start)
				if self.blockAlignment:
					start = int(round((int(match.group(1)) * 1024 * 1024) / self.bytesPerSector))
				else:
					start = int(round((int(match.group(1)) * 1024 * 1024) / self.bytesPerCylinder))
			elif start.endswith((u'g', u'gb')):
				match = re.search(r'^(\d+)\D', start)
				if self.blockAlignment:
					start = int(round((int(match.group(1)) * 1024 * 1024 * 1024) / self.bytesPerSector))
				else:
					start = int(round((int(match.group(1)) * 1024 * 1024 * 1024) / self.bytesPerCylinder))
			elif start.lower().endswith(u'%'):
				match = re.search(r'^(\d+)\D', start)
				if self.blockAlignment:
					start = int(round((float(match.group(1)) / 100) * self.totalSectors))
				else:
					start = int(round((float(match.group(1)) / 100) * self.totalCylinders))
			elif start.lower().endswith(u's'):
				match = re.search(r'^(\d+)\D', start)
				start = int(match.group(1))
				if not self.blockAlignment:
					start = int(round(((float(start) * self.bytesPerSector) / self.bytesPerCylinder)))
			elif start.lower().endswith(u'c'):
				# Cylinder!
				start = int(start)
				if self.blockAlignment:
					start = int(round(((float(start) * self.bytesPerCylinder) / self.bytesPerSector)))
			else:
				# Cylinder!
				start = int(start)
				if self.blockAlignment:
					start = int(round(((float(start) * self.bytesPerCylinder) / self.bytesPerSector)))

			if end.endswith((u'm', u'mb')):
				match = re.search(r'^(\d+)\D', end)
				if self.blockAlignment:
					end = int(round((int(match.group(1)) * 1024 * 1024) / self.bytesPerSector))
				else:
					end = int(round((int(match.group(1)) * 1024 * 1024) / self.bytesPerCylinder))
			elif end.endswith((u'g', u'gb')):
				match = re.search(r'^(\d+)\D', end)
				if self.blockAlignment:
					end = int(round((int(match.group(1)) * 1024 * 1024 * 1024) / self.bytesPerSector))
				else:
					end = int(round((int(match.group(1)) * 1024 * 1024 * 1024) / self.bytesPerCylinder))
			elif end.lower().endswith(u'%'):
				match = re.search(r'^(\d+)\D', end)
				if self.blockAlignment:
					end = int(round((float(match.group(1)) / 100) * self.totalSectors))
				else:
					end = int(round((float(match.group(1)) / 100) * self.totalCylinders))
			elif end.lower().endswith(u's'):
				match = re.search(r'^(\d+)\D', end)
				end = int(match.group(1))
				if not self.blockAlignment:
					end = int(round(((float(end) * self.bytesPerSector) / self.bytesPerCylinder)))
			elif end.lower().endswith(u'c'):
				# Cylinder!
				end = int(end)
				if self.blockAlignment:
					end = int(round(((float(end) * self.bytesPerCylinder) / self.bytesPerSector)))
			else:
				# Cylinder!
				end = int(end)
				if self.blockAlignment:
					end = int(round(((float(end) * self.bytesPerCylinder) / self.bytesPerSector)))

			if unit == 'cyl':
				if start < 0:
					# Lowest possible cylinder is 0
					start = 0
				if end >= self.totalCylinders:
					# Highest possible cylinder is total cylinders - 1
					end = self.totalCylinders - 1
			else:
				modulo = start % 2048
				if modulo:
					start = start + 2048 - modulo

				modulo = end % 2048
				end = end + 2048 - (end % 2048) - 1

				if start < 2048:
					start = 2048

				if end >= self.totalSectors:
					# Highest possible sectors is total sectors - 1
					end = self.totalSectors-1

			# if no number given - count
			if not number:
				number = len(self.partitions) + 1

			for part in self.partitions:
				if unit == 'sec':
					partitionStart = part['secStart']
				else:
					partitionStart = part['cylStart']
				if end <= partitionStart:
					if part['number'] - 1 <= number:
						# Insert before
						number = part['number'] - 1

			try:
				prev = self.getPartition(number - 1)
				if unit == 'sec':
					if start <= prev['secEnd']:
						# Partitions overlap
						start = prev['secEnd'] + 1
				else:
					if start <= prev['cylEnd']:
						# Partitions overlap
						start = prev['cylEnd'] + 1
			except Exception:
				pass

			try:
				next = self.getPartition(number + 1)
				nextstart = next['cylStart']
				if unit == 'sec':
					nextstart = next['secStart']

				if end >= nextstart:
					# Partitions overlap
					end = nextstart - 1
			except Exception:
				pass

			if isXenialSfdiskVersion():
				if start < 2048:
					start = 2048

			if unit == 'sec':
				logger.info(u"Creating partition on '%s': number: %s, type '%s', filesystem '%s', start: %s sec, end: %s sec." \
							% (self.device, number, type, fs, start, end))

				if number < 1 or number > 4:
					raise ValueError(u'Cannot create partition %s' % number)

				self.partitions.append(
					{
						'number': number,
						'secStart': start,
						'secEnd': end,
						'secSize': end - start + 1,
						'start': start * self.bytesPerSector,
						'end': end * self.bytesPerSector,
						'size': (end - start + 1) * self.bytesPerSector,
						'type': partId,
						'fs': fs,
						'boot': boot,
						'lba': lba
					}
				)
			else:
				logger.info(u"Creating partition on '%s': number: %s, type '%s', filesystem '%s', start: %s cyl, end: %s cyl." \
							% (self.device, number, type, fs, start, end))

				if number < 1 or number > 4:
					raise ValueError(u'Cannot create partition %s' % number)

				self.partitions.append(
					{
						'number': number,
						'cylStart': start,
						'cylEnd': end,
						'cylSize': end - start + 1,
						'start': start * self.bytesPerCylinder,
						'end': end * self.bytesPerCylinder,
						'size': (end - start + 1) * self.bytesPerCylinder,
						'type': partId,
						'fs': fs,
						'boot': boot,
						'lba': lba
					}
				)

			self.writePartitionTable()
			self.readPartitionTable()
		except Exception as e:
			for hook in hooks:
				hook.error_Harddisk_createPartition(self, start, end, fs, type, boot, lba, e)
			raise

		for hook in hooks:
			hook.post_Harddisk_createPartition(self, start, end, fs, type, boot, lba)

	def deletePartition(self, partition):
		for hook in hooks:
			partition = hook.pre_Harddisk_deletePartition(self, partition)
		try:
			partition = forceInt(partition)

			logger.info("Deleting partition '%s' on '%s'" % (partition, self.device))

			partitions = []
			exists = False
			deleteDev = None
			for part in self.partitions:
				if part.get('number') == partition:
					exists = True
					deleteDev = part.get('device')
				else:
					partitions.append(part)

			if not exists:
				logger.warning(u"Cannot delete non existing partition '%s'." % partition)
				return

			self.partitions = partitions

			self.writePartitionTable()
			self.readPartitionTable()
			if deleteDev:
				logger.debug(u"Waiting for device '%s' to disappear" % deleteDev)
				timeout = 5
				while timeout > 0:
					if not os.path.exists(deleteDev):
						break
					time.sleep(1)
					timeout -= 1
		except Exception as e:
			for hook in hooks:
				hook.error_Harddisk_deletePartition(self, partition, e)
			raise

		for hook in hooks:
			hook.post_Harddisk_deletePartition(self, partition)

	def mountPartition(self, partition, mountpoint, **options):
		for hook in hooks:
			(partition, mountpoint, options) = hook.pre_Harddisk_mountPartition(self, partition, mountpoint, **options)
		try:
			partition = forceInt(partition)
			mountpoint = forceFilename(mountpoint)
			mount(self.getPartition(partition)['device'], mountpoint, **options)
		except Exception as e:
			for hook in hooks:
				hook.error_Harddisk_mountPartition(self, partition, mountpoint, e, **options)
			raise

		for hook in hooks:
			hook.post_Harddisk_mountPartition(self, partition, mountpoint, **options)

	def umountPartition(self, partition):
		for hook in hooks:
			partition = hook.pre_Harddisk_umountPartition(self, partition)
		try:
			partition = forceInt(partition)
			umount(self.getPartition(partition)['device'])
		except Exception as e:
			for hook in hooks:
				hook.error_Harddisk_umountPartition(self, partition, e)
			raise

		for hook in hooks:
			hook.post_Harddisk_umountPartition(self, partition)

	def createFilesystem(self, partition, fs=None):
		for hook in hooks:
			(partition, fs) = hook.pre_Harddisk_createFilesystem(self, partition, fs)

		try:
			partition = forceInt(partition)
			if not fs:
				fs = self.getPartition(partition)['fs']
			fs = forceUnicodeLower(fs)

			if fs not in (u'fat32', u'ntfs', u'linux-swap', u'ext2', u'ext3', u'ext4', u'reiserfs', u'reiser4', u'xfs'):
				raise ValueError(u"Creation of filesystem '%s' not supported!" % fs)

			logger.info(u"Creating filesystem '%s' on '%s'." % (fs, self.getPartition(partition)['device']))

			retries = 1
			while retries <= 6:
				if os.path.exists(self.getPartition(partition)['device']):
					break
				retries += 1
				if retries == 3:
					logger.debug(u"Forcing kernel to reread the partitiontable again")
					self._forceReReadPartionTable()
				time.sleep(2)

			if fs == u'fat32':
				cmd = u"mkfs.vfat -F 32 %s" % self.getPartition(partition)['device']
			elif fs == u'linux-swap':
				cmd = u"mkswap %s" % self.getPartition(partition)['device']
			else:
				options = u''
				if fs in (u'ext2', u'ext3', u'ext4', u'ntfs'):
					options = u'-F'
					if fs == u'ntfs':
						# quick format
						options += u' -Q'
				elif fs in (u'xfs', u'reiserfs', u'reiser4'):
					options = u'-f'
				cmd = u"mkfs.%s %s %s" % (fs, options, self.getPartition(partition)['device'])

			if self.ldPreload:
				os.putenv("LD_PRELOAD", self.ldPreload)
			execute(cmd)
			if self.ldPreload:
				os.unsetenv("LD_PRELOAD")
			self.readPartitionTable()
		except Exception as e:
			for hook in hooks:
				hook.error_Harddisk_createFilesystem(self, partition, fs, e)
			raise

		for hook in hooks:
			hook.post_Harddisk_createFilesystem(self, partition, fs)

	def resizeFilesystem(self, partition, size=0, fs=None):
		for hook in hooks:
			(partition, size, fs) = hook.pre_Harddisk_resizeFilesystem(self, partition, size, fs)
		try:
			partition = forceInt(partition)
			size = forceInt(size)
			bytesPerSector = forceInt(self.bytesPerSector)
			if not fs:
				fs = self.getPartition(partition)['fs']
			fs = forceUnicodeLower(fs)
			if fs not in (u'ntfs',):
				raise ValueError(u"Resizing of filesystem '%s' not supported!" % fs)

			if size <= 0:
				if bytesPerSector > 0 and self.blockAlignment:
					size = self.getPartition(partition)['secSize'] * bytesPerSector
				else:
					size = self.getPartition(partition)['size'] - 10*1024*1024

			if size <= 0:
				raise ValueError(u"New filesystem size of %0.2f MB is not possible!" % (float(size)/(1024*1024)))

			if self.ldPreload:
				os.putenv("LD_PRELOAD", self.ldPreload)

			if fs.lower() == 'ntfs':
				cmd = u"echo 'y' | %s --force --size %s %s" % (which('ntfsresize'), size, self.getPartition(partition)['device'])
				execute(cmd)

			if self.ldPreload:
				os.unsetenv("LD_PRELOAD")
		except Exception as e:
			for hook in hooks:
				hook.error_Harddisk_resizeFilesystem(self, partition, size, fs, e)
			raise

		for hook in hooks:
			hook.post_Harddisk_resizeFilesystem(self, partition, size, fs)

	def saveImage(self, partition, imageFile, progressSubject=None):
		for hook in hooks:
			(partition, imageFile, progressSubject) = hook.pre_Harddisk_saveImage(self, partition, imageFile, progressSubject)

		saveImageResult = {'TotalTime': 'n/a', 'AveRate': 'n/a', 'AveUnit': 'n/a'}

		try:
			partition = forceInt(partition)
			imageFile = forceUnicode(imageFile)

			part = self.getPartition(partition)
			if not part:
				raise ValueError(u'Partition %s does not exist' % partition)

			if self.ldPreload:
				os.putenv("LD_PRELOAD", self.ldPreload)

			pipe = u''
			if imageFile.startswith(u'|'):
				pipe = imageFile
				imageFile = u'-'

			logger.info(u"Saving partition '%s' to partclone image '%s'" % (part['device'], imageFile))

			# "-f" will write images of "dirty" volumes too
			# Better run chkdsk under windows before saving image!
			cmd = u'%s --rescue --clone --force --source %s --overwrite %s %s' % (which('partclone.' + part['fs']), part['device'], imageFile, pipe)

			if progressSubject:
				progressSubject.setEnd(100)

			handle = execute(cmd, getHandle=True)
			done = False

			timeout = 0
			buf = [u'']
			lastMsg = u''
			started = False
			while not done:
				inp = handle.read(128)

				if inp:
					inp = inp.decode("latin-1")
					timeout = 0

					b = inp.splitlines()
					if inp.endswith((u'\n', u'\r')):
						b.append(u'')

					buf = [buf[-1] + b[0]] + b[1:]

					for currentBuffer in islice(buf, len(buf) - 1):
						try:
							logger.debug(u" -->>> %s" % currentBuffer)
						except Exception:
							pass

						if u'Partclone fail' in currentBuffer:
							raise RuntimeError(u"Failed: %s" % '\n'.join(buf))
						if u'Partclone successfully' in currentBuffer:
							done = True
						if u'Total Time' in currentBuffer:
							match = re.search(r'Total\sTime:\s(\d+:\d+:\d+),\sAve.\sRate:\s*(\d*.\d*)([GgMm]B/min)', currentBuffer)
							if match:
								rate = match.group(2)
								unit = match.group(3)
								if unit.startswith(("G", "g")):
									rate = float(rate) * 1024
									unit = 'MB/min'
								saveImageResult = {
									'TotalTime': match.group(1),
									'AveRate': str(rate),
									'AveUnit': unit
								}

						if not started:
							if u'Calculating bitmap' in currentBuffer:
								logger.info(u"Save image: Scanning filesystem")
								if progressSubject:
									progressSubject.setMessage(u"Scanning filesystem")
							elif currentBuffer.count(':') == 1 and 'http:' not in currentBuffer:
								(k, v) = currentBuffer.split(':')
								k = k.strip()
								v = v.strip()
								logger.info(u"Save image: %s: %s" % (k, v))
								if progressSubject:
									progressSubject.setMessage(u"%s: %s" % (k, v))
								if 'used' in k.lower():
									if progressSubject:
										progressSubject.setMessage(u"Creating image")
									started = True
									continue
						else:
							match = re.search(r'Completed:\s*([\d\.]+)%', currentBuffer)
							if match:
								percent = int("%0.f" % float(match.group(1)))
								if progressSubject and percent != progressSubject.getState():
									logger.debug(u" -->>> %s" % currentBuffer)
									progressSubject.setState(percent)

					lastMsg = buf[-2]
					buf[:-1] = []
				elif timeout >= 100:
					raise RuntimeError(u"Failed: %s" % lastMsg)
				else:
					timeout += 1
					continue

			time.sleep(3)
			if handle:
				handle.close()

			if self.ldPreload:
				os.unsetenv("LD_PRELOAD")
		except Exception as e:
			for hook in hooks:
				hook.error_Harddisk_saveImage(self, partition, imageFile, progressSubject, e)
			raise

		for hook in hooks:
			hook.post_Harddisk_saveImage(self, partition, imageFile, progressSubject)

		return saveImageResult

	def restoreImage(self, partition, imageFile, progressSubject=None):
		for hook in hooks:
			(partition, imageFile, progressSubject) = hook.pre_Harddisk_restoreImage(self, partition, imageFile, progressSubject)

		try:
			partition = forceInt(partition)
			imageFile = forceUnicode(imageFile)

			imageType = None
			fs = None

			pipe = u''
			if imageFile.endswith(u'|'):
				pipe = imageFile
				imageFile = u'-'

			try:
				head = u''
				if pipe:
					proc = subprocess.Popen(
						pipe[:-1] + u" 2>/dev/null",
						shell=True,
						stdin=subprocess.PIPE,
						stdout=subprocess.PIPE,
						stderr=None,
					)
					pid = proc.pid

					head = proc.stdout.read(128)
					logger.debug(u"Read 128 Bytes from pipe '%s': %s" % (pipe, head.decode('ascii', 'replace')))

					proc.stdout.close()
					proc.stdin.close()

					while proc.poll() is None:
						pids = os.listdir("/proc")
						for p in pids:
							if not os.path.exists(os.path.join("/proc", p, "status")):
								continue
							with open(os.path.join("/proc", p, "status")) as f:
								for line in f:
									if line.startswith("PPid:"):
										ppid = line.split()[1].strip()
										if ppid == str(pid):
											logger.info(u"Killing process %s" % p)
											os.kill(int(p), SIGKILL)

						logger.info(u"Killing process %s" % pid)
						os.kill(pid, SIGKILL)
						time.sleep(1)
				else:
					with open(imageFile, 'r') as image:
						head = image.read(128)
						logger.debug(u"Read 128 Bytes from file '%s': %s" % (imageFile, head.decode('ascii', 'replace')))

				if 'ntfsclone-image' in head:
					logger.notice(u"Image type is ntfsclone")
					imageType = u'ntfsclone'
				elif 'partclone-image' in head:
					logger.notice(u"Image type is partclone")
					imageType = u'partclone'
			except Exception:
				raise

			if imageType not in (u'ntfsclone', u'partclone'):
				raise ValueError(u"Unknown image type.")

			if self.ldPreload:
				os.putenv("LD_PRELOAD", self.ldPreload)

			if imageType == u'partclone':
				logger.info(u"Restoring partclone image '%s' to '%s'" % \
							(imageFile, self.getPartition(partition)['device']))

				cmd = u'%s %s --source %s --overwrite %s' % \
								(pipe, which('partclone.restore'), imageFile, self.getPartition(partition)['device'])

				if progressSubject:
					progressSubject.setEnd(100)
					progressSubject.setMessage(u"Scanning image")

				handle = execute(cmd, getHandle=True)
				done = False

				timeout = 0
				buf = [u'']
				lastMsg = u''
				started = False
				while not done:
					inp = handle.read(128)

					if inp:
						inp = inp.decode("latin-1")
						timeout = 0

						b = inp.splitlines()
						if inp.endswith((u'\n', u'\r')):
							b.append(u'')

						buf = [buf[-1] + b[0]] + b[1:]

						for currentBuffer in islice(buf, len(buf) - 1):
							try:
								logger.debug(u" -->>> %s" % currentBuffer)
							except Exception:
								pass

							if u'Partclone fail' in currentBuffer:
								raise RuntimeError(u"Failed: %s" % '\n'.join(buf))
							if u'Partclone successfully' in currentBuffer:
								done = True
							if not started:
								if currentBuffer.count(':') == 1 and 'http:' in currentBuffer:
									(k, v) = currentBuffer.split(':')
									k = k.strip()
									v = v.strip()
									logger.info(u"Save image: %s: %s" % (k, v))
									if progressSubject:
										progressSubject.setMessage(u"%s: %s" % (k, v))
									if 'file system' in k.lower():
										fs = v.lower()
									elif 'used' in k.lower():
										if progressSubject:
											progressSubject.setMessage(u"Restoring image")
										started = True
										continue
							else:
								match = re.search(r'Completed:\s*([\d\.]+)%', currentBuffer)
								if match:
									percent = int("%0.f" % float(match.group(1)))
									if progressSubject and percent != progressSubject.getState():
										logger.debug(u" -->>> %s" % currentBuffer)
										progressSubject.setState(percent)

						lastMsg = buf[-2]
						buf[:-1] = []

					elif timeout >= 100:
						if progressSubject:
							progressSubject.setMessage(u"Failed: %s" % lastMsg)
						raise RuntimeError(u"Failed: %s" % lastMsg)
					else:
						timeout += 1
						continue

				time.sleep(3)
				if handle:
					handle.close()
			else:
				fs = 'ntfs'
				logger.info(u"Restoring ntfsclone-image '%s' to '%s'" % \
							(imageFile, self.getPartition(partition)['device']))

				cmd = u'%s %s --restore-image --overwrite %s %s' % \
								(pipe, which('ntfsclone'), self.getPartition(partition)['device'], imageFile)

				if progressSubject:
					progressSubject.setEnd(100)
					progressSubject.setMessage(u"Restoring image")

				handle = execute(cmd, getHandle=True)
				done = False

				timeout = 0
				buf = [u'']
				lastMsg = u''
				while not done:
					inp = handle.read(128)

					if inp:
						inp = inp.decode("latin-1")
						timeout = 0

						b = inp.splitlines()
						if inp.endswith((u'\n', u'\r')):
							b.append(u'')

						buf = [buf[-1] + b[0]] + b[1:]

						for currentBuffer in islice(buf, len(buf) - 1):
							if 'Syncing' in currentBuffer:
								logger.info(u"Restore image: Syncing")
								if progressSubject:
									progressSubject.setMessage(u"Syncing")
								done = True
							match = re.search(r'\s(\d+)[\.\,]\d\d\spercent', currentBuffer)
							if match:
								percent = int(match.group(1))
								if progressSubject and percent != progressSubject.getState():
									logger.debug(u" -->>> %s" % currentBuffer)
									progressSubject.setState(percent)
							else:
								logger.debug(u" -->>> %s" % currentBuffer)

						lastMsg = buf[-2]
						buf[:-1] = []
					elif timeout >= 100:
						if progressSubject:
							progressSubject.setMessage(u"Failed: %s" % lastMsg)
						raise RuntimeError(u"Failed: %s" % lastMsg)
					else:
						timeout += 1
						continue

				time.sleep(3)
				if handle:
					handle.close()

			if fs == 'ntfs':
				self.setNTFSPartitionStartSector(partition)
				if progressSubject:
					progressSubject.setMessage(u"Resizing filesystem to partition size")
				self.resizeFilesystem(partition, fs=u'ntfs')

			if self.ldPreload:
				os.unsetenv("LD_PRELOAD")

		except Exception as e:
			for hook in hooks:
				hook.error_Harddisk_restoreImage(self, partition, imageFile, progressSubject, e)
			raise

		for hook in hooks:
			hook.post_Harddisk_restoreImage(self, partition, imageFile, progressSubject)


def isCentOS():
	"""
	Returns `True` if this is running on CentOS.
	Returns `False` if otherwise.
	"""
	return _checkForDistribution('CentOS')


def isDebian():
	"""
	Returns `True` if this is running on Debian.
	Returns `False` if otherwise.
	"""
	return _checkForDistribution('Debian')


def isOpenSUSE():
	"""
	Returns `True` if this is running on openSUSE.
	Returns `False` if otherwise.
	"""
	if os.path.exists('/etc/os-release'):
		with open('/etc/os-release', 'r') as release:
			for line in release:
				if 'opensuse' in line.lower():
					return True

	return False


def isRHEL():
	"""
	Returns `True` if this is running on Red Hat Enterprise Linux.
	Returns `False` if otherwise.
	"""
	return _checkForDistribution('Red Hat Enterprise Linux')


def isSLES():
	"""
	Returns `True` if this is running on Suse Linux Enterprise Server.
	Returns `False` if otherwise.
	"""
	return _checkForDistribution('suse linux enterprise server')


def isUbuntu():
	"""
	Returns `True` if this is running on Ubuntu.
	Returns `False` if otherwise.
	"""
	return _checkForDistribution('Ubuntu')


def isUCS():
	"""
	Returns `True` if this is running on Univention Corporate Server.
	Returns `False` if otherwise.
	"""
	return (_checkForDistribution('Univention')
			or u'univention' in Distribution().distributor.lower())


def _checkForDistribution(name):
	try:
		sysinfo = SysInfo()
		return name.lower() in sysinfo.distribution.lower()
	except Exception as error:
		logger.debug("Failed to check for Distribution: {0}", error)
		return False


class Distribution(object):

	def __init__(self, distribution_information=None):
		if distribution_information is None:
			distribution_information = platform.linux_distribution()

		self.distribution, self._version, self.id = distribution_information
		self.distribution = self.distribution.strip()

		osType, self.hostname, self.kernel, self.detailedVersion, self.arch, processor = platform.uname()

		self.distributor = self._getDistributor()

	@property
	def version(self):
		if 'errata' in self._version:
			version = self._version.strip('"').split("-")[0]
			return tuple([int(x) for x in version.split('.')])
		else:
			return tuple([int(x) for x in self._version.split(".")])

	@staticmethod
	def _getDistributor():
		"""
		Get information about the distributor.

		Returns an empty string if no information can be obtained.
		"""
		try:
			lsbReleaseOutput = execute('lsb_release -i')
			distributor = lsbReleaseOutput[0].split(':')[1].strip()
		except Exception:
			distributor = ''

		return distributor

	def __str__(self):
		return ("%s %s %s" % (self.distribution, self._version, self.id)).strip()

	def __repr__(self):
		return (u"Distribution(distribution_information=({distro!r}, "
				"{version!r}, {id!r}))".format(
					distro=self.distribution,
					version=self._version,
					id=self.id
					)
				)


class SysInfo(object):

	def __init__(self):
		self.dist = Distribution()

	@property
	def hostname(self):
		return forceHostname(socket.gethostname().split(".")[0])

	@property
	def fqdn(self):
		return forceUnicodeLower(socket.getfqdn())

	@property
	def domainname(self):
		return forceDomain(".".join(self.fqdn.split(".")[1:]))

	@property
	def distribution(self):
		return self.dist.distribution

	@property
	def sysVersion(self):
		return self.dist.version

	@property
	def distributionId(self):
		return self.dist.id

	@property
	def ipAddress(self):
		return forceIpAddress(socket.gethostbyname(self.hostname))

	@property
	def hardwareAddress(self):
		for device in getEthernetDevices():
			devconf = getNetworkDeviceConfig(device)
			if devconf['ipAddress'] and not devconf['ipAddress'].startswith(('127', '169')):
				if self.ipAddress == devconf['ipAddress']:
					return forceHardwareAddress(devconf['hardwareAddress'])
		return None

	@property
	def netmask(self):
		for device in getEthernetDevices():
			devconf = getNetworkDeviceConfig(device)
			if devconf['ipAddress'] and not devconf['ipAddress'].startswith(('127', '169')):
				if self.ipAddress == devconf['ipAddress']:
					return forceNetmask(devconf['netmask'])
		return u'255.255.255.0'

	@property
	def broadcast(self):
		return u".".join(u"%d" % (int(self.ipAddress.split(u'.')[i]) | int(self.netmask.split(u'.')[i]) ^ 255) for i in range(len(self.ipAddress.split('.'))))

	@property
	def subnet(self):
		return u".".join(u"%d" % (int(self.ipAddress.split(u'.')[i]) & int(self.netmask.split(u'.')[i])) for i in range(len(self.ipAddress.split('.'))))


# - - - - - - - - - - - - - - - - - - - - - - - - - - - - - - - - - - - - - - - - - - - - - - - - - - -
# -                                       HARDWARE INVENTORY                                          -
# - - - - - - - - - - - - - - - - - - - - - - - - - - - - - - - - - - - - - - - - - - - - - - - - - - -
def auditHardware(config, hostId, progressSubject=None):
	for hook in hooks:
		(config, hostId, progressSubject) = hook.pre_auditHardware(config, hostId, progressSubject)

	try:
		hostId = forceHostId(hostId)

		AuditHardwareOnHost.setHardwareConfig(config)
		auditHardwareOnHosts = []

		info = hardwareInventory(config)
		info = hardwareExtendedInventory(config, info)
		for (hardwareClass, devices) in info.items():
			if hardwareClass == 'SCANPROPERTIES':
				continue
			for device in devices:
				data = {'hardwareClass': hardwareClass}
				for (attribute, value) in device.items():
					data[str(attribute)] = value
				data['hostId'] = hostId
				auditHardwareOnHosts.append(AuditHardwareOnHost.fromHash(data))
	except Exception as e:
		for hook in hooks:
			hook.error_auditHardware(config, hostId, progressSubject, e)
		raise

	for hook in hooks:
		auditHardwareOnHosts = hook.post_auditHardware(config, hostId, auditHardwareOnHosts)

	return auditHardwareOnHosts


def hardwareExtendedInventory(config, opsiValues={}, progressSubject=None):
	if not config:
		logger.error(u"hardwareInventory: no config given")
		return {}

	for hwClass in config:
		if not hwClass.get('Class') or not hwClass['Class'].get('Opsi'):
			continue

		opsiName = hwClass['Class']['Opsi']

		logger.debug(u"Processing class '%s'" % (opsiName))

		valuesregex = re.compile(r"(.*)#(.*)#")
		for item in hwClass['Values']:
			pythonline = item.get('Python')
			if not pythonline:
				continue
			condition = item.get("Condition")
			if condition:
				val = condition.split("=")[0]
				r = condition.split("=")[1]
				if val and r:
					conditionregex = re.compile(r)
					conditionmatch = None

					logger.info("Condition found, try to check the Condition")
					for currentValue in opsiValues[opsiName]:
						value = currentValue.get(val, "")
						if value:
							conditionmatch = re.search(conditionregex, value)
							break

					if not value:
						logger.warning("The Value of your condition '%s' doesn't exists, please check your opsihwaudit.conf." % condition)

					if not conditionmatch:
						continue
				match = re.search(valuesregex, pythonline)
				if match:
					result = None
					srcfields = match.group(2)
					fieldsdict = eval(srcfields)
					attr = ''
					for (key, value) in fieldsdict.items():
						for i in range(len(opsiValues.get(key, []))):
							attr = opsiValues.get(key)[i].get(value, '')
						if attr:
							break
					if attr:
						pythonline = pythonline.replace("#%s#" % srcfields, "'%s'" % attr)
						result = eval(pythonline)

					if opsiName not in opsiValues:
						opsiValues[opsiName].append({})
					for i in range(len(opsiValues[opsiName])):
						opsiValues[opsiName][i][item['Opsi']] = result

	return opsiValues


def hardwareInventory(config, progressSubject=None):
	import xml.dom.minidom

	if not config:
		logger.error(u"hardwareInventory: no config given")
		return {}

	opsiValues = {}

	def getAttribute(dom, tagname, attrname):
		nodelist = dom.getElementsByTagName(tagname)
		if nodelist:
			return nodelist[0].getAttribute(attrname).strip()
		else:
			return u""

	def getElementsByAttributeValue(dom, tagName, attributeName, attributeValue):
		return [element for element in dom.getElementsByTagName(tagName) if re.search(attributeValue, element.getAttribute(attributeName))]

	# Read output from lshw
	xmlOut = u'\n'.join(execute(u"%s -xml 2>/dev/null" % which("lshw")))
	xmlOut = re.sub('[%c%c%c%c%c%c%c%c%c%c%c%c%c]' % (0x00, 0x01, 0x02, 0x03, 0x04, 0x05, 0x06, 0x07, 0x08, 0xbd, 0xbf, 0xef, 0xdd), u'.', xmlOut)
	dom = xml.dom.minidom.parseString(xmlOut.encode('utf-8'))

	# Read output from lspci
	lspci = {}
	busId = None
<<<<<<< HEAD
	devRegex = re.compile(r'([\d\.:a-f]+)\s+([\da-f]+):\s+([\da-f]+):([\da-f]+)\s*(\(rev ([^\)]+)\)|)')
=======
	devRegex = re.compile(r'([\d.:a-f]+)\s+([\da-f]+):\s+([\da-f]+):([\da-f]+)\s*(\(rev ([^\)]+)\)|)')
>>>>>>> c5cfd2d2
	subRegex = re.compile(r'\s*Subsystem:\s+([\da-f]+):([\da-f]+)\s*')
	for line in execute(u"%s -vn" % which("lspci")):
		if not line.strip():
			continue
		match = re.search(devRegex, line)
		if match:
			busId = match.group(1)
			lspci[busId] = {
				'vendorId': forceHardwareVendorId(match.group(3)),
				'deviceId': forceHardwareDeviceId(match.group(4)),
				'subsystemVendorId': '',
				'subsystemDeviceId': '',
				'revision': match.group(6) or ''
			}
			continue
		match = re.search(subRegex, line)
		if match:
			lspci[busId]['subsystemVendorId'] = forceHardwareVendorId(match.group(1))
			lspci[busId]['subsystemDeviceId'] = forceHardwareDeviceId(match.group(2))
	logger.debug2(u"Parsed lspci info:")
	logger.debug2(objectToBeautifiedText(lspci))

	# Read hdaudio information from alsa
	hdaudio = {}
	if os.path.exists('/proc/asound'):
		for card in os.listdir('/proc/asound'):
			if not re.search(r'^card\d$', card):
				continue
			logger.debug(u"Found hdaudio card '%s'" % card)
			for codec in os.listdir('/proc/asound/' + card):
				if not re.search(r'^codec#\d$', codec):
					continue
				if not os.path.isfile('/proc/asound/' + card + '/' + codec):
					continue
				with open('/proc/asound/' + card + '/' + codec) as f:
					logger.debug(u"   Found hdaudio codec '%s'" % codec)
					hdaudioId = card + codec
					hdaudio[hdaudioId] = {}
					for line in f:
						if line.startswith(u'Codec:'):
							hdaudio[hdaudioId]['codec'] = line.split(':', 1)[1].strip()
						elif line.startswith(u'Address:'):
							hdaudio[hdaudioId]['address'] = line.split(':', 1)[1].strip()
						elif line.startswith(u'Vendor Id:'):
							vid = line.split('x', 1)[1].strip()
							hdaudio[hdaudioId]['vendorId'] = forceHardwareVendorId(vid[0:4])
							hdaudio[hdaudioId]['deviceId'] = forceHardwareDeviceId(vid[4:8])
						elif line.startswith(u'Subsystem Id:'):
							sid = line.split('x', 1)[1].strip()
							hdaudio[hdaudioId]['subsystemVendorId'] = forceHardwareVendorId(sid[0:4])
							hdaudio[hdaudioId]['subsystemDeviceId'] = forceHardwareDeviceId(sid[4:8])
						elif line.startswith(u'Revision Id:'):
							hdaudio[hdaudioId]['revision'] = line.split('x', 1)[1].strip()
				logger.debug(u"      Codec info: '%s'" % hdaudio[hdaudioId])

	# Read output from lsusb
	lsusb = {}
	busId = None
	devId = None
	indent = -1
	currentKey = None
	status = False

<<<<<<< HEAD
	devRegex = re.compile(r'^Bus\s+(\d+)\s+Device\s+(\d+)\:\s+ID\s+([\da-fA-F]{4})\:([\da-fA-F]{4})\s*(.*)$')
	descriptorRegex = re.compile(r'^(\s*)(.*)\s+Descriptor\:\s*$')
	deviceStatusRegex = re.compile(r'^(\s*)Device\s+Status\:\s+(\S+)\s*$')
	deviceQualifierRegex = re.compile(r'^(\s*)Device\s+Qualifier\s+.*\:\s*$')
	keyRegex = re.compile(r'^(\s*)([^\:]+)\:\s*$')
=======
	devRegex = re.compile(r'^Bus\s+(\d+)\s+Device\s+(\d+):\s+ID\s+([\da-fA-F]{4}):([\da-fA-F]{4})\s*(.*)$')
	descriptorRegex = re.compile(r'^(\s*)(.*)\s+Descriptor:\s*$')
	deviceStatusRegex = re.compile(r'^(\s*)Device\s+Status:\s+(\S+)\s*$')
	deviceQualifierRegex = re.compile(r'^(\s*)Device\s+Qualifier\s+.*:\s*$')
	keyRegex = re.compile(r'^(\s*)([^\:]+):\s*$')
>>>>>>> c5cfd2d2
	keyValueRegex = re.compile(r'^(\s*)(\S+)\s+(.*)$')

	try:
		for line in execute(u"%s -v" % which("lsusb")):
			if not line.strip() or (line.find(u'** UNAVAILABLE **') != -1):
				continue
			# line = line.decode('ISO-8859-15', 'replace').encode('utf-8', 'replace')
			match = re.search(devRegex, line)
			if match:
				busId = str(match.group(1))
				devId = str(match.group(2))
				descriptor = None
				indent = -1
				currentKey = None
				status = False
				logger.debug(u"Device: %s:%s" % (busId, devId))
				# TODO: better key building.
				lsusb[busId + ":" + devId] = {
					'device': {},
					'configuration': {},
					'interface': {},
					'endpoint': [],
					'hid device': {},
					'hub': {},
					'qualifier': {},
					'status': {}
				}
				continue

			if status:
				lsusb[busId + ":" + devId]['status'].append(line.strip())
				continue

			match = re.search(deviceStatusRegex, line)
			if match:
				status = True
				lsusb[busId + ":" + devId]['status'] = [match.group(2)]
				continue

			match = re.search(deviceQualifierRegex, line)
			if match:
				descriptor = 'qualifier'
				logger.debug(u"Qualifier")
				currentKey = None
				indent = -1
				continue

			match = re.search(descriptorRegex, line)
			if match:
				descriptor = match.group(2).strip().lower()
				logger.debug(u"Descriptor: %s" % descriptor)
				if isinstance(lsusb[busId + ":" + devId][descriptor], list):
					lsusb[busId + ":" + devId][descriptor].append({})
				currentKey = None
				indent = -1
				continue

			if not descriptor:
				logger.error(u"No descriptor")
				continue

			if descriptor not in lsusb[busId + ":" + devId]:
				logger.error(u"Unknown descriptor '%s'" % descriptor)
				continue

			(key, value) = ('', '')
			match = re.search(keyRegex, line)
			if match:
				key = match.group(2)
				indent = len(match.group(1))
			else:
				match = re.search(keyValueRegex, line)
				if match:
					if indent >= 0 and len(match.group(1)) > indent:
						key = currentKey
						value = match.group(0).strip()
					else:
						(key, value) = (match.group(2), match.group(3).strip())
						indent = len(match.group(1))

			logger.debug(u"key: '%s', value: '%s'" % (key, value))

			if not key or not value:
				continue

			currentKey = key
			if isinstance(lsusb[busId + ":" + devId][descriptor], list):
				if key not in lsusb[busId + ":" + devId][descriptor][-1]:
					lsusb[busId + ":" + devId][descriptor][-1][key] = []
				lsusb[busId + ":" + devId][descriptor][-1][key].append(value)
			else:
				if key not in lsusb[busId + ":" + devId][descriptor]:
					lsusb[busId + ":" + devId][descriptor][key] = []
				lsusb[busId + ":" + devId][descriptor][key].append(value)

		logger.debug2(u"Parsed lsusb info:")
		logger.debug2(objectToBeautifiedText(lsusb))
	except Exception as e:
		logger.error(e)

	# Read output from dmidecode
	dmidecode = {}
	dmiType = None
	header = True
	option = None
	optRegex = re.compile(r'(\s+)([^:]+):(.*)')
	for line in execute(which("dmidecode")):
		try:
			if not line.strip():
				continue
			if line.startswith(u'Handle'):
				dmiType = None
				header = False
				option = None
				continue
			if header:
				continue
			if not dmiType:
				dmiType = line.strip()
				if dmiType.lower() == u'end of table':
					break
				if dmiType not in dmidecode:
					dmidecode[dmiType] = []
				dmidecode[dmiType].append({})
			else:
				match = re.search(optRegex, line)
				if match:
					option = match.group(2).strip()
					value = match.group(3).strip()
					dmidecode[dmiType][-1][option] = removeUnit(value)
				elif option:
					if not isinstance(dmidecode[dmiType][-1][option], list):
						if dmidecode[dmiType][-1][option]:
							dmidecode[dmiType][-1][option] = [dmidecode[dmiType][-1][option]]
						else:
							dmidecode[dmiType][-1][option] = []
					dmidecode[dmiType][-1][option].append(removeUnit(line.strip()))
		except Exception as e:
			logger.error(u"Error while parsing dmidecode output '%s': %s" % (line.strip(), e))
	logger.debug2(u"Parsed dmidecode info:")
	logger.debug2(objectToBeautifiedText(dmidecode))

	# Build hw info structure
	for hwClass in config:
		if not hwClass.get('Class') or not hwClass['Class'].get('Opsi') or not hwClass['Class'].get('Linux'):
			continue

		opsiClass = hwClass['Class']['Opsi']
		linuxClass = hwClass['Class']['Linux']

		logger.debug(u"Processing class '%s' : '%s'" % (opsiClass, linuxClass))

		if linuxClass.startswith('[lshw]'):
			# Get matching xml nodes
			devices = []
			for hwclass in linuxClass[6:].split('|'):
				hwid = ''
				filter = None
				if ':' in hwclass:
					(hwclass, hwid) = hwclass.split(':', 1)
					if ':' in hwid:
						(hwid, filter) = hwid.split(':', 1)

				logger.debug(u"Class is '%s', id is '%s', filter is: %s" % (hwClass, hwid, filter))

				devs = getElementsByAttributeValue(dom, 'node', 'class', hwclass)
				for dev in devs:
					if dev.hasChildNodes():
						for child in dev.childNodes:
							if child.nodeName == "businfo":
								busInfo = child.firstChild.data.strip()
								if busInfo.startswith('pci@'):
									logger.debug(u"Getting pci bus info for '%s'" % busInfo)
									pciBusId = busInfo.split('@')[1]
									if pciBusId.startswith('0000:'):
										pciBusId = pciBusId[5:]
									pciInfo = lspci.get(pciBusId, {})
									for (key, value) in pciInfo.items():
										elem = dom.createElement(key)
										elem.childNodes.append(dom.createTextNode(value))
										dev.childNodes.append(elem)
								break
				if hwid:
					filtered = []
					for dev in devs:
						if re.search(hwid, dev.getAttribute('id')):
							if not filter:
								filtered.append(dev)
							else:
								(attr, method) = filter.split('.', 1)
								if dev.getAttribute(attr):
									if eval("dev.getAttribute(attr).%s" % method):
										filtered.append(dev)
								elif dev.hasChildNodes():
									for child in dev.childNodes:
										if (child.nodeName == attr) and child.hasChildNodes():
											if eval("child.firstChild.data.strip().%s" % method):
												filtered.append(dev)
												break
										try:
											if child.hasAttributes() and child.getAttribute(attr):
												if eval("child.getAttribute(attr).%s" % method):
													filtered.append(dev)
													break
										except Exception:
											pass
					devs = filtered

				logger.debug2("Found matching devices: %s" % devs)
				devices.extend(devs)

			# Process matching xml nodes
			for i in range(len(devices)):
				if opsiClass not in opsiValues:
					opsiValues[opsiClass] = []
				opsiValues[opsiClass].append({})

				if not hwClass.get('Values'):
					break

				for attribute in hwClass['Values']:
					elements = [devices[i]]
					if not attribute.get('Opsi') or not attribute.get('Linux'):
						continue

					logger.debug2(u"Processing attribute '%s' : '%s'" % (attribute['Linux'], attribute['Opsi']))
					for attr in attribute['Linux'].split('||'):
						attr = attr.strip()
						method = None
						data = None
						for part in attr.split('/'):
							if '.' in part:
								(part, method) = part.split('.', 1)
							nextElements = []
							for element in elements:
								for child in element.childNodes:
									try:
										if child.nodeName == part:
											nextElements.append(child)
										elif child.hasAttributes() and (child.getAttribute('class') == part or child.getAttribute('id').split(':')[0] == part):
											nextElements.append(child)
									except Exception:
										pass
							if not nextElements:
								logger.warning(u"Attribute part '%s' not found" % part)
								break
							elements = nextElements

						if not data:
							if not elements:
								opsiValues[opsiClass][i][attribute['Opsi']] = ''
								logger.warning(u"No data found for attribute '%s' : '%s'" % (attribute['Linux'], attribute['Opsi']))
								continue

							for element in elements:
								if element.getAttribute(attr):
									data = element.getAttribute(attr).strip()
								elif element.getAttribute('value'):
									data = element.getAttribute('value').strip()
								elif element.hasChildNodes():
									data = element.firstChild.data.strip()
						if method and data:
							try:
								logger.debug(u"Eval: %s.%s" % (data, method))
								data = eval("data.%s" % method)
							except Exception as e:
								logger.error(u"Failed to excecute '%s.%s': %s" % (data, method, e))
						logger.debug2(u"Data: %s" % data)
						opsiValues[opsiClass][i][attribute['Opsi']] = data
						if data:
							break

		# Get hw info from dmidecode
		elif linuxClass.startswith('[dmidecode]'):
			opsiValues[opsiClass] = []
			for hwclass in linuxClass[11:].split('|'):
				(filterAttr, filterExp) = (None, None)
				if ':' in hwclass:
					(hwclass, filter) = hwclass.split(':', 1)
					if '.' in filter:
						(filterAttr, filterExp) = filter.split('.', 1)

				for dev in dmidecode.get(hwclass, []):
					if filterAttr and dev.get(filterAttr) and not eval("str(dev.get(filterAttr)).%s" % filterExp):
						continue
					device = {}
					for attribute in hwClass['Values']:
						if not attribute.get('Linux'):
							continue

						for aname in attribute['Linux'].split('||'):
							aname = aname.strip()
							method = None
							if '.' in aname:
								(aname, method) = aname.split('.', 1)
							if method:
								try:
									logger.debug(u"Eval: %s.%s" % (dev.get(aname, ''), method))
									device[attribute['Opsi']] = eval("dev.get(aname, '').%s" % method)
								except Exception as e:
									device[attribute['Opsi']] = u''
									logger.error(u"Failed to excecute '%s.%s': %s" % (dev.get(aname, ''), method, e))
							else:
								device[attribute['Opsi']] = dev.get(aname)
							if device[attribute['Opsi']]:
								break
					opsiValues[hwClass['Class']['Opsi']].append(device)

		# Get hw info from alsa hdaudio info
		elif linuxClass.startswith('[hdaudio]'):
			opsiValues[opsiClass] = []
			for (hdaudioId, dev) in hdaudio.items():
				device = {}
				for attribute in hwClass['Values']:
					if not attribute.get('Linux') or attribute['Linux'] not in dev:
						continue

					try:
						device[attribute['Opsi']] = dev[attribute['Linux']]
					except Exception as e:
						logger.warning(e)
						device[attribute['Opsi']] = u''
				opsiValues[opsiClass].append(device)

		# Get hw info from lsusb
		elif linuxClass.startswith('[lsusb]'):
			opsiValues[opsiClass] = []
			for (busId, dev) in lsusb.items():
				device = {}
				for attribute in hwClass['Values']:
					if not attribute.get('Linux'):
						continue

					try:
						value = pycopy.deepcopy(dev)
						for key in attribute['Linux'].split('/'):
							method = None
							if '.' in key:
								(key, method) = key.split('.', 1)
							if not isinstance(value, dict) or key not in value:
								logger.error(u"Key '%s' not found" % key)
								value = u''
								break
							value = value[key]
							if isinstance(value, list):
								value = u', '.join(value)
							if method:
								value = eval("value.%s" % method)

						device[attribute['Opsi']] = value
					except Exception as e:
						logger.warning(e)
						device[attribute['Opsi']] = u''
				opsiValues[opsiClass].append(device)

	opsiValues['SCANPROPERTIES'] = [{"scantime": time.strftime("%Y-%m-%d %H:%M:%S")}]
	logger.debug(u"Result of hardware inventory:\n" + objectToBeautifiedText(opsiValues))
	return opsiValues


def daemonize():
	# Fork to allow the shell to return and to call setsid
	try:
		pid = os.fork()
		if pid > 0:
			# Parent exits
			sys.exit(0)
	except OSError as e:
		raise RuntimeError(u"First fork failed: %e" % e)

	# Do not hinder umounts
	os.chdir("/")
	# Create a new session
	os.setsid()

	# Fork a second time to not remain session leader
	try:
		pid = os.fork()
		if pid > 0:
			sys.exit(0)
	except OSError as e:
		raise RuntimeError(u"Second fork failed: %e" % e)

	logger.setConsoleLevel(LOG_NONE)

	# Close standard output and standard error.
	os.close(0)
	os.close(1)
	os.close(2)

	# Open standard input (0)
	if hasattr(os, "devnull"):
		os.open(os.devnull, os.O_RDWR)
	else:
		os.open("/dev/null", os.O_RDWR)

	# Duplicate standard input to standard output and standard error.
	os.dup2(0, 1)
	os.dup2(0, 2)
	sys.stdout = logger.getStdout()
	sys.stderr = logger.getStderr()


def locateDHCPDConfig(default=None):
	locations = (
		u"/etc/dhcpd.conf",  # suse / redhat / centos
		u"/etc/dhcp/dhcpd.conf",  # newer debian / ubuntu
		u"/etc/dhcp3/dhcpd.conf"  # older debian / ubuntu
	)

	for filename in locations:
		if os.path.exists(filename):
			return filename

	if default is not None:
		return default

	raise RuntimeError(u"Could not locate dhcpd.conf.")


def locateDHCPDInit(default=None):
	"""
	Returns the init command for the DHCPD.

	It will try to get the init script from ``/etc/init.d``.
	If no init commands are found and `default` is given it will return
	the	default.
	If no default is given it will throw an :py:exc:`RuntimeError`.

	:param default: If no init script is found fall back to this \
instead of throwing an error.
	:rtype: str
	"""
	locations = (
		u"/etc/init.d/dhcpd",  # suse / redhat / centos
		u"/etc/init.d/isc-dhcp-server",  # newer debian / ubuntu
		u"/etc/init.d/dhcp3-server"  # older debian / ubuntu
	)

	for filename in locations:
		if os.path.exists(filename):
			return filename

	if default is not None:
		return default

	raise RuntimeError(u"Could not locate dhcpd init file.")


def getDHCPDRestartCommand(default=None):
	"""
	Returns a command that can be used to restart the used DHCPD.

	The command will include the full path to tools used, i.e. service.

	If no command can be automatically determined and `default` is given
	this will be returned. If `default` is not given an ``RuntimeError``
	will be risen.
	"""
	serviceName = getDHCPServiceName()
	if serviceName:
		try:
			return u"{service} {name} restart".format(
				name=serviceName,
				service=which('service')
			)
		except Exception as err:
			logger.debug(
				"Ooops, getting the path to service failed: {0}".format(err)
			)

	locations = (
		u"/etc/init.d/dhcpd",  # suse / redhat / centos
		u"/etc/init.d/isc-dhcp-server",  # newer debian / ubuntu
		u"/etc/init.d/dhcp3-server"  # older debian / ubuntu
	)

	for filename in locations:
		if os.path.exists(filename):
			return u"{initscript} restart".format(initscript=filename)

	if default is not None:
		logger.debug(
			u"Could not find dhcpd restart command but default is given. "
			u"Making use of default: {0}".format(default)
		)
		return default

	raise RuntimeError(u"Could not find DHCPD restart command.")


def getDHCPServiceName():
	"""
	Tries to read the name of the used dhcpd.
	Returns `None` if no known service was detected.
	"""
	knownServices = (
		u"dhcpd", u"univention-dhcp", u"isc-dhcp-server", u"dhcp3-server"
	)

	try:
		for servicename in getServiceNames():
			if servicename in knownServices:
				return servicename
	except Exception:
		pass


def getSambaServiceName(default=None, staticFallback=True):
	"""
	Get the name for the samba service.

	:param default: If not value was detected use this as default.
	:type default: str
	:param staticFallback: If this is ``True`` it will use a static \
lookup to determine what value needs to be returned in case no \
service name was detected by the automatic approach.
	:type staticFallback: bool
	"""
	def getFixServiceName():
		distroName = distro.distribution.strip().lower()
		if distroName == u'debian':
			if distro.version[0] == 6:
				return "samba"
			else:
				return "smbd"
		elif distroName == u'ubuntu':
			return "smbd"
		elif distroName in (u'opensuse', u'centos', u'red hat enterprise linux server'):
			return "smb"

	distro = Distribution()
	if distro.distribution.strip() == u'SUSE Linux Enterprise Server':
		return u"smb"

	possibleNames = (u"samba", u"smb", u"smbd")

	for servicename in getServiceNames():
		if servicename in possibleNames:
			return servicename

	if staticFallback:
		servicename = getFixServiceName()
		if servicename is not None:
			return servicename

	if default is not None:
		return default

	raise RuntimeError(u"Could not get samba service name.")


def getServiceNames(_serviceStatusOutput=None):
	"""
	Get the names of services on the system.

	This script tries to pull the information from ``systemctl``.

	:param _serviceStatusOutput: The output of `service --status-all`.\
Used for testing.
	:type _serviceStatusOutput: [str, ]
	:rtype: set

	.. versionadded:: 4.0.5.11

	.. versionchanged:: 4.1.1.6
		Only supporting systemd now.
	"""
	if not _serviceStatusOutput:
		_serviceStatusOutput = execute(u"{0} list-unit-files".format(which("systemctl")))

	pattern = re.compile(r'(?P<servicename>([\w-]|@)+)\.service')
	services = set()

	for line in _serviceStatusOutput:
		match = pattern.search(line.strip())
		if match:
			services.add(match.group('servicename').strip())

	logger.debug(u"Found the following services: {0}".format(services))
	return services


def getActiveSessionIds(winApiBugCommand=None, data=None):
	"""
	Getting the IDs of the currently active sessions.

	.. versionadded:: 4.0.5
	:param data: Prefetched data to read information from.
	:type data: [str, ]
	:rtype: [int, ]

	"""
	if data is None:
		data = execute(u"who -p -u")

	sessionIds = []
	for line in data:
		parts = re.split(r'\s+', line)
		if len(parts) == 7:
			sessionIds.append(int(parts[-2]))
		elif len(parts) == 6:
			sessionIds.append(int(parts[-1]))
		else:
			raise ValueError("Can't get session ID from line: {0}".format(line))

	return sessionIds


def getActiveSessionId():
	"""
	Returns the currently active session ID.

	.. versionadded:: 4.0.5
	:rtype: int

	"""
	ownPid = os.getpid()
	return os.getsid(ownPid)


def getActiveConsoleSessionId():
	"""
	Get the currently used console session id.

	.. warning::

		This is currently only faked to have the function available for
		the opsi-linux-client-agent!

	"""
	# TODO: real implementation possible?
	return 0


def runCommandInSession(command, sessionId=None, desktop=None, duplicateFrom=None, waitForProcessEnding=True, timeoutSeconds=0):
	"""
	Run an command.

	The arguments `sessionId`, `desktop` and `duplicateFrom` currently
	do not have any effect and are only provided to have a method
	signature matching the one from the corresponding Windows module.

	.. versionadded:: 4.0.5.2


	:param waitForProcessEnding: If this is `False` the command will be \
started and we will not wait for it to finish.
	:type waitForProcessEnding: bool
	:param timeoutSeconds: If this is set we will wait this many seconds \
until the execution of the process is terminated.
	:rtype: (subprocess.Popen, None, int, None) if \
`waitForProcessEnding` is False, otherwise (None, None, None, None)
	"""
	sleepDuration = 0.1

	command = forceUnicode(command)
	waitForProcessEnding = forceBool(waitForProcessEnding)
	timeoutSeconds = forceInt(timeoutSeconds)

	logger.notice(u"Executing: '{0}'".format(command))
	process = subprocess.Popen(command, shell=True, stdin=subprocess.PIPE, stdout=subprocess.PIPE, stderr=subprocess.STDOUT)

	logger.info(u"Process started, pid: {0}".format(process.pid))
	if not waitForProcessEnding:
		return (process, None, process.pid, None)

	logger.info(u"Waiting for process ending: {0} (timeout: {1} seconds)".format(process.pid, timeoutSeconds))
	timeRunning = 0.0
	while process.poll() is None:
		if timeoutSeconds:
			if timeRunning >= timeoutSeconds:
				_terminateProcess(process)
				raise RuntimeError(u"Timed out after {0} seconds while waiting for process {1}".format(timeRunning, process.pid))

			timeRunning += sleepDuration
		time.sleep(sleepDuration)

	exitCode = process.returncode
	logger.notice(u"Process {0} ended with exit code {1}".format(process.pid, exitCode))
	return (None, None, None, None)


def setLocalSystemTime(timestring):
	"""
	Method sets the local systemtime
	param timestring = "2014-07-15 13:20:24.085661"
	Die Typ SYSTEMTIME-Struktur ist wie folgt:

	WYear           Integer-The current year.
	WMonth          Integer-The current month. January is 1.
	WDayOfWeek      Integer-The current day of the week. Sunday is 0.
	WDay            Integer-The current day of the month.
	WHour           Integer-The current hour.
	wMinute         Integer-The current minute.
	wSecond         Integer-The current second.
	wMilliseconds   Integer-The current millisecond.


	win32api.SetSystemTime

	int = SetSystemTime(year, month , dayOfWeek , day , hour , minute , second , millseconds )

	http://docs.activestate.com/activepython/2.5/pywin32/win32api__SetSystemTime_meth.html
	"""
	if not timestring:
		raise ValueError(u"Invalid timestring given. It should be in format like: '2014-07-15 13:20:24.085661'")

	try:
		dt = datetime.datetime.strptime(timestring, '%Y-%m-%d %H:%M:%S.%f')
		logger.info(u"Setting Systemtime Time to %s" % timestring)
		systemTime = 'date --set="%s-%s-%s %s:%s:%s.%s"' % (dt.year, dt.month, dt.day, dt.hour, dt.minute, dt.second, dt.microsecond)
		subprocess.call([systemTime])
	except Exception as error:
		logger.error(u"Failed to set System Time: %s" % error)<|MERGE_RESOLUTION|>--- conflicted
+++ resolved
@@ -508,11 +508,7 @@
 		self._lastTime = None
 		self._bytesInPerSecond = 0
 		self._bytesOutPerSecond = 0
-<<<<<<< HEAD
-		self._regex = re.compile(r'\s*(\S+)\:\s*(\d+)\s+(\d+)\s+(\d+)\s+(\d+)\s+(\d+)\s+(\d+)\s+(\d+)\s+(\d+)\s+(\d+)\s+(\d+)\s+(\d+)\s+(\d+)\s+(\d+)\s+(\d+)\s+(\d+)\s+(\d+)')
-=======
 		self._regex = re.compile(r'\s*(\S+):\s*(\d+)\s+(\d+)\s+(\d+)\s+(\d+)\s+(\d+)\s+(\d+)\s+(\d+)\s+(\d+)\s+(\d+)\s+(\d+)\s+(\d+)\s+(\d+)\s+(\d+)\s+(\d+)\s+(\d+)\s+(\d+)')
->>>>>>> c5cfd2d2
 		self._running = False
 		self._stopped = False
 		self.start()
@@ -1244,11 +1240,7 @@
 	storageControllers = {}
 
 	for line in lines:
-<<<<<<< HEAD
-		match = re.search(r'^(/\S+)\s+(\S+)\s+storage\s+(\S+.*)\s\[([a-fA-F0-9]{1,4})\:([a-fA-F0-9]{1,4})\]$', line)
-=======
 		match = re.search(r'^(/\S+)\s+(\S+)\s+storage\s+(\S+.*)\s\[([a-fA-F0-9]{1,4}):([a-fA-F0-9]{1,4})\]$', line)
->>>>>>> c5cfd2d2
 		if match:
 			vendorId = match.group(4)
 			while len(vendorId) < 4:
@@ -1284,11 +1276,7 @@
 	# In this case return the first AHCI controller, that will be found
 	storageControllers = {}
 
-<<<<<<< HEAD
-	storagePattern = re.compile(r'^(/\S+)\s+storage\s+(\S+.*[Aa][Hh][Cc][Ii].*)\s\[([a-fA-F0-9]{1,4})\:([a-fA-F0-9]{1,4})\]$')
-=======
 	storagePattern = re.compile(r'^(/\S+)\s+storage\s+(\S+.*[Aa][Hh][Cc][Ii].*)\s\[([a-fA-F0-9]{1,4}):([a-fA-F0-9]{1,4})\]$')
->>>>>>> c5cfd2d2
 	for line in lines:
 		match = storagePattern.search(line)
 		if match:
@@ -1731,15 +1719,9 @@
 			elif line.lower().startswith('units'):
 				if isXenialSfdiskVersion():
 					match = re.search(r'sectors\s+of\s+\d\s+.\s+\d+\s+.\s+(\d+)\s+bytes', line)
-<<<<<<< HEAD
-
 				else:
 					match = re.search(r'sectors\s+of\s+(\d+)\s+bytes', line)
-=======
-				else:
-					match = re.search(r'sectors\s+of\s+(\d+)\s+bytes', line)
-
->>>>>>> c5cfd2d2
+
 				if not match:
 					raise RuntimeError(u"Unable to get bytes/sector for disk '%s'" % self.device)
 				self.bytesPerSector = forceInt(match.group(1))
@@ -3240,11 +3222,7 @@
 	# Read output from lspci
 	lspci = {}
 	busId = None
-<<<<<<< HEAD
-	devRegex = re.compile(r'([\d\.:a-f]+)\s+([\da-f]+):\s+([\da-f]+):([\da-f]+)\s*(\(rev ([^\)]+)\)|)')
-=======
 	devRegex = re.compile(r'([\d.:a-f]+)\s+([\da-f]+):\s+([\da-f]+):([\da-f]+)\s*(\(rev ([^\)]+)\)|)')
->>>>>>> c5cfd2d2
 	subRegex = re.compile(r'\s*Subsystem:\s+([\da-f]+):([\da-f]+)\s*')
 	for line in execute(u"%s -vn" % which("lspci")):
 		if not line.strip():
@@ -3308,19 +3286,11 @@
 	currentKey = None
 	status = False
 
-<<<<<<< HEAD
-	devRegex = re.compile(r'^Bus\s+(\d+)\s+Device\s+(\d+)\:\s+ID\s+([\da-fA-F]{4})\:([\da-fA-F]{4})\s*(.*)$')
-	descriptorRegex = re.compile(r'^(\s*)(.*)\s+Descriptor\:\s*$')
-	deviceStatusRegex = re.compile(r'^(\s*)Device\s+Status\:\s+(\S+)\s*$')
-	deviceQualifierRegex = re.compile(r'^(\s*)Device\s+Qualifier\s+.*\:\s*$')
-	keyRegex = re.compile(r'^(\s*)([^\:]+)\:\s*$')
-=======
 	devRegex = re.compile(r'^Bus\s+(\d+)\s+Device\s+(\d+):\s+ID\s+([\da-fA-F]{4}):([\da-fA-F]{4})\s*(.*)$')
 	descriptorRegex = re.compile(r'^(\s*)(.*)\s+Descriptor:\s*$')
 	deviceStatusRegex = re.compile(r'^(\s*)Device\s+Status:\s+(\S+)\s*$')
 	deviceQualifierRegex = re.compile(r'^(\s*)Device\s+Qualifier\s+.*:\s*$')
 	keyRegex = re.compile(r'^(\s*)([^\:]+):\s*$')
->>>>>>> c5cfd2d2
 	keyValueRegex = re.compile(r'^(\s*)(\S+)\s+(.*)$')
 
 	try:
