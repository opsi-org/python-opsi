#! /usr/bin/env python
# -*- coding: utf-8 -*-
#
# This module is part of the desktop management solution opsi
# (open pc server integration) http://www.opsi.org
#
# Copyright (C) 2006-2010, 2013-2016 uib GmbH <info@uib.de>
# All rights reserved.
#
# This program is free software: you can redistribute it and/or modify
# it under the terms of the GNU Affero General Public License as
# published by the Free Software Foundation, either version 3 of the
# License, or (at your option) any later version.
#
# This program is distributed in the hope that it will be useful,
# but WITHOUT ANY WARRANTY; without even the implied warranty of
# MERCHANTABILITY or FITNESS FOR A PARTICULAR PURPOSE.  See the
# GNU Affero General Public License for more details.
#
# You should have received a copy of the GNU Affero General Public License
# along with this program.  If not, see <http://www.gnu.org/licenses/>.
"""
opsi python library - Posix

Functions and classes for the use with a POSIX operating system.

:author: Jan Schneider <j.schneider@uib.de>
:author: Erol Ueluekmen <e.ueluekmen@uib.de>
:author: Niko Wenselowski <n.wenselowski@uib.de>
:license: GNU Affero General Public License version 3
"""

import codecs
import fcntl
import locale
import os
import platform
import posix
import re
import socket
import sys
import subprocess
import threading
import time
import copy as pycopy
from itertools import islice
from signal import SIGKILL

from OPSI.Logger import Logger, LOG_NONE
from OPSI.Types import (forceDomain, forceInt, forceBool, forceUnicode,
	forceFilename, forceHostname, forceHostId, forceNetmask, forceIpAddress,
	forceIPAddress, forceHardwareVendorId, forceHardwareAddress,
	forceHardwareDeviceId, forceUnicodeLower)
from OPSI.Types import OpsiVersionError
from OPSI.Object import *
from OPSI.Util import objectToBeautifiedText, removeUnit

<<<<<<< HEAD
=======

>>>>>>> e1c4216e
__version__ = '4.0.7.8'

logger = Logger()

# Constants
GEO_OVERWRITE_SO = '/usr/local/lib/geo_override.so'
BIN_WHICH = '/usr/bin/which'
WHICH_CACHE = {}
DHCLIENT_LEASES_FILE = '/var/lib/dhcp/dhclient.leases'
DHCLIENT_LEASES_FILE_OLD = '/var/lib/dhcp3/dhclient.leases'

hooks = []
x86_64 = False
try:
	if "64bit" in platform.architecture():
		x86_64 = True
except Exception:
	pass


class SystemSpecificHook(object):
	def __init__(self):
		pass

	def pre_reboot(self, wait):
		return wait

	def post_reboot(self, wait):
		return None

	def error_reboot(self, wait, exception):
		pass


	def pre_halt(self, wait):
		return wait

	def post_halt(self, wait):
		return None

	def error_halt(self, wait, exception):
		pass


	def pre_Harddisk_deletePartitionTable(self, harddisk):
		return None

	def post_Harddisk_deletePartitionTable(self, harddisk):
		return None

	def error_Harddisk_deletePartitionTable(self, harddisk, exception):
		pass


	def pre_Harddisk_writePartitionTable(self, harddisk):
		return None

	def post_Harddisk_writePartitionTable(self, harddisk):
		return None

	def error_Harddisk_writePartitionTable(self, harddisk, exception):
		pass


	def pre_Harddisk_readPartitionTable(self, harddisk):
		return None

	def post_Harddisk_readPartitionTable(self, harddisk):
		return None

	def error_Harddisk_readPartitionTable(self, harddisk, exception):
		pass


	def pre_Harddisk_setPartitionBootable(self, harddisk, partition, bootable):
		return (partition, bootable)

	def post_Harddisk_setPartitionBootable(self, harddisk, partition, bootable):
		return None

	def error_Harddisk_setPartitionBootable(self, harddisk, partition, bootable, exception):
		pass


	def pre_Harddisk_setPartitionId(self, harddisk, partition, id):
		return (partition, id)

	def post_Harddisk_setPartitionId(self, harddisk, partition, id):
		return None

	def error_Harddisk_setPartitionId(self, harddisk, partition, id, exception):
		pass


	def pre_Harddisk_readMasterBootRecord(self, harddisk):
		return None

	def post_Harddisk_readMasterBootRecord(self, harddisk, result):
		return result

	def error_Harddisk_readMasterBootRecord(self, harddisk, exception):
		pass


	def pre_Harddisk_writeMasterBootRecord(self, harddisk, system):
		return system

	def post_Harddisk_writeMasterBootRecord(self, harddisk, system):
		return None

	def error_Harddisk_writeMasterBootRecord(self, harddisk, system, exception):
		pass


	def pre_Harddisk_readPartitionBootRecord(self, harddisk, partition):
		return partition

	def post_Harddisk_readPartitionBootRecord(self, harddisk, partition, result):
		return result

	def error_Harddisk_readPartitionBootRecord(self, harddisk, partition, exception):
		pass


	def pre_Harddisk_writePartitionBootRecord(self, harddisk, partition, fsType):
		return (partition, fsType)

	def post_Harddisk_writePartitionBootRecord(self, harddisk, partition, fsType):
		return None

	def error_Harddisk_writePartitionBootRecord(self, harddisk, partition, fsType, exception):
		pass


	def pre_Harddisk_setNTFSPartitionStartSector(self, harddisk, partition, sector):
		return (partition, sector)

	def post_Harddisk_setNTFSPartitionStartSector(self, harddisk, partition, sector):
		return None

	def error_Harddisk_setNTFSPartitionStartSector(self, harddisk, partition, sector, exception):
		pass


	def pre_Harddisk_createPartition(self, harddisk, start, end, fs, type, boot, lba):
		return (start, end, fs, type, boot, lba)

	def post_Harddisk_createPartition(self, harddisk, start, end, fs, type, boot, lba):
		return None

	def error_Harddisk_createPartition(self, harddisk, start, end, fs, type, boot, lba, exception):
		pass


	def pre_Harddisk_deletePartition(self, harddisk, partition):
		return partition

	def post_Harddisk_deletePartition(self, harddisk, partition):
		return None

	def error_Harddisk_deletePartition(self, harddisk, partition, exception):
		pass


	def pre_Harddisk_mountPartition(self, harddisk, partition, mountpoint, **options):
		return (partition, mountpoint, options)

	def post_Harddisk_mountPartition(self, harddisk, partition, mountpoint, **options):
		return None

	def error_Harddisk_mountPartition(self, harddisk, partition, mountpoint, exception, **options):
		pass


	def pre_Harddisk_umountPartition(self, harddisk, partition):
		return partition

	def post_Harddisk_umountPartition(self, harddisk, partition):
		return None

	def error_Harddisk_umountPartition(self, harddisk, partition, exception):
		pass


	def pre_Harddisk_createFilesystem(self, harddisk, partition, fs):
		return (partition, fs)

	def post_Harddisk_createFilesystem(self, harddisk, partition, fs):
		return None

	def error_Harddisk_createFilesystem(self, harddisk, partition, fs, exception):
		pass


	def pre_Harddisk_resizeFilesystem(self, harddisk, partition, size, fs):
		return (partition, size, fs)

	def post_Harddisk_resizeFilesystem(self, harddisk, partition, size, fs):
		return None

	def error_Harddisk_resizeFilesystem(self, harddisk, partition, size, fs, exception):
		pass


	def pre_Harddisk_shred(self, harddisk, partition, iterations, progressSubject):
		return (partition, iterations, progressSubject)

	def post_Harddisk_shred(self, harddisk, partition, iterations, progressSubject):
		return None

	def error_Harddisk_shred(self, harddisk, partition, iterations, progressSubject, exception):
		pass


	def pre_Harddisk_fill(self, harddisk, partition, infile, progressSubject):
		return (partition, infile, progressSubject)

	def post_Harddisk_fill(self, harddisk, partition, infile, progressSubject):
		return None

	def error_Harddisk_fill(self, harddisk, partition, infile, progressSubject, exception):
		pass


	def pre_Harddisk_saveImage(self, harddisk, partition, imageFile, progressSubject):
		return (partition, imageFile, progressSubject)

	def post_Harddisk_saveImage(self, harddisk, partition, imageFile, progressSubject):
		return None

	def error_Harddisk_saveImage(self, harddisk, partition, imageFile, progressSubject, exception):
		pass


	def pre_Harddisk_restoreImage(self, harddisk, partition, imageFile, progressSubject):
		return (partition, imageFile, progressSubject)

	def post_Harddisk_restoreImage(self, harddisk, partition, imageFile, progressSubject):
		return None

	def error_Harddisk_restoreImage(self, harddisk, partition, imageFile, progressSubject, exception):
		pass


	def pre_auditHardware(self, config, hostId, progressSubject):
		return (config, hostId, progressSubject)

	def post_auditHardware(self, config, hostId, result):
		return result

	def error_auditHardware(self, config, hostId, progressSubject, exception):
		pass


def addSystemHook(hook):
	global hooks
	if not hook in hooks:
		hooks.append(hook)


def removeSystemHook(hook):
	global hooks
	if hook in hooks:
		hooks.remove(hook)


# - - - - - - - - - - - - - - - - - - - - - - - - - - - - - - - - - - - - - - - - - - - - - - - - - - -
# -                                               INFO                                                -
# - - - - - - - - - - - - - - - - - - - - - - - - - - - - - - - - - - - - - - - - - - - - - - - - - - -
def getHostname():
	return forceHostname(socket.gethostname())


def getFQDN():
	return forceUnicodeLower(socket.getfqdn())


def getKernelParams():
	"""
	Reads the kernel cmdline and returns a dict
	containing all key=value pairs.
	keys are converted to lower case
	"""
	cmdline = ''
	try:
		logger.debug(u'Reading /proc/cmdline')
		with codecs.open("/proc/cmdline", "r", "utf-8") as f:
			cmdline = f.readline()

		cmdline = cmdline.strip()
	except IOError as e:
		raise Exception(u"Error reading '/proc/cmdline': %s" % e)

	params = {}
	for option in cmdline.split():
		keyValue = option.split(u"=")
		if len(keyValue) < 2:
			params[keyValue[0].strip().lower()] = u''
		else:
			params[keyValue[0].strip().lower()] = keyValue[1].strip()

	return params


# - - - - - - - - - - - - - - - - - - - - - - - - - - - - - - - - - - - - - - - - - - - - - - - - - - -
# -                                            NETWORK                                                -
# - - - - - - - - - - - - - - - - - - - - - - - - - - - - - - - - - - - - - - - - - - - - - - - - - - -
def getEthernetDevices():
	"""
	Get the ethernet devices on the system.

	:return: For each device the name of the device.
	:returntype: [str]
	"""
	devices = []
	with open("/proc/net/dev") as f:
		for line in f:
			line = line.strip()
			if not line or ':' not in line:
				continue

			device = line.split(':')[0].strip()
			if device.startswith(('eth', 'ens', 'eno', 'tr', 'br', 'enp')):
				logger.info(u"Found ethernet device: '{0}'".format(device))
				devices.append(device)

	return devices


def getNetworkInterfaces():
	"""
	Get information about the network interfaces on the system.

	:returntype: [{}]
	"""
	return [getNetworkDeviceConfig(device) for device in getEthernetDevices()]


def getNetworkDeviceConfig(device):
	if not device:
		raise Exception(u"No device given")

	result = {
		'device': device,
		'hardwareAddress': None,
		'ipAddress': None,
		'broadcast': None,
		'netmask': None,
		'gateway': None,
		'vendorId': None,
		'deviceId': None
	}

	for line in execute(u"{ifconfig} {device}".format(ifconfig=which(u'ifconfig'), device=device)):
		line = line.lower().strip()
		match = re.search('\s([\da-f]{2}:[\da-f]{2}:[\da-f]{2}:[\da-f]{2}:[\da-f]{2}:[\da-f]{2}).*', line)
		if match:
			result['hardwareAddress'] = forceHardwareAddress(match.group(1))
			continue

		if line.startswith('inet '):
			logger.debug('Found inet line: {0}'.format(line))

			parts = line.split(':')
			if len(parts) == 4:
				result['ipAddress'] = forceIpAddress(parts[1].split()[0].strip())
				result['broadcast'] = forceIpAddress(parts[2].split()[0].strip())
				result['netmask'] = forceIpAddress(parts[3].split()[0].strip())
				continue

			match = re.search(
				"^\w+\s+(?P<ipAddress>\d{1,3}\.\d{1,3}\.\d{1,3}\.\d{1,3})\s+"
				"\w+\s+(?P<netmask>\d{1,3}\.\d{1,3}\.\d{1,3}\.\d{1,3})\s+"
				"\w+\s+(?P<broadcast>\d{1,3}\.\d{1,3}\.\d{1,3}\.\d{1,3})$",
				line
			)
			if match:
				result['ipAddress'] = forceIpAddress(match.group('ipAddress'))
				result['broadcast'] = forceIpAddress(match.group('broadcast'))
				result['netmask'] = forceIpAddress(match.group('netmask'))
				continue

			logger.error(u"Unexpected ifconfig line '%s'" % line)

	for line in execute(u"{ip} route".format(ip=which(u'ip'))):
		line = line.lower().strip()
		match = re.search('via\s(\d{1,3}\.\d{1,3}\.\d{1,3}\.\d{1,3})\sdev\s(\S+)\s*', line)
		if match and match.group(2).lower() == device.lower():
			result['gateway'] = forceIpAddress(match.group(1))

	try:
		with open('/sys/class/net/%s/device/vendor' % device) as f:
			x = f.read().strip()

		if x.startswith('0x'):
			x = eval(x)
		x = "%x" % int(x)
		result['vendorId'] = forceHardwareVendorId(((4-len(x))*'0') + x)

		with open('/sys/class/net/%s/device/device' % device) as f:
			x = f.read().strip()

		if x.startswith('0x'):
			x = eval(x)
		x = int(x)
		if result['vendorId'] == '1AF4':
			# FIXME: what is wrong with virtio devices?
			x += 0xfff
		x = "%x" % x
		result['deviceId'] = forceHardwareDeviceId(((4 - len(x)) * '0') + x)
	except Exception:
		logger.warning(u"Failed to get vendor/device id for network device %s" % device)
	return result


def getDefaultNetworkInterfaceName():
	for interface in getNetworkInterfaces():
		if interface['gateway']:
			logger.info(u"Default network interface found: %s" % interface['device'])
			return interface['device']
	logger.info(u"Default network interface not found")
	return None


class NetworkPerformanceCounter(threading.Thread):
	def __init__(self, interface):
		threading.Thread.__init__(self)
		if not interface:
			raise ValueError(u"No interface given")
		self.interface = interface
		self._lastBytesIn = 0
		self._lastBytesOut = 0
		self._lastTime = None
		self._bytesInPerSecond = 0
		self._bytesOutPerSecond = 0
		self._regex = re.compile('\s*(\S+)\:\s*(\d+)\s+(\d+)\s+(\d+)\s+(\d+)\s+(\d+)\s+(\d+)\s+(\d+)\s+(\d+)\s+(\d+)\s+(\d+)\s+(\d+)\s+(\d+)\s+(\d+)\s+(\d+)\s+(\d+)\s+(\d+)')
		self._running = False
		self._stopped = False
		self.start()

	def __del__(self):
		self.stop()

	def stop(self):
		self._stopped = True

	def run(self):
		self._running = True
		while not self._stopped:
			self._getStatistics()
			time.sleep(1)

	def _getStatistics(self):
		with open('/proc/net/dev', 'r') as f:
			for line in f:
				line = line.strip()
				match = self._regex.search(line)
				if match and match.group(1) == self.interface:
					#       |   Receive                                                |  Transmit
					# iface: bytes    packets errs drop fifo frame compressed multicast bytes    packets errs drop fifo colls carrier compressed
					now = time.time()
					bytesIn = int(match.group(2))
					bytesOut = int(match.group(10))
					timeDiff = 1
					if self._lastTime:
						timeDiff = now - self._lastTime
					if self._lastBytesIn:
						self._bytesInPerSecond = (bytesIn - self._lastBytesIn)/timeDiff
						if self._bytesInPerSecond < 0:
							self._bytesInPerSecond = 0
					if self._lastBytesOut:
						self._bytesOutPerSecond = (bytesOut - self._lastBytesOut)/timeDiff
						if self._bytesOutPerSecond < 0:
							self._bytesOutPerSecond = 0
					self._lastBytesIn = bytesIn
					self._lastBytesOut = bytesOut
					self._lastTime = now
					break

	def getBytesInPerSecond(self):
		return self._bytesInPerSecond

	def getBytesOutPerSecond(self):
		return self._bytesOutPerSecond


def getDHCPResult(device, leasesFile=None):
	"""
	Get the settings of the current DHCP lease.

	It first tries to read the value from leases files and then tries
	to read the values from pump.

	.. versionchanged:: 4.0.5.1
	   Added parameter *leasesFile*.

	:param leasesFile: The file to read the leases from. If this is not \
given known places for this file will be tried.
	:type leasesFile: str
	:return: Settings of the lease. All keys are lowercase. Possible \
keys are: ``ip``, ``netmask``, ``bootserver``, ``nextserver``, \
``gateway``, ``bootfile``, ``hostname``, ``domain``.
	:returntype: dict
	"""
	if not device:
		raise Exception(u"No device given")

	if not leasesFile:
		if os.path.exists(DHCLIENT_LEASES_FILE_OLD):
			# old style dhcp.leases handling should be work
			# will be removed, if precise bootimage is in testing.
			leasesFile = DHCLIENT_LEASES_FILE_OLD
		else:
			leasesFile = DHCLIENT_LEASES_FILE

	dhcpResult = {}
	if os.path.exists(leasesFile):
		with open(leasesFile) as leasesFileHandler:
			try:
				currentInterface = None
				for line in leasesFileHandler:
					line = line.strip()
					if line.endswith(';'):
						line = line[:-1].strip()
					if line.startswith('interface '):
						currentInterface = line.split('"')[1]
					if device != currentInterface:
						continue

					if line.startswith('filename '):
						dhcpResult['bootfile'] = dhcpResult['filename'] = line.split('"')[1].strip()
					elif line.startswith('option domain-name '):
						dhcpResult['domain'] = dhcpResult['domain-name'] = line.split('"')[1].strip()
					elif line.startswith('option domain-name-servers '):
						dhcpResult['nameservers'] = dhcpResult['domain-name-servers'] = line.split(' ', 2)[-1]
					elif line.startswith('fixed-address '):
						dhcpResult['ip'] = dhcpResult['fixed-address'] = line.split(' ', 1)[-1]
					elif line.startswith('option host-name '):
						dhcpResult['hostname'] = dhcpResult['host-name'] = line.split('"')[1].strip()
					elif line.startswith('option subnet-mask '):
						dhcpResult['netmask'] = dhcpResult['subnet-mask'] = line.split(' ', 2)[-1]
					elif line.startswith('option routers '):
						dhcpResult['gateways'] = dhcpResult['routers'] = line.split(' ', 2)[-1]
					elif line.startswith('option netbios-name-servers '):
						dhcpResult['netbios-name-servers'] = line.split(' ', 2)[-1]
					elif line.startswith('option dhcp-server-identifier '):
						dhcpResult['bootserver'] = dhcpResult['dhcp-server-identifier'] = line.split(' ', 2)[-1]
					elif line.startswith('renew '):
						dhcpResult['renew'] = line.split(' ', 1)[-1]
					elif line.startswith('rebind '):
						dhcpResult['rebind'] = line.split(' ', 1)[-1]
					elif line.startswith('expire '):
						dhcpResult['expire'] = line.split(' ', 1)[-1]
			except Exception as error:
				logger.warning(error)
	else:
		logger.debug('Leases file {0} does not exist.'.format(leasesFile))
		logger.debug('Trying to use pump for getting dhclient info.')
		try:
			for line in execute(u'%s -s -i %s' % (which('pump'), device)):
				line = line.strip()
				keyValue = line.split(u":")
				if len(keyValue) < 2:
					# No ":" in pump output after "boot server" and
					# "next server"
					if line.lstrip().startswith(u'Boot server'):
						keyValue[0] = u'Boot server'
						keyValue.append(line.split()[2])
					elif line.lstrip().startswith(u'Next server'):
						keyValue[0] = u'Next server'
						keyValue.append(line.split()[2])
					else:
						continue
				# Some DHCP-Servers are returning multiple domain names
				# seperated by whitespace, so we split all values at
				# whitespace and take the first element
				dhcpResult[keyValue[0].replace(u' ', u'').lower()] = keyValue[1].strip().split()[0]
		except Exception as error:
			logger.warning(error)
	return dhcpResult


def ifconfig(device, address, netmask=None):
	cmd = u'%s %s %s' % (which('ifconfig'), device, forceIpAddress(address))
	if netmask:
		cmd += u' netmask %s' % forceNetmask(netmask)
	execute(cmd)

def getSystemProxySetting():
	#TODO Have to be implemented for posix machines
	logger.notice(u'Not Implemented yet')

# - - - - - - - - - - - - - - - - - - - - - - - - - - - - - - - - - - - - - - - - - - - - - - - - - - -
# -                                   SESSION / DESKTOP HANDLING                                      -
# - - - - - - - - - - - - - - - - - - - - - - - - - - - - - - - - - - - - - - - - - - - - - - - - - - -
def reboot(wait=10):
	for hook in hooks:
		wait = hook.pre_reboot(wait)

	try:
		wait = forceInt(wait)
		if wait > 0:
			execute(u'%s %d; %s -r now' % (which('sleep'), wait, which('shutdown')), nowait=True)
		else:
			execute(u'%s -r now' % which('shutdown'), nowait=True)
		execute(u'%s 5' % (which('sleep')), nowait=True)
		execute(u'%s -p' % (which('reboot')), nowait=True)
		execute(u'%s 5' % (which('sleep')), nowait=True)
		execute(u'%s 6' % (which('init')), nowait=True)
	except Exception as e:
		for hook in hooks:
			hook.error_reboot(wait, e)
		raise

	for hook in hooks:
		hook.post_reboot(wait)


def halt(wait=10):
	for hook in hooks:
		wait = hook.pre_halt(wait)

	try:
		wait = forceInt(wait)
		if wait > 0:
			execute(u'%s %d; %s -h now' % (which('sleep'), wait, which('shutdown')), nowait=True)
		else:
			execute(u'%s -h now' % which('shutdown'), nowait=True)
	except Exception as e:
		for hook in hooks:
			hook.error_halt(wait, e)
		raise

	for hook in hooks:
		hook.post_halt(wait)

shutdown = halt


# - - - - - - - - - - - - - - - - - - - - - - - - - - - - - - - - - - - - - - - - - - - - - - - - - - -
# -                                        PROCESS HANDLING                                           -
# - - - - - - - - - - - - - - - - - - - - - - - - - - - - - - - - - - - - - - - - - - - - - - - - - - -
def which(cmd):
	if cmd not in WHICH_CACHE:
		w = os.popen(u'%s "%s" 2>/dev/null' % (BIN_WHICH, cmd))
		path = w.readline().strip()
		w.close()
		if not path:
			raise Exception(u"Command '%s' not found in PATH" % cmd)
		WHICH_CACHE[cmd] = path
		logger.debug(u"Command '%s' found at: '%s'" % (cmd, WHICH_CACHE[cmd]))

	return WHICH_CACHE[cmd]


def execute(cmd, nowait=False, getHandle=False, ignoreExitCode=[], exitOnStderr=False, captureStderr=True, encoding=None, timeout=0, shell=None, waitForEnding=None):
	"""
	Executes a command.

	:param nowait: If this is ``True`` the command will be executed and \
no waiting for it to finish will be done.
	:type nowait: bool
	:param getHandle: If this is ``True`` the handle the reference to \
the command output will be returned.
	:type getHandle: bool
	:param ignoreExitCode: Ignore exit codes of the program. This can \
be ``True`` to ignore all exit codes or a list of specific exit codes \
that should be ignored.
	:type ignoreExitCode: bool or list or tuple or set
	:param exitOnStderr: If this is ``True`` output on stderr will be \
interpreted as an failed execution and will throw an Exception.
	:type exitOnStderr: bool
	:param captureStderr: If this is ``True`` the output of *stderr* \
will be redirected to *stdout*.
	:type captureStderr: bool
	:param encoding: The encoding to be used to decode the output.
	:type encoding: str
	:param timeout: The time in seconds after that the execution will \
be aborted.
	:type timeout: int
	:param shell: Currently ignored. This is introduced to have the \
same keyword arguments as on Windows.
	:param waitForEnding: If this is set it will overwrite the setting \
for *nowait*. This is introduced to have the same keyword arguments as \
on Windows.
	:type waitForEnding: bool
	:return: If the command finishes and we wait for it to finish the \
output will be returned.
	:returntype: list
	"""
	nowait = forceBool(nowait)
	getHandle = forceBool(getHandle)
	exitOnStderr = forceBool(exitOnStderr)
	captureStderr = forceBool(captureStderr)
	timeout = forceInt(timeout)

	if shell is not None:
		logger.warning("Argument 'shell' is unsupported on Linux.")

	if waitForEnding is not None:
		logger.debug("Detected kwarg 'waitForEnding'. Overwriting nowait.")
		nowait = not forceBool(waitForEnding)

	exitCode = 0
	result = []

	startTime = time.time()
	try:
		logger.info(u"Executing: %s" % cmd)

		if nowait:
			os.spawnv(os.P_NOWAIT, which('bash'), [which('bash'), '-c', cmd])
			return []

		elif getHandle:
			if captureStderr:
				return (subprocess.Popen(cmd, shell=True, stdin=subprocess.PIPE, stdout=subprocess.PIPE, stderr=subprocess.STDOUT)).stdout
			else:
				return (subprocess.Popen(cmd, shell=True, stdin=subprocess.PIPE, stdout=subprocess.PIPE, stderr=None)).stdout

		else:
			data = ''
			stderr = None
			if captureStderr:
				stderr	= subprocess.PIPE
			proc = subprocess.Popen(
				cmd,
				shell=True,
				stdin=subprocess.PIPE,
				stdout=subprocess.PIPE,
				stderr=stderr,
			)

			if not encoding:
				encoding = proc.stdin.encoding
				if encoding == 'ascii':
					encoding = 'utf-8'
			if not encoding:
				encoding = locale.getpreferredencoding()
				if encoding == 'ascii':
					encoding = 'utf-8'
			logger.info(u"Using encoding '%s'" % encoding)

			flags = fcntl.fcntl(proc.stdout, fcntl.F_GETFL)
			fcntl.fcntl(proc.stdout, fcntl.F_SETFL, flags | os.O_NONBLOCK)

			if captureStderr:
				flags = fcntl.fcntl(proc.stderr, fcntl.F_GETFL)
				fcntl.fcntl(proc.stderr, fcntl.F_SETFL, flags | os.O_NONBLOCK)

			ret = None
			while ret is None:
				ret = proc.poll()
				try:
					chunk = proc.stdout.read()
					if len(chunk) > 0:
						data += chunk
				except IOError as e:
					if e.errno != 11:
						raise

				if captureStderr:
					try:
						chunk = proc.stderr.read()
						if len(chunk) > 0:
							if exitOnStderr:
								raise Exception(u"Command '%s' failed: %s" % (cmd, chunk))
							data += chunk
					except IOError as e:
						if e.errno != 11:
							raise

				if timeout > 0 and (time.time() - startTime >= timeout):
					_terminateProcess(proc)
					raise Exception(u"Command '%s' timed out atfer %d seconds" % (cmd, (time.time() - startTime)))

				time.sleep(0.001)

			exitCode = ret
			if data:
				lines = data.split('\n')
				for i, line in enumerate(lines):
					line = line.decode(encoding, 'replace')
					if i == len(lines) - 1 and not line:
						break
					logger.debug(u'>>> %s' % line)
					result.append(line)

	except (os.error, IOError) as e:
		# Some error occured during execution
		raise Exception(u"Command '%s' failed:\n%s" % (cmd, e))

	logger.debug(u"Exit code: %s" % exitCode)
	if exitCode:
		if isinstance(ignoreExitCode, bool) and ignoreExitCode:
			pass
		elif isinstance(ignoreExitCode, (list, tuple, set)) and exitCode in ignoreExitCode:
			pass
		else:
			raise Exception(u"Command '%s' failed (%s):\n%s" % (cmd, exitCode, u'\n'.join(result)))
	return result


def _terminateProcess(process):
	"""
	Terminate a running process.

	:param process: The process to terminate.
	:type process: subprocess.Popen
	"""
	try:
		process.kill()
	except Exception as killException:
		logger.debug('Killing process {0} failed: {1}'.format(process.pid, killException))

		try:
			os.kill(process.pid, SIGKILL)
		except Exception as sigKillException:
			logger.debug('Sending SIGKILL to pid {0} failed: {1}'.format(process.pid, sigKillException))


# - - - - - - - - - - - - - - - - - - - - - - - - - - - - - - - - - - - - - - - - - - - - - - - - - - -
# -                                            FILESYSTEMS                                            -
# - - - - - - - - - - - - - - - - - - - - - - - - - - - - - - - - - - - - - - - - - - - - - - - - - - -
def isXenialSfdiskVersion():
	"""
	check for sfdisk version to adapt commands to changed output

	Returns `True` for versions equal 2.27.1 - the one used in Ubuntu Xenial.
	"""
	sfdiskVersionOutput = execute('%s --version' % which('sfdisk'))
	sfdiskVersion = sfdiskVersionOutput[0].split(' ')[3].strip()
	if sfdiskVersion == '2.27.1':
		return True
	else:
		return False


def getHarddisks(data=None):
	"""
	Get the available harddisks from the machine.

	:param data: Data to parse through.
	:type data: [str, ]
	:return: The found harddisks.
	:returntype: [Harddisk, ]
	"""
	disks = []

	if data is None:
		# Get all available disks
		if os.path.exists("/dev/cciss"):
			result = []
			logger.notice("HP Smart Array detected, trying to workarround scan problem.")
			listing = os.listdir("/dev/cciss")
			for entry in listing:
				if len(entry) < 5:
					dev = entry
					if isXenialSfdiskVersion():
						size = forceInt(execute(u'%s --no-reread -s /dev/cciss/%s' % (which('sfdisk'), dev), ignoreExitCode=[1])[0])
					else:
						size = forceInt(execute(u'%s -L --no-reread -s -uB /dev/cciss/%s' % (which('sfdisk'), dev), ignoreExitCode=[1])[0])
					logger.debug(
						u"Found disk =>>> dev: '{device}', size: {size:0.2f} GB".format(
							device=dev,
							size=size / (1024 * 1024)
							)
						)
					hd = Harddisk("/dev/cciss/%s" % dev)
					disks.append(hd)
			if len(disks) <= 0:
				raise Exception(u'No harddisks found!')
			return disks
		else:
			if isXenialSfdiskVersion():
				result = execute(u'%s --no-reread -s ' % which('sfdisk'), ignoreExitCode=[1])
			else:
				result = execute(u'%s -L --no-reread -s -uB' % which('sfdisk'), ignoreExitCode=[1])
	else:
		result = data

	for line in result:
		if not line.lstrip().startswith(u'/dev'):
			continue

		(dev, size) = line.split(u':')
		size = forceInt(size.strip())
		logger.debug(
			u"Found disk =>>> dev: '{device}', size: {size:0.2f} GB".format(
				device=dev,
				size=size / (1024 * 1024)
			)
		)

		hd = Harddisk(dev)
		disks.append(hd)

	if len(disks) <= 0:
		raise Exception(u'No harddisks found!')

	return disks


def getDiskSpaceUsage(path):
	disk = os.statvfs(path)
	info = {}
	info['capacity'] = disk.f_bsize * disk.f_blocks
	info['available'] = disk.f_bsize * disk.f_bavail
	info['used'] = disk.f_bsize * (disk.f_blocks - disk.f_bavail)
	info['usage'] = float(disk.f_blocks - disk.f_bavail) / float(disk.f_blocks)
	logger.info(u"Disk space usage for path '%s': %s" % (path, info))
	return info


def mount(dev, mountpoint, **options):
	dev = forceUnicode(dev)
	mountpoint = forceFilename(mountpoint)
	if not os.path.isdir(mountpoint):
		os.makedirs(mountpoint)

	for (key, value) in options.items():
		options[key] = forceUnicode(value)

	fs = u''

	credentialsFiles = []
	if dev.lower().startswith('smb://') or dev.lower().startswith('cifs://'):
		match = re.search('^(smb|cifs)://([^/]+\/.+)$', dev, re.IGNORECASE)
		if match:
			fs = u'-t cifs'
			parts = match.group(2).split('/')
			dev = u'//%s/%s' % (parts[0], parts[1])
			if not 'username' in options:
				options['username'] = u'guest'
			if not 'password' in options:
				options['password'] = u''
			if options['username'].find('\\') != -1:
				(options['domain'], options['username']) = options['username'].split('\\', 1)

			credentialsFile = u"/tmp/.cifs-credentials.%s" % parts[0]
			if os.path.exists(credentialsFile):
				os.remove(credentialsFile)
			with open(credentialsFile, "w") as f:
				pass

			os.chmod(credentialsFile, 0o600)
			with codecs.open(credentialsFile, "w", "iso-8859-15") as f:
				f.write(u"username=%s\n" % options['username'])
				f.write(u"password=%s\n" % options['password'])
			options['credentials'] = credentialsFile
			credentialsFiles.append(credentialsFile)

			try:
				if not options['domain']:
					del options['domain']
			except KeyError:
				pass
			del options['username']
			del options['password']
		else:
			raise Exception(u"Bad smb/cifs uri '%s'" % dev)

	elif (dev.lower().startswith('webdav://')
		or dev.lower().startswith('webdavs://')
		or dev.lower().startswith('http://')
		or dev.lower().startswith('https://')):

		# We need enough free space in /var/cache/davfs2
		# Maximum transfer file size <= free space in /var/cache/davfs2
		match = re.search('^(http|webdav)(s*)(://[^/]+\/.+)$', dev, re.IGNORECASE)
		if match:
			fs = u'-t davfs'
			dev = u'http' + match.group(2) + match.group(3)
		else:
			raise Exception(u"Bad webdav url '%s'" % dev)

		if not 'username' in options:
			options['username'] = u''
		if not 'password' in options:
			options['password'] = u''
		if not 'servercert' in options:
			options['servercert'] = u''

		if options['servercert']:
			with open(u"/etc/davfs2/certs/trusted.pem", "w") as f:
				f.write(options['servercert'])
			os.chmod(u"/etc/davfs2/certs/trusted.pem", 0o644)

		with codecs.open(u"/etc/davfs2/secrets", "r", "utf8") as f:
			lines = f.readlines()

		with codecs.open(u"/etc/davfs2/secrets", "w", "utf8") as f:
			for line in lines:
				if re.search("^%s\s+" % dev, line):
					f.write(u"#")
				f.write(line)
			f.write(u'%s "%s" "%s"\n' % (dev, options['username'], options['password']))
		os.chmod(u"/etc/davfs2/secrets", 0o600)

		if options['servercert']:
			with open(u"/etc/davfs2/davfs2.conf", "r") as f:
				lines = f.readlines()

			with open(u"/etc/davfs2/davfs2.conf", "w") as f:
				for line in lines:
					if re.search("^servercert\s+", line):
						f.write("#")
					f.write(line)
				f.write(u"servercert /etc/davfs2/certs/trusted.pem\n")

		del options['username']
		del options['password']
		del options['servercert']

	elif dev.lower().startswith(u'/'):
		pass

	elif dev.lower().startswith(u'file://'):
		dev = dev[7:]

	else:
		raise Exception(u"Cannot mount unknown fs type '%s'" % dev)

	mountOptions = []
	for (key, value) in options.items():
		key = forceUnicode(key)
		value = forceUnicode(value)
		if value:
			mountOptions.append("{0}={1}".format(key, value))
		else:
			mountOptions.append("{0}".format(key))

	if mountOptions:
		optString = u'-o "{0}"'.format((u','.join(mountOptions)).replace('"', '\\"'))
	else:
		optString = u''

	try:
		result = execute(u"%s %s %s %s %s" % (which('mount'), fs, optString, dev, mountpoint))
	except Exception as e:
		logger.error(u"Failed to mount '%s': %s" % (dev, e))
		raise Exception(u"Failed to mount '%s': %s" % (dev, e))
	finally:
		for f in credentialsFiles:
			os.remove(f)


def umount(devOrMountpoint):
	cmd = u"%s %s" % (which('umount'), devOrMountpoint)
	try:
		result = execute(cmd)
	except Exception as e:
		logger.error(u"Failed to umount '%s': %s" % (devOrMountpoint, e))
		raise Exception(u"Failed to umount '%s': %s" % (devOrMountpoint, e))


def getBlockDeviceBusType(device):
	# Returns either 'IDE', 'SCSI', 'SATA', 'RAID' or None (not found)
	device = forceFilename(device)

	(devs, type) = ([], None)
	if os.path.islink(device):
		d = os.readlink(device)
		if not d.startswith(u'/'):
			d = os.path.join(os.path.dirname(device), d)
		device = d

	for line in execute(u'%s --disk --cdrom' % which('hwinfo')):
		if re.search('^\s+$', line):
			(devs, type) = ([], None)
			continue

		match = re.search('^\s+Device Files*:(.*)$', line)
		if match:
			if match.group(1).find(u',') != -1:
				devs = match.group(1).split(u',')
			elif match.group(1).find(u'(') != -1:
				devs = match.group(1).replace(u')', u' ').split(u'(')
			else:
				devs = [match.group(1)]

			devs = [currentDev.strip() for currentDiv in devs]

		match = re.search('^\s+Attached to:\s+[^\(]+\((\S+)\s*', line)
		if match:
			type = match.group(1)

		if devs and device in devs and type:
			logger.info(u"Bus type of device '%s' is '%s'" % (device, type))
			return type


def getBlockDeviceContollerInfo(device, lshwoutput=None):
	device = forceFilename(device)
	if lshwoutput and isinstance(lshwoutput, list):
		lines = lshwoutput
	else:
		lines = execute(u'%s -short -numeric' % which('lshw'))
	# example:
	# ...
	# /0/100                      bridge     440FX - 82441FX PMC [Natoma] [8086:1237]
	# /0/100/1                    bridge     82371SB PIIX3 ISA [Natoma/Triton II] [8086:7000]
	# /0/100/1.1      scsi0       storage    82371SB PIIX3 IDE [Natoma/Triton II] [8086:7010]
	# /0/100/1.1/0    /dev/sda    disk       10GB QEMU HARDDISK
	# /0/100/1.1/0/1  /dev/sda1   volume     10236MiB Windows NTFS volume
	# /0/100/1.1/1    /dev/cdrom  disk       SCSI CD-ROM
	# ...
	storageControllers = {}

	for line in lines:
		match = re.search('^(/\S+)\s+(\S+)\s+storage\s+(\S+.*)\s\[([a-fA-F0-9]{1,4})\:([a-fA-F0-9]{1,4})\]$', line)
		if match:
			vendorId = match.group(4)
			while len(vendorId) < 4:
				vendorId = '0' + vendorId
			deviceId = match.group(5)
			while len(deviceId) < 4:
				deviceId = '0' + deviceId
			storageControllers[match.group(1)] = {
				'hwPath':      forceUnicode(match.group(1)),
				'device':      forceUnicode(match.group(2)),
				'description': forceUnicode(match.group(3)),
				'vendorId':    forceHardwareVendorId(vendorId),
				'deviceId':    forceHardwareDeviceId(deviceId)
			}
			continue

		parts = line.split(None, 3)
		if len(parts) < 4:
			continue
		if parts[1].lower() == device:
			for hwPath in storageControllers.keys():
				if parts[0].startswith(hwPath + u'/'):
					return storageControllers[hwPath]

	# emulated storage controller dirty-hack, for outputs like:
	# ...
	# /0/100/1f.2               storage        82801JD/DO (ICH10 Family) SATA AHCI Controller [8086:3A02] (Posix.py|741)
	# /0/100/1f.3               bus            82801JD/DO (ICH10 Family) SMBus Controller [8086:3A60] (Posix.py|741)
	# /0/1          scsi0       storage         (Posix.py|741)
	# /0/1/0.0.0    /dev/sda    disk           500GB ST3500418AS (Posix.py|741)
	# /0/1/0.0.0/1  /dev/sda1   volume         465GiB Windows FAT volume (Posix.py|741)
	# ...
	# In this case return the first AHCI controller, that will be found
	storageControllers = {}

	for line in lines:
		match = re.search('^(/\S+)\s+storage\s+(\S+.*[Aa][Hh][Cc][Ii].*)\s\[([a-fA-F0-9]{1,4})\:([a-fA-F0-9]{1,4})\]$', line)
		if match:
			vendorId = match.group(3)
			while len(vendorId) < 4:
				vendorId = '0' + vendorId
			deviceId = match.group(4)
			while len(deviceId) < 4:
				deviceId = '0' + deviceId
			storageControllers[match.group(1)] = {
				'hwPath':      forceUnicode(match.group(1)),
				'device':      device,
				'description': forceUnicode(match.group(2)),
				'vendorId':    forceHardwareVendorId(vendorId),
				'deviceId':    forceHardwareDeviceId(deviceId)
			}
			if storageControllers:
				for hwPath in storageControllers.keys():
					return storageControllers[hwPath]
		else:
			# Quick Hack: for entry like this:
			# /0/100/1f.2              storage        82801 SATA Controller [RAID mode] [8086:2822]
			# This Quick hack is for Bios-Generations, that will only
			# have a choice for "RAID + AHCI", this devices will be shown as
			# RAID mode-Devices
			match = re.search('^(/\S+)\s+storage\s+(\S+.*[Rr][Aa][Ii][Dd].*)\s\[([a-fA-F0-9]{1,4})\:([a-fA-F0-9]{1,4})\]$', line)
			if match:
				vendorId = match.group(3)
				while len(vendorId) < 4:
					vendorId = '0' + vendorId
				deviceId = match.group(4)
				while len(deviceId) < 4:
					deviceId = '0' + deviceId
				storageControllers[match.group(1)] = {
					'hwPath':      forceUnicode(match.group(1)),
					'device':      device,
					'description': forceUnicode(match.group(2)),
					'vendorId':    forceHardwareVendorId(vendorId),
					'deviceId':    forceHardwareDeviceId(deviceId)
				}
				if storageControllers:
					for hwPath in storageControllers.keys():
						return storageControllers[hwPath]

	return None


class Harddisk:

	def __init__(self, device):
		self.device = forceFilename(device)
		self.model = u''
		self.signature = None
		self.biosDevice = None
		self.totalCylinders = 0
		self.cylinders = 0
		self.heads = 0
		self.sectors = 0
		self.bytesPerSector = 512
		self.label = None
		self.size = -1
		self.partitions = []
		self.ldPreload = None
		self.dosCompatibility = True
		self.blockAlignment = False
		self.rotational = True

		self.useBIOSGeometry()
		self.readPartitionTable()
		self.readRotational()

	def setDosCompatibility(self, comp=True):
		self.dosCompatibility = bool(comp)

	def setBlockAlignment(self, align=False):
		self.blockAlignment = bool(align)

	def getBusType(self):
		return getBlockDeviceBusType(self.device)

	def getControllerInfo(self):
		return getBlockDeviceContollerInfo(self.device)

	def useBIOSGeometry(self):
		# Make sure your kernel supports edd (CONFIG_EDD=y/m) and module is loaded if not compiled in
		try:
			execute(u'%s edd' % which('modprobe'))
		except Exception as e:
			logger.error(e)
			return

		# geo_override.so will affect all devices !
		if not x86_64:
			logger.info(u"Using geo_override.so for all disks.")
			self.ldPreload = GEO_OVERWRITE_SO
		else:
			logger.info(u"Don't load geo_override.so on 64bit architecture.")

	def readRotational(self):
		"""
		Checks if a disk is rotational.

		The result of the check is saved in the attribute *rotational*.

		.. versionadded:: 4.0.4.2
		"""
		try:
			deviceparts = self.device.split("/")
			if len(deviceparts) > 3:
				if deviceparts[2].lower() == "cciss":
					logger.info(u"Special device (cciss) detected")
					devicename = "!".join(deviceparts[1:])
					if not os.path.exists('/sys/block/{0}/queue/rotational'.format(devicename)):
						raise Exception("rotational file '/sys/block/{0}/queue/rotational' not found!".format(devicename))
				else:
					logger.error(u"Unknown device, fallback to default: rotational")
					return
			else:
				devicename = self.device.split("/")[2]


			for line in execute(u'cat /sys/block/{0}/queue/rotational'.format(devicename)):
				try:
					self.rotational = forceBool(int(line.strip()))
					break
				except Exception:
					pass
		except Exception as error:
			logger.error(
				'Checking if the device {name} is rotational failed: '
				'{error}'.format(name=self.device, error=error)
			)

	def getSignature(self):
		hd = posix.open(str(self.device), posix.O_RDONLY)
		posix.lseek(hd, 440, 0)
		x = posix.read(hd, 4)
		posix.close(hd)

		logger.debug(u"Read signature from device '%s': %s,%s,%s,%s" \
				% (self.device, ord(x[0]), ord(x[1]), ord(x[2]), ord(x[3])))

		self.signature = 0
		self.signature += ord(x[3]) << 24
		self.signature += ord(x[2]) << 16
		self.signature += ord(x[1]) << 8
		self.signature += ord(x[0])
		logger.debug(u"Device Signature: '%s'" % hex(self.signature))

	def setDiskLabelType(self, label):
		label = forceUnicodeLower(label)
		if label not in (u"bsd", u"gpt", u"loop", u"mac", u"mips", u"msdos", u"pc98", u"sun"):
			raise Exception(u"Unknown disk label '%s'" % label)
		self.label = label

	def setPartitionId(self, partition, id):
		for hook in hooks:
			(partition, id) = hook.pre_Harddisk_setPartitionId(self, partition, id)
		try:
			partition = forceInt(partition)
			id = forceUnicodeLower(id)

			if (partition < 1) or (partition > 4):
				raise Exception(u"Partition has to be int value between 1 and 4")

			if not re.search('^[a-f0-9]{2}$', id):
				if id in (u'linux', u'ext2', u'ext3', u'ext4', u'xfs', u'reiserfs', u'reiser4'):
					id = u'83'
				elif id == u'linux-swap':
					id = u'82'
				elif id == u'fat32':
					id = u'0c'
				elif id == u'ntfs':
					id = u'07'
				else:
					raise Exception(u"Partition type '%s' not supported!" % id)
			id = eval('0x' + id)
			offset = 0x1be + (partition-1) * 16 + 4
			with open(self.device, 'rb+') as f:
				f.seek(offset)
				f.write(chr(id))
		except Exception as e:
			for hook in hooks:
				hook.error_Harddisk_setPartitionId(self, partition, id, e)
			raise

		for hook in hooks:
			hook.post_Harddisk_setPartitionId(self, partition, id)

	def setPartitionBootable(self, partition, bootable):
		for hook in hooks:
			(partition, bootable) = hook.pre_Harddisk_setPartitionBootable(self, partition, bootable)
		try:
			partition = forceInt(partition)
			bootable = forceBool(bootable)
			if (partition < 1) or (partition > 4):
				raise Exception("Partition has to be int value between 1 and 4")

			offset = 0x1be + (partition-1)*16 + 4
			with open(self.device, 'rb+') as f:
				f.seek(offset)
				if bootable:
					f.write(chr(0x80))
				else:
					f.write(chr(0x00))
		except Exception as e:
			for hook in hooks:
				hook.error_Harddisk_setPartitionBootable(self, partition, bootable, e)
			raise

		for hook in hooks:
			hook.post_Harddisk_setPartitionBootable(self, partition, bootable)

	def readPartitionTable(self):
		for hook in hooks:
			hook.pre_Harddisk_readPartitionTable(self)

		try:
			self.partitions = []
			os.putenv("LC_ALL", "C")
			if self.ldPreload:  # We want this as a context manager!
				os.putenv("LD_PRELOAD", self.ldPreload)
			if isXenialSfdiskVersion():
				result = execute(u'{sfdisk} --no-reread -s {device}'.format(sfdisk=which('sfdisk'), device=self.device), ignoreExitCode=[1])
			else:
				result = execute(u'{sfdisk} -L --no-reread -s -uB {device}'.format(sfdisk=which('sfdisk'), device=self.device), ignoreExitCode=[1])
			for line in result:
				try:
					self.size = int(line.strip()) * 1024
				except Exception:
					pass

			logger.info(u"Size of disk '%s': %s Byte / %s MB" % (self.device, self.size, (self.size/(1024*1024))))
			if isXenialSfdiskVersion():
				result = execute(u"{sfdisk} --no-reread -l {device}".format(sfdisk=which('sfdisk'), device=self.device), ignoreExitCode=[1])
			else:
				result = execute(u"{sfdisk} -L --no-reread -l {device}".format(sfdisk=which('sfdisk'), device=self.device), ignoreExitCode=[1])
			partTablefound = None
			for line in result:
				if line.startswith("/dev"):
					partTablefound = True
					break
			if not partTablefound:
				logger.notice(u"unrecognized partition table type, writing empty partitiontable")
				if isXenialSfdiskVersion():
					execute('{echo} -e "0,0\n\n\n\n" | {sfdisk} --no-reread -D {device}'.format(echo=which('echo'), sfdisk=which('sfdisk'), device=self.device), ignoreExitCode=[1])
					result = execute("{sfdisk} --no-reread -l {device}".format(sfdisk=which('sfdisk'), device=self.device), ignoreExitCode=[1])
				else:
					execute('{echo} -e "0,0\n\n\n\n" | {sfdisk} -L --no-reread -D {device}'.format(echo=which('echo'), sfdisk=which('sfdisk'), device=self.device), ignoreExitCode=[1])
					result = execute("{sfdisk} -L --no-reread -l {device}".format(sfdisk=which('sfdisk'), device=self.device), ignoreExitCode=[1])

			self._parsePartitionTable(result)

			if isXenialSfdiskVersion():
				result = execute(u"{sfdisk} --no-reread -uS -l {device}".format(sfdisk=which('sfdisk'), device=self.device), ignoreExitCode=[1])
			else:
				result = execute(u"{sfdisk} -L --no-reread -uS -l {device}".format(sfdisk=which('sfdisk'), device=self.device), ignoreExitCode=[1])
			self._parseSectorData(result)

			if self.ldPreload:
				os.unsetenv("LD_PRELOAD")
		except Exception as e:
			for hook in hooks:
				hook.error_Harddisk_readPartitionTable(self, e)
			raise

		for hook in hooks:
			hook.post_Harddisk_readPartitionTable(self)

	def _parsePartitionTable(self, sfdiskListingOutput):
		"""
		Parses the partition table and sets the corresponding attributes
		on this object.

		:param sfdiskListingOutput: The output from ``sfdisk -l /dev/foo``
		:type sfdiskListingOutput: [str, ]
		"""

		for line in sfdiskListingOutput:
			line = line.strip()

			if line.lower().startswith('disk'):
				if isXenialSfdiskVersion():

					geometryOutput = execute(u"{sfdisk} -g {device}".format(sfdisk=which('sfdisk'), device=self.device))
					for line in geometryOutput:
						match = re.search('\s+(\d+)\s+cylinders,\s+(\d+)\s+heads,\s+(\d+)\s+sectors', line)
						if not match:
							raise Exception(u"Unable to get geometry for disk '%s'" % self.device)
						self.cylinders = forceInt(match.group(1))
						self.heads = forceInt(match.group(2))
						self.sectors = forceInt(match.group(3))
						self.totalCylinders = self.cylinders
				else:
					match = re.search('\s+(\d+)\s+cylinders,\s+(\d+)\s+heads,\s+(\d+)\s+sectors', line)
					if not match:
						raise Exception(u"Unable to get geometry for disk '%s'" % self.device)

					self.cylinders = forceInt(match.group(1))
					self.heads = forceInt(match.group(2))
					self.sectors = forceInt(match.group(3))
					self.totalCylinders = self.cylinders

			elif line.lower().startswith(u'units'):
				if isXenialSfdiskVersion():
					match = re.search('sectors\s+of\s+\d\s+.\s+\d+\s+.\s+(\d+)\s+bytes', line)

				else:
					match = re.search('cylinders\s+of\s+(\d+)\s+bytes', line)

				if not match:
					raise Exception(u"Unable to get bytes/cylinder for disk '%s'" % self.device)
				self.bytesPerCylinder = forceInt(match.group(1))
				self.totalCylinders = int(self.size / self.bytesPerCylinder)
				logger.info(u"Total cylinders of disk '%s': %d, %d bytes per cylinder" % (self.device, self.totalCylinders, self.bytesPerCylinder))

			elif line.startswith(self.device):
				if isXenialSfdiskVersion():
					match = re.search('(%sp*)(\d+)\s+(\**)\s*(\d+)[\+\-]*\s+(\d*)[\+\-]*\s+(\d+)[\+\-]*\s+(\d+)[\+\-]*.?\d*\S+\s+(\S+)\s*(.*)' % self.device, line)

					if not match:
						raise Exception(u"Unable to read partition table of disk '%s'" % self.device)
				else:
					match = re.search('(%sp*)(\d+)\s+(\**)\s*(\d+)[\+\-]*\s+(\d*)[\+\-]*\s+(\d+)[\+\-]*\s+(\d+)[\+\-]*\s+(\S+)\s+(.*)' % self.device, line)

					if not match:
						raise Exception(u"Unable to read partition table of disk '%s'" % self.device)

				if match.group(5):
					boot = False
					if match.group(3) == u'*':
						boot = True

					fs = u'unknown'
					fsType = forceUnicodeLower(match.group(8))
					if fsType in (u"w95", u"b", u"c", u"e"):
						fs = u'fat32'
					elif fsType in (u"hpfs/ntfs/exfat", u"hfps/ntfs", u"7"):
						fs = u'ntfs'

					deviceName = forceFilename(match.group(1) + match.group(2))
					try:
						logger.debug("Trying using Blkid")
						fsres = execute(u'%s -o value -s TYPE %s' % (which('blkid'), deviceName))
						if fsres:
							for line in fsres:
								line = line.strip()
								if not line:
									continue
								logger.debug(u"Found filesystem: %s with blkid tool, using now this filesystemtype." % line)
								fs = line
					except Exception:
						pass

					partitionData = {
							'device': deviceName,
							'number': forceInt(match.group(2)),
							'cylStart': forceInt(match.group(4)),
							'cylEnd': forceInt(match.group(5)),
							'cylSize': forceInt(match.group(6)),
							'start': forceInt(match.group(4)) * self.bytesPerCylinder,
							'end': (forceInt(match.group(5))+1) * self.bytesPerCylinder,
							'size': forceInt(match.group(6)) * self.bytesPerCylinder,
							'type': fsType,
							'fs': fs,
							'boot': boot
						}

					self.partitions.append(partitionData)

					logger.debug(
						u"Partition found =>>> number: %s, "
						u"start: %s MB (%s cyl), end: %s MB (%s cyl), "
						u"size: %s MB (%s cyl), "
						u"type: %s, fs: %s, boot: %s" % (
							partitionData['number'],
							partitionData['start'] / (1024 * 1024),
							partitionData['cylStart'],
							partitionData['end'] / (1024 * 1024),
							partitionData['cylEnd'],
							partitionData['size'] / (1024 * 1024),
							partitionData['cylSize'],
							match.group(8),
							fs,
							boot
						)
					)

					if partitionData['device']:
						logger.debug(u"Waiting for device '%s' to appear" % partitionData['device'])
						timeout = 15
						while timeout > 0:
							if os.path.exists(partitionData['device']):
								break
							time.sleep(1)
							timeout -= 1
						if os.path.exists(partitionData['device']):
							logger.debug(u"Device '%s' found" % partitionData['device'])
						else:
							logger.warning(u"Device '%s' not found" % partitionData['device'])

	def _parseSectorData(self, outputFromSfDiskListing):
		"""
		Parses the sector data of the disk and extends the existing
		partition data.

		:param outputFromSfDiskListing: Output of ``sfdisk -uS -l /dev/foo``
		:type outputFromSfDiskListing: [str, ]
		"""
		for line in outputFromSfDiskListing:
			line = line.strip()

			if line.startswith(self.device):
				if isXenialSfdiskVersion():
					match = re.match('%sp*(\d+)\s+(\**)\s*(\d+)[\+\-]*\s+(\d*)[\+\-]*\s+(\d+)[\+\-]*\s+(\d+)[\+\-]*.?\d*\S+\s+(\S+)\s*(.*)' % self.device, line)
				else:
					match = re.search('%sp*(\d+)\s+(\**)\s*(\d+)[\+\-]*\s+(\d*)[\+\-]*\s+(\d+)[\+\-]*\s+(\S+)\s+(.*)' % self.device, line)
				if not match:
					raise Exception(u"Unable to read partition table (sectors) of disk '%s'" % self.device)

				if match.group(4):
					for p, partition in enumerate(self.partitions):
						if forceInt(partition['number']) == forceInt(match.group(1)):
							partition['secStart'] = forceInt(match.group(3))
							partition['secEnd'] = forceInt(match.group(4))
							partition['secSize'] = forceInt(match.group(5))
							self.partitions[p] = partition
							logger.debug(
								u"Partition sector values =>>> number: %s, "
								u"start: %s sec, end: %s sec, size: %s sec " \
								% (
									partition['number'],
									partition['secStart'],
									partition['secEnd'],
									partition['secSize']
							   )
							)
							break

			elif line.lower().startswith('units'):
				if isXenialSfdiskVersion():
					match = re.search('sectors\s+of\s+\d\s+.\s+\d+\s+.\s+(\d+)\s+bytes', line)

				else:
					match = re.search('sectors\s+of\s+(\d+)\s+bytes', line)
				if not match:
					raise Exception(u"Unable to get bytes/sector for disk '%s'" % self.device)
				self.bytesPerSector = forceInt(match.group(1))
				self.totalSectors = int(self.size / self.bytesPerSector)
				logger.info(u"Total sectors of disk '%s': %d, %d bytes per cylinder" % (self.device, self.totalSectors, self.bytesPerSector))

	def writePartitionTable(self):
		logger.debug(u"Writing partition table to disk %s" % self.device)
		for hook in hooks:
			hook.pre_Harddisk_writePartitionTable(self)
		try:
			cmd = u'%s -e "' % which('echo')
			for p in range(4):
				try:
					part = self.getPartition(p + 1)
					if self.blockAlignment:
						logger.debug(u"   number: %s, start: %s MB (%s sec), end: %s MB (%s sec), size: %s MB (%s sec), " \
								% (part['number'],
									(part['start']/(1000*1000)), part['secStart'],
									(part['end']/(1000*1000)), part['secEnd'],
									(part['size']/(1000*1000)), part['secSize']) \
								+ "type: %s, fs: %s, boot: %s" \
								% (part['type'], part['fs'], part['boot']))

						cmd += u'%s,%s,%s' % (part['secStart'], part['secSize'], part['type'])
					else:
						logger.debug(u"   number: %s, start: %s MB (%s cyl), end: %s MB (%s cyl), size: %s MB (%s cyl), " \
									% (part['number'],
										(part['start']/(1000*1000)), part['cylStart'],
										(part['end']/(1000*1000)), part['cylEnd'],
										(part['size']/(1000*1000)), part['cylSize']) \
									+ "type: %s, fs: %s, boot: %s" \
									% (part['type'], part['fs'], part['boot']))

						cmd += u'%s,%s,%s' % (part['cylStart'], part['cylSize'], part['type'])
					if part['boot']:
						cmd += u',*'
				except Exception as e:
					logger.debug(u"Partition %d not found: %s" % ((p+1), e))
					cmd += u'0,0'

				cmd += u'\n'
			dosCompat = u''
			if self.dosCompatibility:
				dosCompat = u'-D '
			if self.blockAlignment:
				cmd += u'" | %s -L --no-reread -uS -f %s' % (which('sfdisk'), self.device)
			else:
				if isXenialSfdiskVersion():
					cmd += u'" | %s -L --no-reread %s' % (which('sfdisk'), self.device)
				else:
					cmd += u'" | %s -L --no-reread -uC %s%s' % (which('sfdisk'), dosCompat, self.device)
			if self.ldPreload:
				os.putenv("LD_PRELOAD", self.ldPreload)

			#changing execution to os.system
			execute(cmd, ignoreExitCode=[1])
			if self.ldPreload:
				os.unsetenv("LD_PRELOAD")
			self._forceReReadPartionTable()
			time.sleep(2)
		except Exception as e:
			for hook in hooks:
				hook.error_Harddisk_writePartitionTable(self, e)
			raise

		for hook in hooks:
			hook.post_Harddisk_writePartitionTable(self)

	def _forceReReadPartionTable(self):
		if self.ldPreload:
			os.putenv("LD_PRELOAD", self.ldPreload)
		logger.info(u"Forcing kernel to reread partition table of '%s'." % self.device)
		try:
			execute(u'%s %s' % (which('partprobe'), self.device))
		except Exception:
			logger.error(u"Forcing kernel reread partion table failed, waiting 5 sec. and try again")
			try:
				time.sleep(5)
				execute(u'%s %s' % (which('partprobe'), self.device), ignoreExitCode=[1])
			except Exception:
				logger.error(u"Reread Partiontabel failed the second time, given up.")
				raise
		if self.ldPreload:
			os.unsetenv("LD_PRELOAD")

	def deletePartitionTable(self):
		logger.info(u"Deleting partition table on '%s'" % self.device)
		for hook in hooks:
			hook.pre_Harddisk_deletePartitionTable(self)
		try:
			with open(self.device, 'rb+') as f:
				f.write(chr(0) * 512)

			self._forceReReadPartionTable()
			self.label = None
			self.partitions = []
			self.readPartitionTable()
		except Exception as e:
			for hook in hooks:
				hook.error_Harddisk_deletePartitionTable(self, e)
			raise

		for hook in hooks:
			hook.post_Harddisk_deletePartitionTable(self)

	def shred(self, partition=0, iterations=25, progressSubject=None):
		for hook in hooks:
			(partition, iterations, progressSubject) = hook.pre_Harddisk_shred(self, partition, iterations, progressSubject)

		try:
			partition = forceInt(partition)
			iterations = forceInt(iterations)

			dev = self.device
			if partition != 0:
				dev = self.getPartition(partition)['device']

			cmd = u"%s -v -n %d %s 2>&1" % (which('shred'), iterations, dev)

			lineRegex = re.compile('\s(\d+)\/(\d+)\s\(([^\)]+)\)\.\.\.(.*)$')
			posRegex = re.compile('([^\/]+)\/(\S+)\s+(\d+)%')
			handle = execute(cmd, getHandle=True)
			position = u''
			error = u''
			if progressSubject:
				progressSubject.setEnd(100)
			while True:
				line = handle.readline().strip()
				logger.debug(u"From shred =>>> %s" % line)
				if not line:
					break
				# shred: /dev/xyz: Pass 1/25 (random)...232MiB/512MiB 45%
				match = re.search(lineRegex, line)
				if match:
					iteration = forceInt(match.group(1))
					dataType = match.group(3)
					logger.debug(u"Iteration: %d, data-type: %s" % (iteration, dataType))
					match = re.search(posRegex, match.group(4))
					if match:
						position = match.group(1) + '/' + match.group(2)
						percent = forceInt(match.group(3))
						logger.debug(u"Position: %s, percent: %d" % (position, percent))
						if progressSubject and (percent != progressSubject.getState()):
							progressSubject.setState(percent)
							progressSubject.setMessage(u"Pass %d/%d (%s), position: %s" \
									% (iteration, iterations, dataType, position))
				else:
					error = line

			ret = handle.close()
			logger.debug(u"Exit code: %s" % ret)

			if ret:
				raise Exception(u"Command '%s' failed: %s" % (cmd, error))

		except Exception as e:
			for hook in hooks:
				hook.error_Harddisk_shred(self, partition, iterations, progressSubject, e)
			raise

		for hook in hooks:
			hook.post_Harddisk_shred(self, partition, iterations, progressSubject)

	def zeroFill(self, partition=0, progressSubject=None):
		self.fill(forceInt(partition), u'/dev/zero', progressSubject)

	def randomFill(self, partition=0, progressSubject=None):
		self.fill(forceInt(partition), u'/dev/urandom', progressSubject)

	def fill(self, partition=0, infile=u'', progressSubject=None):
		for hook in hooks:
			(partition, infile, progressSubject) = hook.pre_Harddisk_fill(self, partition, infile, progressSubject)

		try:
			partition = forceInt(partition)
			if not infile:
				raise Exception(u"No input file given")
			infile = forceFilename(infile)

			xfermax = 0
			dev = self.device
			if partition != 0:
				dev = self.getPartition(partition)['device']
				xfermax = int(round(float(self.getPartition(partition)['size']) / 1024))
			else:
				xfermax = int(round(float(self.size) / 1024))

			if progressSubject:
				progressSubject.setEnd(100)

			cmd = u"%s -m %sk %s %s 2>&1" % (which('dd_rescue'), xfermax, infile, dev)

			handle = execute(cmd, getHandle=True)
			done = False

			skip = 0
			rate = 0
			position = 0
			timeout = 0
			while not done:
				inp = handle.read(1024)
				# dd_rescue: (info): ipos:    720896.0k, opos:    720896.0k, xferd:    720896.0k
				# 		   errs:      0, errxfer:         0.0k, succxfer:    720896.0k
				# 	     +curr.rate:    21843kB/s, avg.rate:    23526kB/s, avg.load: 17.4%
				if inp:
					timeout = 0
					skip += 1
					if u'Summary' in inp:
						done = True

				elif timeout >= 10:
					raise Exception(u"Failed (timed out)")

				else:
					timeout += 1
					continue

				if skip < 10:
					time.sleep(0.1)
					continue
				else:
					skip = 0

				if progressSubject:
					match = re.search('avg\.rate:\s+(\d+)kB/s', inp)
					if match:
						rate = match.group(1)
					match = re.search('ipos:\s+(\d+)\.\d+k', inp)
					if match:
						position = forceInt(match.group(1))
						percent = (position * 100) / xfermax
						logger.debug(u"Position: %s, xfermax: %s, percent: %s" % (position, xfermax, percent))
						if percent != progressSubject.getState():
							progressSubject.setState(percent)
							progressSubject.setMessage(u"Pos: %s MB, average transfer rate: %s kB/s" % (round((position) / 1024), rate))

			if progressSubject:
				progressSubject.setState(100)
			time.sleep(3)
			if handle:
				handle.close
		except Exception as e:
			for hook in hooks:
				hook.error_Harddisk_fill(self, partition, infile, progressSubject, e)
			raise

		for hook in hooks:
			hook.post_Harddisk_fill(self, partition, infile, progressSubject)

	def readMasterBootRecord(self):
		for hook in hooks:
			hook.pre_Harddisk_readMasterBootRecord(self)
		mbr = None
		try:
			with open(self.device, 'rb') as f:
				mbr = f.read(512)
		except Exception as e:
			for hook in hooks:
				hook.error_Harddisk_readMasterBootRecord(self, e)
			raise

		for hook in hooks:
			mbr = hook.post_Harddisk_readMasterBootRecord(self, mbr)
		return mbr

	def writeMasterBootRecord(self, system=u'auto'):
		for hook in hooks:
			system = hook.pre_Harddisk_writeMasterBootRecord(self, system)

		try:
			system = forceUnicodeLower(system)

			try:
				logger.debug("Try to determine ms-sys version")
				cmd = u"%s -v" % (which('ms-sys'))
				res = execute(cmd)
				if res:
					ms_sys_version = res[0][14:].strip()
			except Exception:
				ms_sys_version = u"2.1.3"


			mbrType = u'-w'

			if system in (u'win2000', u'winxp', u'win2003', u'nt5'):
				mbrType = u'--mbr'
			elif system in (u'vista', u'win7', u'nt6'):
				if not ms_sys_version == "2.1.3":
					if system == u'vista':
						mbrType = u'--mbrvista'
					else:
						mbrType = u'--mbr7'
				else:
					mbrType = u'--mbrnt60'
			elif system in (u'win9x', u'win95', u'win98'):
				mbrType = u'--mbr95b'
			elif system in (u'dos', u'winnt'):
				mbrType = u'--mbrdos'

			logger.info(u"Writing master boot record on '%s' (system: %s)" % (self.device, system))

			cmd = u"%s %s %s" % (which('ms-sys'), mbrType, self.device)
			try:
				if self.ldPreload:
					os.putenv("LD_PRELOAD", self.ldPreload)
				result = execute(cmd)
				if self.ldPreload:
					os.unsetenv("LD_PRELOAD")
			except Exception as e:
				logger.error(u"Failed to write mbr: %s" % e)
				raise Exception(u"Failed to write mbr: %s" % e)
		except Exception as e:
			for hook in hooks:
				hook.error_Harddisk_writeMasterBootRecord(self, system, e)
			raise

		for hook in hooks:
			hook.post_Harddisk_writeMasterBootRecord(self, system)

	def readPartitionBootRecord(self, partition=1):
		for hook in hooks:
			partition = hook.pre_Harddisk_readPartitionBootRecord(self, partition)
		pbr = None
		try:
			with open(self.getPartition(partition)['device'], 'rb') as f:
				pbr = f.read(512)
		except Exception as e:
			for hook in hooks:
				hook.error_Harddisk_readPartitionBootRecord(self, partition, e)
			raise

		for hook in hooks:
			pbr = hook.post_Harddisk_readPartitionBootRecord(self, partition, pbr)
		return pbr

	def writePartitionBootRecord(self, partition=1, fsType=u'auto'):
		for hook in hooks:
			(partition, fsType) = hook.pre_Harddisk_writePartitionBootRecord(self, partition, fsType)

		try:
			partition = forceInt(partition)
			fsType = forceUnicodeLower(fsType)

			logger.info(u"Writing partition boot record on '%s' (fs-type: %s)" % (self.getPartition(partition)['device'], fsType))

			if fsType == u'auto':
				fsType = u'-w'
			else:
				fsType = u'--%s' % fsType

			cmd = u"%s -p %s %s" % (which('ms-sys'), fsType, self.getPartition(partition)['device'])
			try:
				if self.ldPreload:
					os.putenv("LD_PRELOAD", self.ldPreload)
				result = execute(cmd)
				if self.ldPreload:
					os.unsetenv("LD_PRELOAD")
				if u'successfully' not in result[0]:
					raise Exception(result)
			except Exception as e:
				logger.error(u"Cannot write partition boot record: %s" % e)
				raise Exception(u"Cannot write partition boot record: %s" % e)
		except Exception as e:
			for hook in hooks:
				hook.error_Harddisk_writePartitionBootRecord(self, partition, fsType, e)
			raise

		for hook in hooks:
			hook.post_Harddisk_writePartitionBootRecord(self, partition, fsType)

	def setNTFSPartitionStartSector(self, partition, sector=0):
		for hook in hooks:
			(partition, sector) = hook.pre_Harddisk_setNTFSPartitionStartSector(self, partition, sector)

		try:
			partition = forceInt(partition)
			sector = forceInt(sector)
			if not sector:
				sector = self.getPartition(partition)['secStart']
				if not sector:
					err = u"Failed to get partition start sector of partition '%s'" % (self.getPartition(partition)['device'])
					logger.error(err)
					raise Exception(err)

			logger.info(
				u"Setting Partition start sector to {0} in NTFS boot record "
				u"on partition '{1}'".format(
					sector,
					self.getPartition(partition)['device']
				)
			)

			x = [0, 0, 0, 0]
			x[0] = int((sector & 0x000000FF))
			x[1] = int((sector & 0x0000FF00) >> 8)
			x[2] = int((sector & 0x00FF0000) >> 16)
			x[3] = int((sector & 0xFFFFFFFF) >> 24)

			hd = posix.open(self.getPartition(partition)['device'], posix.O_RDONLY)
			posix.lseek(hd, 0x1c, 0)
			start = posix.read(hd, 4)
			logger.debug(
				u"NTFS Boot Record currently using {0} {1} {2} {3} "
				u"as partition start sector".format(
					hex(ord(start[0])), hex(ord(start[1])),
					hex(ord(start[2])), hex(ord(start[3])))
			)
			posix.close(hd)

			logger.debug(u"Manipulating NTFS Boot Record!")
			hd = posix.open(self.getPartition(partition)['device'], posix.O_WRONLY)
			logger.info(u"Writing new value %s %s %s %s at 0x1c" % (hex(x[0]), hex(x[1]), hex(x[2]), hex(x[3])))
			posix.lseek(hd, 0x1c, 0)
			for i in x:
				posix.write(hd, chr(i))
			posix.close(hd)

			hd = posix.open(self.getPartition(partition)['device'], posix.O_RDONLY)
			posix.lseek(hd, 0x1c, 0)
			start = posix.read(hd, 4)
			logger.debug(
				u"NTFS Boot Record now using {0} {1} {2} {3} as partition "
				u"start sector".format(
					hex(ord(start[0])), hex(ord(start[1])),
					hex(ord(start[2])), hex(ord(start[3])))
			)
			posix.close(hd)
		except Exception as e:
			for hook in hooks:
				hook.error_Harddisk_setNTFSPartitionStartSector(self, partition, sector, e)
			raise

		for hook in hooks:
			hook.post_Harddisk_setNTFSPartitionStartSector(self, partition, sector)

	def getPartitions(self):
		return self.partitions

	def getPartition(self, number):
		number = forceInt(number)
		for part in self.partitions:
			if part['number'] == number:
				return part
		raise Exception(u'Partition %s does not exist' % number)

	def createPartition(self, start, end, fs, type=u'primary', boot=False, lba=False, number=None):
		for hook in hooks:
			(start, end, fs, type, boot, lba) = hook.pre_Harddisk_createPartition(self, start, end, fs, type, boot, lba)
		try:
			start = forceUnicodeLower(start)
			end = forceUnicodeLower(end)
			fs = forceUnicodeLower(fs)
			type = forceUnicodeLower(type)
			boot = forceBool(boot)
			lba = forceBool(lba)

			partId = u'00'
			if re.search('^[a-f0-9]{2}$', fs):
				partId = fs
			else:
				if fs in (u'ext2', u'ext3', u'ext4', u'xfs', u'reiserfs', u'reiser4', u'linux'):
					partId = u'83'
				elif fs == u'linux-swap':
					partId = u'82'
				elif fs == u'fat32':
					partId = u'c'
				elif fs == u'ntfs':
					partId = u'7'
				else:
					raise Exception("Filesystem '%s' not supported!" % fs)

			if type != u'primary':
				raise Exception("Type '%s' not supported!" % type)

			unit = 'cyl'
			if self.blockAlignment:
				unit = 'sec'
			start = start.replace(u' ', u'')
			end = end.replace(u' ', u'')

			if start.endswith(u'm') or start.endswith(u'mb'):
				match = re.search('^(\d+)\D', start)
				if self.blockAlignment:
					start = int(round((int(match.group(1)) * 1024 * 1024) / self.bytesPerSector))
				else:
					start = int(round((int(match.group(1)) * 1024 * 1024) / self.bytesPerCylinder))
			elif start.endswith(u'g') or start.endswith(u'gb'):
				match = re.search('^(\d+)\D', start)
				if self.blockAlignment:
					start = int(round((int(match.group(1)) * 1024 * 1024 * 1024) / self.bytesPerSector))
				else:
					start = int(round((int(match.group(1)) * 1024 * 1024 * 1024) / self.bytesPerCylinder))
			elif start.lower().endswith(u'%'):
				match = re.search('^(\d+)\D', start)
				if self.blockAlignment:
					start = int(round((float(match.group(1)) / 100) * self.totalSectors))
				else:
					start = int(round((float(match.group(1)) / 100) * self.totalCylinders))
			elif start.lower().endswith(u's'):
				match = re.search('^(\d+)\D', start)
				start = int(match.group(1))
				if not self.blockAlignment:
					start = int(round(((float(start) * self.bytesPerSector) / self.bytesPerCylinder)))
			elif start.lower().endswith(u'c'):
				# Cylinder!
				start = int(start)
				if self.blockAlignment:
					start = int(round(((float(start) * self.bytesPerCylinder) / self.bytesPerSector)))
			else:
				# Cylinder!
				start = int(start)
				if self.blockAlignment:
					start = int(round(((float(start) * self.bytesPerCylinder) / self.bytesPerSector)))

			if end.endswith(u'm') or end.endswith(u'mb'):
				match = re.search('^(\d+)\D', end)
				if self.blockAlignment:
					end = int(round((int(match.group(1)) * 1024 * 1024) / self.bytesPerSector))
				else:
					end = int(round((int(match.group(1)) * 1024 * 1024) / self.bytesPerCylinder))
			elif end.endswith(u'g') or end.endswith(u'gb'):
				match = re.search('^(\d+)\D', end)
				if self.blockAlignment:
					end = int(round((int(match.group(1)) * 1024 * 1024 * 1024) / self.bytesPerSector))
				else:
					end = int(round((int(match.group(1)) * 1024 * 1024 * 1024) / self.bytesPerCylinder))
			elif end.lower().endswith(u'%'):
				match = re.search('^(\d+)\D', end)
				if self.blockAlignment:
					end = int(round((float(match.group(1)) / 100) * self.totalSectors))
				else:
					end = int(round((float(match.group(1)) / 100) * self.totalCylinders))
			elif end.lower().endswith(u's'):
				match = re.search('^(\d+)\D', end)
				end = int(match.group(1))
				if not self.blockAlignment:
					end = int(round(((float(end) * self.bytesPerSector) / self.bytesPerCylinder)))
			elif end.lower().endswith(u'c'):
				# Cylinder!
				end = int(end)
				if self.blockAlignment:
					end = int(round(((float(end) * self.bytesPerCylinder) / self.bytesPerSector)))
			else:
				# Cylinder!
				end = int(end)
				if self.blockAlignment:
					end = int(round(((float(end) * self.bytesPerCylinder) / self.bytesPerSector)))

			if unit == 'cyl':
				if start < 0:
					# Lowest possible cylinder is 0
					start = 0
				if end >= self.totalCylinders:
					# Highest possible cylinder is total cylinders - 1
					end = self.totalCylinders - 1
			else:
				modulo = start % 2048
				if modulo:
					start = start + 2048 - modulo

				modulo = end % 2048
				end = end + 2048 - (end % 2048) - 1

				if start < 2048:
					start = 2048

				if end >= self.totalSectors:
					# Highest possible sectors is total sectors - 1
					end = self.totalSectors-1

			# if no number given - count
			if not number:
				number = len(self.partitions) + 1

			for part in self.partitions:
				if unit == 'sec':
					partitionStart = part['secStart']
				else:
					partitionStart = part['cylStart']
				if end <= partitionStart:
					if part['number'] - 1 <= number:
						# Insert before
						number = part['number'] - 1

			try:
				prev = self.getPartition(number - 1)
				if unit == 'sec':
					if start <= prev['secEnd']:
						# Partitions overlap
						start = prev['secEnd'] + 1
				else:
					if start <= prev['cylEnd']:
						# Partitions overlap
						start = prev['cylEnd'] + 1
			except Exception:
				pass

			try:
				next = self.getPartition(number + 1)
				nextstart = next['cylStart']
				if unit == 'sec':
					nextstart = next['secStart']

				if end >= nextstart:
					# Partitions overlap
					end = nextstart - 1
			except Exception:
				pass

			if isXenialSfdiskVersion():
				if start < 2048:
					start = 2048

			if unit == 'sec':
				logger.info(u"Creating partition on '%s': number: %s, type '%s', filesystem '%s', start: %s sec, end: %s sec." \
							% (self.device, number, type, fs, start, end))

				if number < 1 or number > 4:
					raise Exception(u'Cannot create partition %s' % number)

				self.partitions.append(
					{
						'number': number,
						'secStart': start,
						'secEnd': end,
						'secSize': end - start + 1,
						'start': start * self.bytesPerSector,
						'end': end * self.bytesPerSector,
						'size': (end - start + 1) * self.bytesPerSector,
						'type': partId,
						'fs': fs,
						'boot': boot,
						'lba': lba
					}
				)
			else:
				logger.info(u"Creating partition on '%s': number: %s, type '%s', filesystem '%s', start: %s cyl, end: %s cyl." \
							% (self.device, number, type, fs, start, end))

				if number < 1 or number > 4:
					raise Exception(u'Cannot create partition %s' % number)

				self.partitions.append(
					{
						'number': number,
						'cylStart': start,
						'cylEnd': end,
						'cylSize': end - start + 1,
						'start': start * self.bytesPerCylinder,
						'end': end * self.bytesPerCylinder,
						'size': (end - start + 1) * self.bytesPerCylinder,
						'type': partId,
						'fs': fs,
						'boot': boot,
						'lba': lba
					}
				)

			self.writePartitionTable()
			self.readPartitionTable()
		except Exception as e:
			for hook in hooks:
				hook.error_Harddisk_createPartition(self, start, end, fs, type, boot, lba, e)
			raise

		for hook in hooks:
			hook.post_Harddisk_createPartition(self, start, end, fs, type, boot, lba)

	def deletePartition(self, partition):
		for hook in hooks:
			partition = hook.pre_Harddisk_deletePartition(self, partition)
		try:
			partition = forceInt(partition)

			logger.info("Deleting partition '%s' on '%s'" % (partition, self.device))

			partitions = []
			exists = False
			deleteDev = None
			for part in self.partitions:
				if part.get('number') == partition:
					exists = True
					deleteDev = part.get('device')
				else:
					partitions.append(part)

			if not exists:
				logger.warning(u"Cannot delete non existing partition '%s'." % partition)
				return

			self.partitions = partitions

			self.writePartitionTable()
			self.readPartitionTable()
			if deleteDev:
				logger.debug(u"Waiting for device '%s' to disappear" % deleteDev)
				timeout = 5
				while timeout > 0:
					if not os.path.exists(deleteDev):
						break
					time.sleep(1)
					timeout -= 1
		except Exception as e:
			for hook in hooks:
				hook.error_Harddisk_deletePartition(self, partition, e)
			raise

		for hook in hooks:
			hook.post_Harddisk_deletePartition(self, partition)

	def mountPartition(self, partition, mountpoint, **options):
		for hook in hooks:
			(partition, mountpoint, options) = hook.pre_Harddisk_mountPartition(self, partition, mountpoint, **options)
		try:
			partition = forceInt(partition)
			mountpoint = forceFilename(mountpoint)
			mount(self.getPartition(partition)['device'], mountpoint, **options)
		except Exception as e:
			for hook in hooks:
				hook.error_Harddisk_mountPartition(self, partition, mountpoint, e, **options)
			raise

		for hook in hooks:
			hook.post_Harddisk_mountPartition(self, partition, mountpoint, **options)

	def umountPartition(self, partition):
		for hook in hooks:
			partition = hook.pre_Harddisk_umountPartition(self, partition)
		try:
			partition = forceInt(partition)
			umount(self.getPartition(partition)['device'])
		except Exception as e:
			for hook in hooks:
				hook.error_Harddisk_umountPartition(self, partition, e)
			raise

		for hook in hooks:
			hook.post_Harddisk_umountPartition(self, partition)

	def createFilesystem(self, partition, fs=None):
		for hook in hooks:
			(partition, fs) = hook.pre_Harddisk_createFilesystem(self, partition, fs)

		try:
			partition = forceInt(partition)
			if not fs:
				fs = self.getPartition(partition)['fs']
			fs = forceUnicodeLower(fs)

			if not fs in (u'fat32', u'ntfs', u'linux-swap', u'ext2', u'ext3', u'ext4', u'reiserfs', u'reiser4', u'xfs'):
				raise Exception(u"Creation of filesystem '%s' not supported!" % fs)

			logger.info(u"Creating filesystem '%s' on '%s'." % (fs, self.getPartition(partition)['device']))

			retries = 1
			while retries <= 6:
				if os.path.exists(self.getPartition(partition)['device']):
					break
				retries += 1
				if retries == 3:
					logger.debug(u"Forcing kernel to reread the partitiontable again")
					self._forceReReadPartionTable()
				time.sleep(2)

			if fs == u'fat32':
				cmd = u"mkfs.vfat -F 32 %s" % self.getPartition(partition)['device']
			elif fs == u'linux-swap':
				cmd = u"mkswap %s" % self.getPartition(partition)['device']
			else:
				options = u''
				if fs in (u'ext2', u'ext3', u'ext4', u'ntfs'):
					options = u'-F'
					if fs == u'ntfs':
						# quick format
						options += u' -Q'
				elif fs in (u'xfs', u'reiserfs', u'reiser4'):
					options = u'-f'
				cmd = u"mkfs.%s %s %s" % (fs, options, self.getPartition(partition)['device'])

			if self.ldPreload:
				os.putenv("LD_PRELOAD", self.ldPreload)
			execute(cmd)
			if self.ldPreload:
				os.unsetenv("LD_PRELOAD")
			self.readPartitionTable()
		except Exception as e:
			for hook in hooks:
				hook.error_Harddisk_createFilesystem(self, partition, fs, e)
			raise

		for hook in hooks:
			hook.post_Harddisk_createFilesystem(self, partition, fs)

	def resizeFilesystem(self, partition, size=0, fs=None):
		for hook in hooks:
			(partition, size, fs) = hook.pre_Harddisk_resizeFilesystem(self, partition, size, fs)
		try:
			partition = forceInt(partition)
			size = forceInt(size)
			bytesPerSector = forceInt(self.bytesPerSector)
			if not fs:
				fs = self.getPartition(partition)['fs']
			fs = forceUnicodeLower(fs)
			if not fs in (u'ntfs',):
				raise Exception(u"Resizing of filesystem '%s' not supported!" % fs)

			if size <= 0:
				if bytesPerSector > 0 and self.blockAlignment:
					size = self.getPartition(partition)['secSize'] * bytesPerSector
				else:
					size = self.getPartition(partition)['size'] - 10*1024*1024

			if size <= 0:
				raise Exception(u"New filesystem size of %0.2f MB is not possible!" % (float(size)/(1024*1024)))

			if self.ldPreload:
				os.putenv("LD_PRELOAD", self.ldPreload)

			if fs.lower() == 'ntfs':
				cmd = u"echo 'y' | %s --force --size %s %s" % (which('ntfsresize'), size, self.getPartition(partition)['device'])
				execute(cmd)

			if self.ldPreload:
				os.unsetenv("LD_PRELOAD")
		except Exception as e:
			for hook in hooks:
				hook.error_Harddisk_resizeFilesystem(self, partition, size, fs, e)
			raise

		for hook in hooks:
			hook.post_Harddisk_resizeFilesystem(self, partition, size, fs)

	def saveImage(self, partition, imageFile, progressSubject=None):
		for hook in hooks:
			(partition, imageFile, progressSubject) = hook.pre_Harddisk_saveImage(self, partition, imageFile, progressSubject)

		try:
			partition = forceInt(partition)
			imageFile = forceUnicode(imageFile)

			imageType = None
			image = None

			saveImageResult = {'TotalTime': 'n/a', 'AveRate': 'n/a', 'AveUnit': 'n/a',}

			part = self.getPartition(partition)
			if not part:
				raise Exception(u'Partition %s does not exist' % partition)

			if self.ldPreload:
				os.putenv("LD_PRELOAD", self.ldPreload)

			pipe = u''
			if imageFile.startswith(u'|'):
				pipe = imageFile
				imageFile = u'-'

			logger.info(u"Saving partition '%s' to partclone image '%s'" % (part['device'], imageFile))

			# "-f" will write images of "dirty" volumes too
			# Better run chkdsk under windows before saving image!
			cmd = u'%s --rescue --clone --force --source %s --overwrite %s %s' % (which('partclone.' + part['fs']), part['device'], imageFile, pipe)

			if progressSubject:
				progressSubject.setEnd(100)

			handle = execute(cmd, getHandle=True)
			done = False

			timeout = 0
			buf = [u'']
			lastMsg = u''
			started = False
			while not done:
				inp = handle.read(128)

				if inp:
					inp = inp.decode("latin-1")
					timeout = 0

					b = inp.splitlines()
					if inp.endswith(u'\n') or inp.endswith(u'\r'):
						b.append(u'')

					buf = [buf[-1] + b[0]] + b[1:]

					for currentBuffer in islice(buf, len(buf) - 1):
						try:
							logger.debug(u" -->>> %s" % currentBuffer)
						except Exception:
							pass

						if u'Partclone fail' in currentBuffer:
							raise Exception(u"Failed: %s" % '\n'.join(buf))
						if u'Partclone successfully' in currentBuffer:
							done = True
						if u'Total Time' in currentBuffer:
							match = re.search('Total\sTime:\s(\d+:\d+:\d+),\sAve.\sRate:\s*(\d*.\d*)([GgMm]B/min)', currentBuffer)
							if match:
								rate = match.group(2)
								unit = match.group(3)
								if unit.startswith("G") or unit.startswith("g"):
									rate = float(rate) * 1024
									unit = 'MB/min'
								saveImageResult = {
									'TotalTime': match.group(1),
									'AveRate': str(rate),
									'AveUnit': unit
								}

						if not started:
							if u'Calculating bitmap' in currentBuffer:
								logger.info(u"Save image: Scanning filesystem")
								if progressSubject:
									progressSubject.setMessage(u"Scanning filesystem")
							elif currentBuffer.count(':') == 1 and 'http:' not in currentBuffer:
								(k, v) = currentBuffer.split(':')
								k = k.strip()
								v = v.strip()
								logger.info(u"Save image: %s: %s" % (k, v))
								if progressSubject:
									progressSubject.setMessage(u"%s: %s" % (k, v))
								if 'used' in k.lower():
									if progressSubject:
										progressSubject.setMessage(u"Creating image")
									started = True
									continue
						else:
							match = re.search('Completed:\s*([\d\.]+)%', currentBuffer)
							if match:
								percent = int("%0.f" % float(match.group(1)))
								if progressSubject and percent != progressSubject.getState():
									logger.debug(u" -->>> %s" % currentBuffer)
									progressSubject.setState(percent)

					lastMsg = buf[-2]
					buf[:-1] = []
				elif timeout >= 100:
					raise Exception(u"Failed: %s" % lastMsg)
				else:
					timeout += 1
					continue

			time.sleep(3)
			if handle:
				handle.close()

			if self.ldPreload:
				os.unsetenv("LD_PRELOAD")
		except Exception as e:
			for hook in hooks:
				hook.error_Harddisk_saveImage(self, partition, imageFile, progressSubject, e)
			raise

		for hook in hooks:
			hook.post_Harddisk_saveImage(self, partition, imageFile, progressSubject)

		return saveImageResult

	def restoreImage(self, partition, imageFile, progressSubject=None):
		for hook in hooks:
			(partition, imageFile, progressSubject) = hook.pre_Harddisk_restoreImage(self, partition, imageFile, progressSubject)

		try:
			partition = forceInt(partition)
			imageFile = forceUnicode(imageFile)

			imageType = None
			fs = None

			pipe = u''
			if imageFile.endswith(u'|'):
				pipe = imageFile
				imageFile = u'-'

			try:
				head = u''
				if pipe:
					proc = subprocess.Popen(
						pipe[:-1] + u" 2>/dev/null",
						shell=True,
						stdin=subprocess.PIPE,
						stdout=subprocess.PIPE,
						stderr=None,
					)
					pid = proc.pid

					head = proc.stdout.read(128)
					logger.debug(u"Read 128 Bytes from pipe '%s': %s" % (pipe, head.decode('ascii', 'replace')))

					proc.stdout.close()
					proc.stdin.close()

					while proc.poll() == None:
						pids = os.listdir("/proc")
						for p in pids:
							if not os.path.exists(os.path.join("/proc", p, "status")):
								continue
							with open(os.path.join("/proc", p, "status")) as f:
								for line in f:
									if line.startswith("PPid:"):
										ppid = line.split()[1].strip()
										if ppid == str(pid):
											logger.info(u"Killing process %s" % p)
											os.kill(int(p), SIGKILL)

						logger.info(u"Killing process %s" % pid)
						os.kill(pid, SIGKILL)
						time.sleep(1)
				else:
					with open(imageFile, 'r') as image:
						head = image.read(128)
						logger.debug(u"Read 128 Bytes from file '%s': %s" % (imageFile, head.decode('ascii', 'replace')))

				if 'ntfsclone-image' in head:
					logger.notice(u"Image type is ntfsclone")
					imageType = u'ntfsclone'
				elif 'partclone-image' in head:
					logger.notice(u"Image type is partclone")
					imageType = u'partclone'
			except Exception:
				raise

			if imageType not in (u'ntfsclone', u'partclone'):
				raise Exception(u"Unknown image type.")

			if self.ldPreload:
				os.putenv("LD_PRELOAD", self.ldPreload)

			if imageType == u'partclone':
				logger.info(u"Restoring partclone image '%s' to '%s'" % \
							(imageFile, self.getPartition(partition)['device']))

				cmd = u'%s %s --source %s --overwrite %s' % \
								(pipe, which('partclone.restore'), imageFile, self.getPartition(partition)['device'])

				if progressSubject:
					progressSubject.setEnd(100)
					progressSubject.setMessage(u"Scanning image")

				handle = execute(cmd, getHandle=True)
				done = False

				timeout = 0
				buf = [u'']
				lastMsg = u''
				started = False
				while not done:
					inp = handle.read(128)

					if inp:
						inp = inp.decode("latin-1")
						timeout = 0

						b = inp.splitlines()
						if inp.endswith(u'\n') or inp.endswith(u'\r'):
							b.append(u'')

						buf = [buf[-1] + b[0]] + b[1:]

						for currentBuffer in islice(buf, len(buf) - 1):
							try:
								logger.debug(u" -->>> %s" % currentBuffer)
							except Exception:
								pass

							if u'Partclone fail' in currentBuffer:
								raise Exception(u"Failed: %s" % '\n'.join(buf))
							if u'Partclone successfully' in currentBuffer:
								done = True
							if not started:
								if currentBuffer.count(':') == 1 and 'http:' in currentBuffer:
									(k, v) = currentBuffer.split(':')
									k = k.strip()
									v = v.strip()
									logger.info(u"Save image: %s: %s" % (k, v))
									if progressSubject:
										progressSubject.setMessage(u"%s: %s" % (k, v))
									if 'file system' in k.lower():
										fs = v.lower()
									elif 'used' in k.lower():
										if progressSubject:
											progressSubject.setMessage(u"Restoring image")
										started = True
										continue
							else:
								match = re.search('Completed:\s*([\d\.]+)%', currentBuffer)
								if match:
									percent = int("%0.f" % float(match.group(1)))
									if progressSubject and percent != progressSubject.getState():
										logger.debug(u" -->>> %s" % currentBuffer)
										progressSubject.setState(percent)

						lastMsg = buf[-2]
						buf[:-1] = []

					elif timeout >= 100:
						if progressSubject:
							progressSubject.setMessage(u"Failed: %s" % lastMsg)
						raise Exception(u"Failed: %s" % lastMsg)
					else:
						timeout += 1
						continue

				time.sleep(3)
				if handle:
					handle.close()
			else:
				fs = 'ntfs'
				logger.info(u"Restoring ntfsclone-image '%s' to '%s'" % \
							(imageFile, self.getPartition(partition)['device']))

				cmd = u'%s %s --restore-image --overwrite %s %s' % \
								(pipe, which('ntfsclone'), self.getPartition(partition)['device'], imageFile)

				if progressSubject:
					progressSubject.setEnd(100)
					progressSubject.setMessage(u"Restoring image")

				handle = execute(cmd, getHandle=True)
				done = False

				timeout = 0
				buf = [u'']
				lastMsg = u''
				while not done:
					inp = handle.read(128)

					if inp:
						inp = inp.decode("latin-1")
						timeout = 0

						b = inp.splitlines()
						if inp.endswith(u'\n') or inp.endswith(u'\r'):
							b.append(u'')

						buf = [buf[-1] + b[0]] + b[1:]

						for currentBuffer in islice(buf, len(buf) - 1):
							if 'Syncing' in currentBuffer:
								logger.info(u"Restore image: Syncing")
								if progressSubject:
									progressSubject.setMessage(u"Syncing")
								done = True
							match = re.search('\s(\d+)[\.\,]\d\d\spercent', currentBuffer)
							if match:
								percent = int(match.group(1))
								if progressSubject and percent != progressSubject.getState():
									logger.debug(u" -->>> %s" % currentBuffer)
									progressSubject.setState(percent)
							else:
								logger.debug(u" -->>> %s" % currentBuffer)

						lastMsg = buf[-2]
						buf[:-1] = []
					elif timeout >= 100:
						if progressSubject:
							progressSubject.setMessage(u"Failed: %s" % lastMsg)
						raise Exception(u"Failed: %s" % lastMsg)
					else:
						timeout += 1
						continue

				time.sleep(3)
				if handle:
					handle.close()

			if fs == 'ntfs':
				self.setNTFSPartitionStartSector(partition)
				if progressSubject:
					progressSubject.setMessage(u"Resizing filesystem to partition size")
				self.resizeFilesystem(partition, fs=u'ntfs')

			if self.ldPreload:
				os.unsetenv("LD_PRELOAD")

		except Exception as e:
			for hook in hooks:
				hook.error_Harddisk_restoreImage(self, partition, imageFile, progressSubject, e)
			raise

		for hook in hooks:
			hook.post_Harddisk_restoreImage(self, partition, imageFile, progressSubject)


def isCentOS():
	"""
	Returns `True` if this is running on CentOS.
	Returns `False` if otherwise.
	"""
	return _checkForDistribution('CentOS')


def isDebian():
	return _checkForDistribution('Debian')


def isOpenSUSE():
	return _checkForDistribution('opensuse')


def isRHEL():
	"""
	Returns `True` if this is running on Red Hat Enterprise Linux.
	Returns `False` if otherwise.
	"""
	return _checkForDistribution('Red Hat Enterprise Linux')


def isSLES():
	"""
	Returns `True` if this is running on Suse Linux Enterprise Server.
	Returns `False` if otherwise.
	"""
	return _checkForDistribution('suse linux enterprise server')


def isUbuntu():
	return _checkForDistribution('Ubuntu')


def isUCS():
	return _checkForDistribution('Univention Corporate Server')


def _checkForDistribution(name):
	try:
		sysinfo = SysInfo()
		return name.lower() in sysinfo.distribution.lower()
	except Exception as error:
		logger.debug("Failed to check for Distribution: {0}", error)
		return False


class Distribution(object):

	def __init__(self, distribution_information=None):
		if distribution_information is None:
			distribution_information = platform.linux_distribution()

		self.distribution, self._version, self.id = distribution_information
		self.distribution = self.distribution.strip()

		osType, self.hostname, self.kernel, self.detailedVersion, self.arch, processor = platform.uname()

		self.distributor = self._getDistributor()

	@property
	def version(self):
		if 'errata' in self._version:
			version = self._version.strip('"').split("-")[0]
			return tuple([int(x) for x in version.split('.')])
		else:
			return tuple([int(x) for x in self._version.split(".")])

	@staticmethod
	def _getDistributor():
		"""
		Get information about the distributor.

		Returns an empty string if no information can be obtained.
		"""
		try:
			lsbReleaseOutput = execute('lsb_release -i')
			distributor = lsbReleaseOutput[0].split(':')[1].strip()
		except Exception:
			distributor = ''

		return distributor

	def __str__(self):
		return ("%s %s %s" % (self.distribution, self._version, self.id)).strip()

	def __unicode__(self):
		return unicode(self.__str__())

	def __repr__(self):
		return (u"Distribution(distribution_information=({distro!r}, "
				"{version!r}, {id!r}))".format(
					distro=self.distribution,
					version=self._version,
					id=self.id
					)
				)


class SysInfo(object):

	def __init__(self):
		self.dist = Distribution()

	@property
	def hostname(self):
		return forceHostname(socket.gethostname().split(".")[0])

	@property
	def fqdn(self):
		return forceUnicodeLower(socket.getfqdn())

	@property
	def domainname(self):
		return forceDomain(".".join(self.fqdn.split(".")[1:]))

	@property
	def distribution(self):
		return self.dist.distribution

	@property
	def sysVersion(self):
		return self.dist.version

	@property
	def distributionId(self):
		return self.dist.id

	@property
	def ipAddress(self):
		return forceIPAddress(socket.gethostbyname(self.hostname))

	@property
	def hardwareAddress(self):
		for device in getEthernetDevices():
			devconf = getNetworkDeviceConfig(device)
			if devconf['ipAddress'] and not devconf['ipAddress'].startswith(('127', '169')):
				if self.ipAddress == devconf['ipAddress']:
					return forceHardwareAddress(devconf['hardwareAddress'])
		return None

	@property
	def netmask(self):
		for device in getEthernetDevices():
			devconf = getNetworkDeviceConfig(device)
			if devconf['ipAddress'] and not devconf['ipAddress'].startswith(('127', '169')):
				if self.ipAddress == devconf['ipAddress']:
					return forceNetmask(devconf['netmask'])
		return u'255.255.255.0'

	@property
	def broadcast(self):
		return u".".join(u"%d" % (int(self.ipAddress.split(u'.')[i]) | int(self.netmask.split(u'.')[i]) ^255) for i in range(len(self.ipAddress.split('.'))))

	@property
	def subnet(self):
		return u".".join(u"%d" % (int(self.ipAddress.split(u'.')[i]) & int(self.netmask.split(u'.')[i])) for i in range(len(self.ipAddress.split('.'))))

	@property
	def opsiVersion(self):
		try:
			with open("/etc/opsi/version") as versionFile:
				version = versionFile.read()

			return version.strip()
		except Exception:
			raise OpsiVersionError("Unable to determine opsi version")


# - - - - - - - - - - - - - - - - - - - - - - - - - - - - - - - - - - - - - - - - - - - - - - - - - - -
# -                                       HARDWARE INVENTORY                                          -
# - - - - - - - - - - - - - - - - - - - - - - - - - - - - - - - - - - - - - - - - - - - - - - - - - - -
def auditHardware(config, hostId, progressSubject=None):
	for hook in hooks:
		(config, hostId, progressSubject) = hook.pre_auditHardware(config, hostId, progressSubject)

	try:
		hostId = forceHostId(hostId)

		AuditHardwareOnHost.setHardwareConfig(config)
		auditHardwareOnHosts = []

		info = hardwareInventory(config)
		info = hardwareExtendedInventory(config, info)
		for (hardwareClass, devices) in info.items():
			if hardwareClass == 'SCANPROPERTIES':
				continue
			for device in devices:
				data = {'hardwareClass': hardwareClass}
				for (attribute, value) in device.items():
					data[str(attribute)] = value
				data['hostId'] = hostId
				auditHardwareOnHosts.append(AuditHardwareOnHost.fromHash(data))
	except Exception as e:
		for hook in hooks:
			hook.error_auditHardware(config, hostId, progressSubject, e)
		raise

	for hook in hooks:
		auditHardwareOnHosts = hook.post_auditHardware(config, hostId, auditHardwareOnHosts)

	return auditHardwareOnHosts


def hardwareExtendedInventory(config, opsiValues={}, progressSubject=None):
	if not config:
		logger.error(u"hardwareInventory: no config given")
		return {}

	for hwClass in config:
		if not hwClass.get('Class') or not hwClass['Class'].get('Opsi'):
			continue

		opsiName = hwClass['Class']['Opsi']

		logger.debug(u"Processing class '%s'" % (opsiName))

		valuesregex = re.compile("(.*)#(.*)#")
		for item in hwClass['Values']:
			pythonline = item.get('Python')
			if not pythonline:
				continue
			condition = item.get("Condition")
			if condition:
				val = condition.split("=")[0]
				r = condition.split("=")[1]
				if val and r:
					conditionregex = re.compile(r)
					conditionmatch = None

					logger.info("Condition found, try to check the Condition")
					for currentValue in opsiValues[opsiName]:
						value = currentValue.get(val, "")
						if value:
							conditionmatch = re.search(conditionregex, value)
							break

					if not value:
						logger.warning("The Value of your condition '%s' doesn't exists, please check your opsihwaudit.conf." % condition)

					if not conditionmatch:
						continue
				match = re.search(valuesregex, pythonline)
				if match:
					result = None
					srcfields = match.group(2)
					fieldsdict = eval(srcfields)
					attr = ''
					for (key, value) in fieldsdict.items():
						for i in range(len(opsiValues.get(key, []))):
							attr = opsiValues.get(key)[i].get(value, '')
						if attr:
							break
					if attr:
						pythonline = pythonline.replace("#%s#" % srcfields, "'%s'" % attr)
						result = eval(pythonline)

					if isinstance(result, unicode):
						result = result.encode('utf-8')
					if not opsiName in opsiValues:
						opsiValues[opsiName].append({})
					for i in range(len(opsiValues[opsiName])):
						opsiValues[opsiName][i][item['Opsi']] = result

	return opsiValues


def hardwareInventory(config, progressSubject=None):
	import xml.dom.minidom

	if not config:
		logger.error(u"hardwareInventory: no config given")
		return {}

	opsiValues = {}

	def getAttribute(dom, tagname, attrname):
		nodelist = dom.getElementsByTagName(tagname)
		if nodelist:
			return nodelist[0].getAttribute(attrname).strip()
		else:
			return u""

	def getElementsByAttributeValue(dom, tagName, attributeName, attributeValue):
		return [element for element in dom.getElementsByTagName(tagName) if re.search(attributeValue, element.getAttribute(attributeName))]

	# Read output from lshw
	xmlOut = u'\n'.join(execute(u"%s -xml 2>/dev/null" % which("lshw")))
	xmlOut = re.sub('[%c%c%c%c%c%c%c%c%c%c%c%c%c]' % (0x00, 0x01, 0x02, 0x03, 0x04, 0x05, 0x06, 0x07, 0x08, 0xbd, 0xbf, 0xef, 0xdd), u'.', xmlOut)
	dom = xml.dom.minidom.parseString(xmlOut.encode('utf-8'))

	# Read output from lspci
	lspci = {}
	busId = None
	devRegex = re.compile('([\d\.:a-f]+)\s+([\da-f]+):\s+([\da-f]+):([\da-f]+)\s*(\(rev ([^\)]+)\)|)')
	subRegex = re.compile('\s*Subsystem:\s+([\da-f]+):([\da-f]+)\s*')
	for line in execute(u"%s -vn" % which("lspci")):
		if not line.strip():
			continue
		match = re.search(devRegex, line)
		if match:
			busId = match.group(1)
			lspci[busId] = {
				'vendorId': forceHardwareVendorId(match.group(3)),
				'deviceId': forceHardwareDeviceId(match.group(4)),
				'subsystemVendorId': '',
				'subsystemDeviceId': '',
				'revision': match.group(6) or ''
			}
			continue
		match = re.search(subRegex, line)
		if match:
			lspci[busId]['subsystemVendorId'] = forceHardwareVendorId(match.group(1))
			lspci[busId]['subsystemDeviceId'] = forceHardwareDeviceId(match.group(2))
	logger.debug2(u"Parsed lspci info:")
	logger.debug2(objectToBeautifiedText(lspci))

	# Read hdaudio information from alsa
	hdaudio = {}
	if os.path.exists('/proc/asound'):
		for card in os.listdir('/proc/asound'):
			if not re.search('^card\d$', card):
				continue
			logger.debug(u"Found hdaudio card '%s'" % card)
			for codec in os.listdir('/proc/asound/' + card):
				if not re.search('^codec#\d$', codec):
					continue
				if not os.path.isfile('/proc/asound/' + card + '/' + codec):
					continue
				with open('/proc/asound/' + card + '/' + codec) as f:
					logger.debug(u"   Found hdaudio codec '%s'" % codec)
					hdaudioId = card + codec
					hdaudio[hdaudioId] = {}
					for line in f:
						if line.startswith(u'Codec:'):
							hdaudio[hdaudioId]['codec'] = line.split(':', 1)[1].strip()
						elif line.startswith(u'Address:'):
							hdaudio[hdaudioId]['address'] = line.split(':', 1)[1].strip()
						elif line.startswith(u'Vendor Id:'):
							vid = line.split('x', 1)[1].strip()
							hdaudio[hdaudioId]['vendorId'] = forceHardwareVendorId(vid[0:4])
							hdaudio[hdaudioId]['deviceId'] = forceHardwareDeviceId(vid[4:8])
						elif line.startswith(u'Subsystem Id:'):
							sid = line.split('x', 1)[1].strip()
							hdaudio[hdaudioId]['subsystemVendorId'] = forceHardwareVendorId(sid[0:4])
							hdaudio[hdaudioId]['subsystemDeviceId'] = forceHardwareDeviceId(sid[4:8])
						elif line.startswith(u'Revision Id:'):
							hdaudio[hdaudioId]['revision'] = line.split('x', 1)[1].strip()
				logger.debug(u"      Codec info: '%s'" % hdaudio[hdaudioId])

	# Read output from lsusb
	lsusb = {}
	busId = None
	devId = None
	indent = -1
	currentKey = None
	status = False

	devRegex = re.compile('^Bus\s+(\d+)\s+Device\s+(\d+)\:\s+ID\s+([\da-fA-F]{4})\:([\da-fA-F]{4})\s*(.*)$')
	descriptorRegex = re.compile('^(\s*)(.*)\s+Descriptor\:\s*$')
	deviceStatusRegex = re.compile('^(\s*)Device\s+Status\:\s+(\S+)\s*$')
	deviceQualifierRegex = re.compile('^(\s*)Device\s+Qualifier\s+.*\:\s*$')
	keyRegex = re.compile('^(\s*)([^\:]+)\:\s*$')
	keyValueRegex = re.compile('^(\s*)(\S+)\s+(.*)$')

	try:
		for line in execute(u"%s -v" % which("lsusb")):
			if not line.strip() or (line.find(u'** UNAVAILABLE **') != -1):
				continue
			# line = line.decode('ISO-8859-15', 'replace').encode('utf-8', 'replace')
			match = re.search(devRegex, line)
			if match:
				busId = str(match.group(1))
				devId = str(match.group(2))
				descriptor = None
				indent = -1
				currentKey = None
				status = False
				logger.debug(u"Device: %s:%s" % (busId, devId))
				# TODO: better key building.
				lsusb[busId + ":" + devId] = {
					'device': {},
					'configuration': {},
					'interface': {},
					'endpoint': [],
					'hid device': {},
					'hub': {},
					'qualifier': {},
					'status': {}
				}
				continue

			if status:
				lsusb[busId + ":" + devId]['status'].append(line.strip())
				continue

			match = re.search(deviceStatusRegex, line)
			if match:
				status = True
				lsusb[busId + ":" + devId]['status'] = [match.group(2)]
				continue

			match = re.search(deviceQualifierRegex, line)
			if match:
				descriptor = 'qualifier'
				logger.debug(u"Qualifier")
				currentKey = None
				indent = -1
				continue

			match = re.search(descriptorRegex, line)
			if match:
				descriptor = match.group(2).strip().lower()
				logger.debug(u"Descriptor: %s" % descriptor)
				if isinstance(lsusb[busId + ":" + devId][descriptor], list):
					lsusb[busId + ":" + devId][descriptor].append({})
				currentKey = None
				indent = -1
				continue

			if not descriptor:
				logger.error(u"No descriptor")
				continue

			if descriptor not in lsusb[busId + ":" + devId]:
				logger.error(u"Unknown descriptor '%s'" % descriptor)
				continue

			(key, value) = ('', '')
			match = re.search(keyRegex, line)
			if match:
				key = match.group(2)
				indent = len(match.group(1))
			else:
				match = re.search(keyValueRegex, line)
				if match:
					if indent >= 0 and len(match.group(1)) > indent:
						key = currentKey
						value = match.group(0).strip()
					else:
						(key, value) = (match.group(2), match.group(3).strip())
						indent = len(match.group(1))

			logger.debug(u"key: '%s', value: '%s'" % (key, value))

			if not key or not value:
				continue

			currentKey = key
			if isinstance(lsusb[busId + ":" + devId][descriptor], list):
				if key not in lsusb[busId + ":" + devId][descriptor][-1]:
					lsusb[busId + ":" + devId][descriptor][-1][key] = []
				lsusb[busId + ":" + devId][descriptor][-1][key].append(value)
			else:
				if key not in lsusb[busId + ":" + devId][descriptor]:
					lsusb[busId + ":" + devId][descriptor][key] = []
				lsusb[busId + ":" + devId][descriptor][key].append(value)

		logger.debug2(u"Parsed lsusb info:")
		logger.debug2(objectToBeautifiedText(lsusb))
	except Exception as e:
		logger.error(e)

	# Read output from dmidecode
	dmidecode = {}
	dmiType = None
	header = True
	option = None
	optRegex = re.compile('(\s+)([^:]+):(.*)')
	for line in execute(which("dmidecode")):
		try:
			if not line.strip():
				continue
			if line.startswith(u'Handle'):
				dmiType = None
				header = False
				option = None
				continue
			if header:
				continue
			if not dmiType:
				dmiType = line.strip()
				if dmiType.lower() == u'end of table':
					break
				if dmiType not in dmidecode:
					dmidecode[dmiType] = []
				dmidecode[dmiType].append({})
			else:
				match = re.search(optRegex, line)
				if match:
					option = match.group(2).strip()
					value = match.group(3).strip()
					dmidecode[dmiType][-1][option] = removeUnit(value)
				elif option:
					if not isinstance(dmidecode[dmiType][-1][option], list):
						if dmidecode[dmiType][-1][option]:
							dmidecode[dmiType][-1][option] = [dmidecode[dmiType][-1][option]]
						else:
							dmidecode[dmiType][-1][option] = []
					dmidecode[dmiType][-1][option].append(removeUnit(line.strip()))
		except Exception as e:
			logger.error(u"Error while parsing dmidecode output '%s': %s" % (line.strip(), e))
	logger.debug2(u"Parsed dmidecode info:")
	logger.debug2(objectToBeautifiedText(dmidecode))

	# Build hw info structure
	for hwClass in config:
		if not hwClass.get('Class') or not hwClass['Class'].get('Opsi') or not hwClass['Class'].get('Linux'):
			continue

		opsiClass = hwClass['Class']['Opsi']
		linuxClass = hwClass['Class']['Linux']

		logger.debug(u"Processing class '%s' : '%s'" % (opsiClass, linuxClass))

		if linuxClass.startswith('[lshw]'):
			# Get matching xml nodes
			devices = []
			for hwclass in linuxClass[6:].split('|'):
				hwid = ''
				filter = None
				if ':' in hwclass:
					(hwclass, hwid) = hwclass.split(':', 1)
					if ':' in hwid:
						(hwid, filter) = hwid.split(':', 1)

				logger.debug(u"Class is '%s', id is '%s', filter is: %s" % (hwClass, hwid, filter))

				devs = getElementsByAttributeValue(dom, 'node', 'class', hwclass)
				for dev in devs:
					if dev.hasChildNodes():
						for child in dev.childNodes:
							if child.nodeName == "businfo":
								busInfo = child.firstChild.data.strip()
								if busInfo.startswith('pci@'):
									logger.debug(u"Getting pci bus info for '%s'" % busInfo)
									pciBusId = busInfo.split('@')[1]
									if pciBusId.startswith('0000:'):
										pciBusId = pciBusId[5:]
									pciInfo = lspci.get(pciBusId, {})
									for (key, value) in pciInfo.items():
										elem = dom.createElement(key)
										elem.childNodes.append(dom.createTextNode(value))
										dev.childNodes.append(elem)
								break
				if hwid:
					filtered = []
					for dev in devs:
						if re.search(hwid, dev.getAttribute('id')):
							if not filter:
								filtered.append(dev)
							else:
								(attr, method) = filter.split('.', 1)
								if dev.getAttribute(attr):
									if eval("dev.getAttribute(attr).%s" % method):
										filtered.append(dev)
								elif dev.hasChildNodes():
									for child in dev.childNodes:
										if (child.nodeName == attr) and child.hasChildNodes():
											if eval("child.firstChild.data.strip().%s" % method):
												filtered.append(dev)
												break
										try:
											if child.hasAttributes() and child.getAttribute(attr):
												if eval("child.getAttribute(attr).%s" % method):
													filtered.append(dev)
													break
										except Exception:
											pass
					devs = filtered

				logger.debug2("Found matching devices: %s" % devs)
				devices.extend(devs)

			# Process matching xml nodes
			for i in range(len(devices)):
				if opsiClass not in opsiValues:
					opsiValues[opsiClass] = []
				opsiValues[opsiClass].append({})

				if not hwClass.get('Values'):
					break

				for attribute in hwClass['Values']:
					elements = [devices[i]]
					if not attribute.get('Opsi') or not attribute.get('Linux'):
						continue

					logger.debug2(u"Processing attribute '%s' : '%s'" % (attribute['Linux'], attribute['Opsi']))
					for attr in attribute['Linux'].split('||'):
						attr = attr.strip()
						method = None
						data = None
						for part in attr.split('/'):
							if '.' in part:
								(part, method) = part.split('.', 1)
							nextElements = []
							for element in elements:
								for child in element.childNodes:
									try:
										if child.nodeName == part:
											nextElements.append(child)
										elif child.hasAttributes() and (child.getAttribute('class') == part or child.getAttribute('id').split(':')[0] == part):
											nextElements.append(child)
									except Exception:
										pass
							if not nextElements:
								logger.warning(u"Attribute part '%s' not found" % part)
								break
							elements = nextElements

						if not data:
							if not elements:
								opsiValues[opsiClass][i][attribute['Opsi']] = ''
								logger.warning(u"No data found for attribute '%s' : '%s'" % (attribute['Linux'], attribute['Opsi']))
								continue

							for element in elements:
								if element.getAttribute(attr):
									data = element.getAttribute(attr).strip()
								elif element.getAttribute('value'):
									data = element.getAttribute('value').strip()
								elif element.hasChildNodes():
									data = element.firstChild.data.strip()
						if method and data:
							try:
								logger.debug(u"Eval: %s.%s" % (data, method))
								data = eval("data.%s" % method)
							except Exception as e:
								logger.error(u"Failed to excecute '%s.%s': %s" % (data, method, e))
						logger.debug2(u"Data: %s" % data)
						opsiValues[opsiClass][i][attribute['Opsi']] = data
						if data:
							break

		# Get hw info from dmidecode
		elif linuxClass.startswith('[dmidecode]'):
			opsiValues[opsiClass] = []
			for hwclass in linuxClass[11:].split('|'):
				(filterAttr, filterExp) = (None, None)
				if ':' in hwclass:
					(hwclass, filter) = hwclass.split(':', 1)
					if '.' in filter:
						(filterAttr, filterExp) = filter.split('.', 1)

				for dev in dmidecode.get(hwclass, []):
					if filterAttr and dev.get(filterAttr) and not eval("str(dev.get(filterAttr)).%s" % filterExp):
						continue
					device = {}
					for attribute in hwClass['Values']:
						if not attribute.get('Linux'):
							continue

						for aname in attribute['Linux'].split('||'):
							aname = aname.strip()
							method = None
							if '.' in aname:
								(aname, method) = aname.split('.', 1)
							if method:
								try:
									logger.debug(u"Eval: %s.%s" % (dev.get(aname, ''), method))
									device[attribute['Opsi']] = eval("dev.get(aname, '').%s" % method)
								except Exception as e:
									device[attribute['Opsi']] = u''
									logger.error(u"Failed to excecute '%s.%s': %s" % (dev.get(aname, ''), method, e))
							else:
								device[attribute['Opsi']] = dev.get(aname)
							if device[attribute['Opsi']]:
								break
					opsiValues[hwClass['Class']['Opsi']].append(device)

		# Get hw info from alsa hdaudio info
		elif linuxClass.startswith('[hdaudio]'):
			opsiValues[opsiClass] = []
			for (hdaudioId, dev) in hdaudio.items():
				device = {}
				for attribute in hwClass['Values']:
					if not attribute.get('Linux') or not dev.has_key(attribute['Linux']):
						continue

					try:
						device[attribute['Opsi']] = dev[attribute['Linux']]
					except Exception as e:
						logger.warning(e)
						device[attribute['Opsi']] = u''
				opsiValues[opsiClass].append(device)

		# Get hw info from lsusb
		elif linuxClass.startswith('[lsusb]'):
			opsiValues[opsiClass] = []
			for (busId, dev) in lsusb.items():
				device = {}
				for attribute in hwClass['Values']:
					if not attribute.get('Linux'):
						continue

					try:
						value = pycopy.deepcopy(dev)
						for key in attribute['Linux'].split('/'):
							method = None
							if '.' in key:
								(key, method) = key.split('.', 1)
							if not isinstance(value, dict) or not value.has_key(key):
								logger.error(u"Key '%s' not found" % key)
								value = u''
								break
							value = value[key]
							if isinstance(value, list):
								value = u', '.join(value)
							if method:
								value = eval("value.%s" % method)

						device[attribute['Opsi']] = value
					except Exception as e:
						logger.warning(e)
						device[attribute['Opsi']] = u''
				opsiValues[opsiClass].append(device)

	opsiValues['SCANPROPERTIES'] = [{"scantime": time.strftime("%Y-%m-%d %H:%M:%S")}]
	logger.debug(u"Result of hardware inventory:\n" + objectToBeautifiedText(opsiValues))
	return opsiValues


def daemonize():
	# Fork to allow the shell to return and to call setsid
	try:
		pid = os.fork()
		if pid > 0:
			# Parent exits
			sys.exit(0)
	except OSError as e:
		raise Exception(u"First fork failed: %e" % e)

	# Do not hinder umounts
	os.chdir("/")
	# Create a new session
	os.setsid()

	# Fork a second time to not remain session leader
	try:
		pid = os.fork()
		if pid > 0:
			sys.exit(0)
	except OSError as e:
		raise Exception(u"Second fork failed: %e" % e)

	logger.setConsoleLevel(LOG_NONE)

	# Close standard output and standard error.
	os.close(0)
	os.close(1)
	os.close(2)

	# Open standard input (0)
	if hasattr(os, "devnull"):
		os.open(os.devnull, os.O_RDWR)
	else:
		os.open("/dev/null", os.O_RDWR)

	# Duplicate standard input to standard output and standard error.
	os.dup2(0, 1)
	os.dup2(0, 2)
	sys.stdout = logger.getStdout()
	sys.stderr = logger.getStderr()


def locateDHCPDConfig(default=None):
	locations = (
		u"/etc/dhcpd.conf",  # suse / redhat / centos
		u"/etc/dhcp/dhcpd.conf",  # newer debian / ubuntu
		u"/etc/dhcp3/dhcpd.conf"  # older debian / ubuntu
	)

	for filename in locations:
		if os.path.exists(filename):
			return filename

	if default is not None:
		return default

	raise RuntimeError(u"Could not locate dhcpd.conf.")


def locateDHCPDInit(default=None):
	"""
	Returns the init command for the DHCPD.

	It will try to get the init script from ``/etc/init.d``.
	If no init commands are found and `default` is given it will return
	the	default.
	If no default is given it will throw an :py:exc:`RuntimeError`.

	:param default: If no init script is found fall back to this \
instead of throwing an error.
	:returntype: str
	"""
	locations = (
		u"/etc/init.d/dhcpd",  # suse / redhat / centos
		u"/etc/init.d/isc-dhcp-server",  # newer debian / ubuntu
		u"/etc/init.d/dhcp3-server"  # older debian / ubuntu
	)

	for filename in locations:
		if os.path.exists(filename):
			return filename

	if default is not None:
		return default

	raise RuntimeError(u"Could not locate dhcpd init file.")


def getDHCPDRestartCommand(default=None):
	"""
	Returns a command that can be used to restart the used DHCPD.

	The command will include the full path to tools used, i.e. service.

	If no command can be automatically determined and `default` is given
	this will be returned. If `default` is not given an ``RuntimeError``
	will be risen.
	"""
	serviceName = getDHCPServiceName()
	if serviceName:
		try:
			return u"{service} {name} restart".format(
				name=serviceName,
				service=which('service')
			)
		except Exception as err:
			logger.debug(
				"Ooops, getting the path to service failed: {0}".format(err)
			)

	locations = (
		u"/etc/init.d/dhcpd",  # suse / redhat / centos
		u"/etc/init.d/isc-dhcp-server",  # newer debian / ubuntu
		u"/etc/init.d/dhcp3-server"  # older debian / ubuntu
	)

	for filename in locations:
		if os.path.exists(filename):
			return u"{initscript} restart".format(initscript=filename)

	if default is not None:
		logger.debug(
			u"Could not find dhcpd restart command but default is given. "
			u"Making use of default: {0}".format(default)
		)
		return default

	raise RuntimeError(u"Could not find DHCPD restart command.")


def getDHCPServiceName():
	"""
	Tries to read the name of the used dhcpd.
	Returns `None` if no known service was detected.
	"""
	knownServices = (
		u"dhcpd", u"univention-dhcp", u"isc-dhcp-server", u"dhcp3-server"
	)

	try:
		for servicename in getServiceNames():
			if servicename in knownServices:
				return servicename
	except Exception:
		pass


def getSambaServiceName(default=None, staticFallback=True):
	"""
	Get the name for the samba service.

	:param default: If not value was detected use this as default.
	:type default: str
	:param staticFallback: If this is ``True`` it will use a static \
lookup to determine what value needs to be returned in case no \
service name was detected by the automatic approach.
	:type staticFallback: bool
	"""
	def getFixServiceName():
		distroName = distro.distribution.strip().lower()
		if distroName == u'debian':
			if distro.version[0] == 6:
				return "samba"
			else:
				return "smbd"
		elif distroName == u'ubuntu':
			return "smbd"
		elif distroName in (u'opensuse', u'centos', u'red hat enterprise linux server'):
			return "smb"

	distro = Distribution()
	if distro.distribution.strip() == u'SUSE Linux Enterprise Server':
		return u"smb"

	possibleNames = (u"samba", u"smb", u"smbd")

	for servicename in getServiceNames():
		if servicename in possibleNames:
			return servicename

	if staticFallback:
		servicename = getFixServiceName()
		if servicename is not None:
			return servicename

	if default is not None:
		return default

	raise RuntimeError(u"Could not get samba service name.")


def getServiceNames(_serviceStatusOutput=None):
	"""
	Get the names of services on the system.

	This script tries to pull the information from ``systemctl`` if
	present. If ``systemctl`` is not present it will fall back to use
	``service``.

	:param _serviceStatusOutput: The output of `service --status-all`.\
Used for testing.
	:type _serviceStatusOutput: [str, ]
	:returntype: set

	.. versionadded:: 4.0.5.11


	.. note:

	  RHEL / CentOS 7 will display insufficent information when using
	  the ``service``-command and we work around this preferring ``systemctl``.


	.. note::

	  Does not work on Suse Linux Enterprise Server (SLES) 11SP3.
	"""
	if not _serviceStatusOutput:
		try:
			_serviceStatusOutput = execute(u"{0} list-unit-files".format(which("systemctl")))
		except Exception:
			_serviceStatusOutput = execute(u"{0} --status-all".format(which("service")))

	patterns = [
		'\[.*\]\s+(?P<servicename>.+)',  # Debian
		'(?P<servicename>.+) \(PID',  # RHEL 6
		'(?P<servicename>.+) w',  # RHEL 6, part 2
		r'(?P<servicename>([\w-]|@)+)\.service',  # systemd-based
		'Checking the status of (?P<servicename>.+)\s+',  # opensuse 12.1
	]
	patterns = [re.compile(pattern) for pattern in patterns]

	services = set()

	for line in _serviceStatusOutput:
		for pattern in patterns:
			match = pattern.search(line.strip())
			if match:
				services.add(match.group('servicename').strip())
				break

	logger.debug(u"Found the following services: {0}".format(services))
	return services


def getActiveSessionIds(winApiBugCommand=None, data=None):
	"""
	Getting the IDs of the currently active sessions.

	.. versionadded:: 4.0.5
	:param data: Prefetched data to read information from.
	:type data: [str, ]
	:returntype: [int, ]

	"""
	if data is None:
		data = execute(u"who -p -u")

	sessionIds = []
	for line in data:
		parts = re.split('\s+', line)
		if len(parts) == 7:
			sessionIds.append(int(parts[-2]))
		elif len(parts) == 6:
			sessionIds.append(int(parts[-1]))
		else:
			raise ValueError("Can't get session ID from line: {0}".format(line))

	return sessionIds


def getActiveSessionId():
	"""
	Returns the currently active session ID.

	.. versionadded:: 4.0.5
	:returntype: int

	"""
	ownPid = os.getpid()
	return os.getsid(ownPid)


def getActiveConsoleSessionId():
	"""
	Get the currently used console session id.

	.. warning::

	   This is currently only faked to have the function available for
	   the opsi-linux-client-agent!

	"""
	# TODO: real implementation possible?
	return 0


def runCommandInSession(command, sessionId=None, desktop=None, duplicateFrom=None, waitForProcessEnding=True, timeoutSeconds=0):
	"""
	Run an command.

	The arguments `sessionId`, `desktop` and `duplicateFrom` currently
	do not have any effect and are only provided to have a method
	signature matching the one from the corresponding Windows module.

	.. versionadded:: 4.0.5.2


	:param waitForProcessEnding: If this is `False` the command will be \
started and we will not wait for it to finish.
	:type waitForProcessEnding: bool
	:param timeoutSeconds: If this is set we will wait this many seconds \
until the execution of the process is terminated.
	:returntype: (subprocess.Popen, None, int, None) if \
`waitForProcessEnding` is False, otherwise (None, None, None, None)
	"""
	sleepDuration = 0.1

	command = forceUnicode(command)
	waitForProcessEnding = forceBool(waitForProcessEnding)
	timeoutSeconds = forceInt(timeoutSeconds)

	logger.notice(u"Executing: '{0}'".format(command))
	process = subprocess.Popen(command, shell=True, stdin=subprocess.PIPE, stdout=subprocess.PIPE, stderr=subprocess.STDOUT)

	logger.info(u"Process started, pid: {0}".format(process.pid))
	if not waitForProcessEnding:
		return (process, None, process.pid, None)

	logger.info(u"Waiting for process ending: {0} (timeout: {1} seconds)".format(process.pid, timeoutSeconds))
	timeRunning = 0.0
	while process.poll() is None:
		if timeoutSeconds:
			if timeRunning >= timeoutSeconds:
				_terminateProcess(process)
				raise Exception(u"Timed out after {0} seconds while waiting for process {1}".format(timeRunning, process.pid))

			timeRunning += sleepDuration
		time.sleep(sleepDuration)

	exitCode = process.returncode
	logger.notice(u"Process {0} ended with exit code {1}".format(process.pid, exitCode))
	return (None, None, None, None)


def setLocalSystemTime(timestring):
	"""
	Method sets the local systemtime
	param timestring = "2014-07-15 13:20:24.085661"
	Die Typ SYSTEMTIME-Struktur ist wie folgt:

	WYear           Integer-The current year.
	WMonth          Integer-The current month. January is 1.
	WDayOfWeek      Integer-The current day of the week. Sunday is 0.
	WDay            Integer-The current day of the month.
	WHour           Integer-The current hour.
	wMinute         Integer-The current minute.
	wSecond         Integer-The current second.
	wMilliseconds   Integer-The current millisecond.


	win32api.SetSystemTime

	int = SetSystemTime(year, month , dayOfWeek , day , hour , minute , second , millseconds )

	http://docs.activestate.com/activepython/2.5/pywin32/win32api__SetSystemTime_meth.html
	"""
	if not timestring:
		raise Exception(u"Invalid timestring given. It should be in format like: '2014-07-15 13:20:24.085661'")

	try:
		dt = datetime.datetime.strptime(timestring, '%Y-%m-%d %H:%M:%S.%f')
		logger.info(u"Setting Systemtime Time to %s" % timestring)
		systemTime = 'date --set="%s-%s-%s %s:%s:%s.%s"' % (dt.year, dt.month, dt.day, dt.hour, dt.minute, dt.second, dt.microsecond)
		subprocess.call([systemTime])
	except Exception as error:
			logger.error(u"Failed to set System Time: %s" % error)
<|MERGE_RESOLUTION|>--- conflicted
+++ resolved
@@ -55,10 +55,6 @@
 from OPSI.Object import *
 from OPSI.Util import objectToBeautifiedText, removeUnit
 
-<<<<<<< HEAD
-=======
-
->>>>>>> e1c4216e
 __version__ = '4.0.7.8'
 
 logger = Logger()
