#! /usr/bin/env python
# -*- coding: utf-8 -*-
#
# This module is part of the desktop management solution opsi
# (open pc server integration) http://www.opsi.org
#
# Copyright (C) 2006-2010, 2013-2016 uib GmbH <info@uib.de>
# All rights reserved.
#
# This program is free software: you can redistribute it and/or modify
# it under the terms of the GNU Affero General Public License as
# published by the Free Software Foundation, either version 3 of the
# License, or (at your option) any later version.
#
# This program is distributed in the hope that it will be useful,
# but WITHOUT ANY WARRANTY; without even the implied warranty of
# MERCHANTABILITY or FITNESS FOR A PARTICULAR PURPOSE.  See the
# GNU Affero General Public License for more details.
#
# You should have received a copy of the GNU Affero General Public License
# along with this program.  If not, see <http://www.gnu.org/licenses/>.
"""
opsi python library - Posix

Functions and classes for the use with a POSIX operating system.

:author: Jan Schneider <j.schneider@uib.de>
:author: Erol Ueluekmen <e.ueluekmen@uib.de>
:author: Niko Wenselowski <n.wenselowski@uib.de>
:license: GNU Affero General Public License version 3
"""

import codecs
import datetime
import fcntl
import locale
import os
import platform
import posix
import re
import socket
import sys
import subprocess
import threading
import time
import copy as pycopy
from itertools import islice
from signal import SIGKILL

from OPSI.Logger import Logger, LOG_NONE
from OPSI.Types import (forceDomain, forceInt, forceBool, forceUnicode,
	forceFilename, forceHostname, forceHostId, forceNetmask, forceIpAddress,
	forceIPAddress, forceHardwareVendorId, forceHardwareAddress,
	forceHardwareDeviceId, forceUnicodeLower)
from OPSI.Types import OpsiVersionError
from OPSI.Object import *
from OPSI.Util import objectToBeautifiedText, removeUnit

<<<<<<< HEAD
__version__ = '4.1.1'
__all__ = [
	'Distribution', 'Harddisk', 'NetworkPerformanceCounter', 'SysInfo',
	'SystemSpecificHook', 'addSystemHook', 'auditHardware', 'daemonize',
	'execute', 'getActiveConsoleSessionId', 'getActiveSessionId',
	'getActiveSessionIds', 'getBlockDeviceBusType',
	'getBlockDeviceContollerInfo', 'getDHCPDRestartCommand', 'getDHCPResult',
	'getDHCPServiceName', 'getDefaultNetworkInterfaceName', 'getDiskSpaceUsage',
	'getEthernetDevices', 'getFQDN', 'getHarddisks', 'getHostname',
	'getKernelParams', 'getNetworkDeviceConfig', 'getNetworkInterfaces',
	'getSambaServiceName', 'getServiceNames', 'getSystemProxySetting', 'halt',
	'hardwareExtendedInventory', 'hardwareInventory', 'hooks', 'ifconfig',
	'isCentOS', 'isDebian', 'isOpenSUSE', 'isOpenSUSELeap', 'isRHEL', 'isSLES',
	'isUCS', 'isUbuntu', 'isXenialSfdiskVersion', 'locateDHCPDConfig',
	'locateDHCPDInit', 'mount', 'reboot', 'removeSystemHook',
	'runCommandInSession', 'setLocalSystemTime', 'shutdown', 'umount', 'which'
]

=======
>>>>>>> a0b37ed3
logger = Logger()

# Constants
GEO_OVERWRITE_SO = '/usr/local/lib/geo_override.so'
BIN_WHICH = '/usr/bin/which'
WHICH_CACHE = {}
DHCLIENT_LEASES_FILE = '/var/lib/dhcp/dhclient.leases'
DHCLIENT_LEASES_FILE_OLD = '/var/lib/dhcp3/dhclient.leases'

hooks = []
x86_64 = False
try:
	if "64bit" in platform.architecture():
		x86_64 = True
except Exception:
	pass


class CommandNotFoundException(RuntimeError):
	pass


class SystemSpecificHook(object):
	def __init__(self):
		pass

	def pre_reboot(self, wait):
		return wait

	def post_reboot(self, wait):
		return None

	def error_reboot(self, wait, exception):
		pass


	def pre_halt(self, wait):
		return wait

	def post_halt(self, wait):
		return None

	def error_halt(self, wait, exception):
		pass


	def pre_Harddisk_deletePartitionTable(self, harddisk):
		return None

	def post_Harddisk_deletePartitionTable(self, harddisk):
		return None

	def error_Harddisk_deletePartitionTable(self, harddisk, exception):
		pass


	def pre_Harddisk_writePartitionTable(self, harddisk):
		return None

	def post_Harddisk_writePartitionTable(self, harddisk):
		return None

	def error_Harddisk_writePartitionTable(self, harddisk, exception):
		pass


	def pre_Harddisk_readPartitionTable(self, harddisk):
		return None

	def post_Harddisk_readPartitionTable(self, harddisk):
		return None

	def error_Harddisk_readPartitionTable(self, harddisk, exception):
		pass


	def pre_Harddisk_setPartitionBootable(self, harddisk, partition, bootable):
		return (partition, bootable)

	def post_Harddisk_setPartitionBootable(self, harddisk, partition, bootable):
		return None

	def error_Harddisk_setPartitionBootable(self, harddisk, partition, bootable, exception):
		pass


	def pre_Harddisk_setPartitionId(self, harddisk, partition, id):
		return (partition, id)

	def post_Harddisk_setPartitionId(self, harddisk, partition, id):
		return None

	def error_Harddisk_setPartitionId(self, harddisk, partition, id, exception):
		pass


	def pre_Harddisk_readMasterBootRecord(self, harddisk):
		return None

	def post_Harddisk_readMasterBootRecord(self, harddisk, result):
		return result

	def error_Harddisk_readMasterBootRecord(self, harddisk, exception):
		pass


	def pre_Harddisk_writeMasterBootRecord(self, harddisk, system):
		return system

	def post_Harddisk_writeMasterBootRecord(self, harddisk, system):
		return None

	def error_Harddisk_writeMasterBootRecord(self, harddisk, system, exception):
		pass


	def pre_Harddisk_readPartitionBootRecord(self, harddisk, partition):
		return partition

	def post_Harddisk_readPartitionBootRecord(self, harddisk, partition, result):
		return result

	def error_Harddisk_readPartitionBootRecord(self, harddisk, partition, exception):
		pass


	def pre_Harddisk_writePartitionBootRecord(self, harddisk, partition, fsType):
		return (partition, fsType)

	def post_Harddisk_writePartitionBootRecord(self, harddisk, partition, fsType):
		return None

	def error_Harddisk_writePartitionBootRecord(self, harddisk, partition, fsType, exception):
		pass


	def pre_Harddisk_setNTFSPartitionStartSector(self, harddisk, partition, sector):
		return (partition, sector)

	def post_Harddisk_setNTFSPartitionStartSector(self, harddisk, partition, sector):
		return None

	def error_Harddisk_setNTFSPartitionStartSector(self, harddisk, partition, sector, exception):
		pass


	def pre_Harddisk_createPartition(self, harddisk, start, end, fs, type, boot, lba):
		return (start, end, fs, type, boot, lba)

	def post_Harddisk_createPartition(self, harddisk, start, end, fs, type, boot, lba):
		return None

	def error_Harddisk_createPartition(self, harddisk, start, end, fs, type, boot, lba, exception):
		pass


	def pre_Harddisk_deletePartition(self, harddisk, partition):
		return partition

	def post_Harddisk_deletePartition(self, harddisk, partition):
		return None

	def error_Harddisk_deletePartition(self, harddisk, partition, exception):
		pass


	def pre_Harddisk_mountPartition(self, harddisk, partition, mountpoint, **options):
		return (partition, mountpoint, options)

	def post_Harddisk_mountPartition(self, harddisk, partition, mountpoint, **options):
		return None

	def error_Harddisk_mountPartition(self, harddisk, partition, mountpoint, exception, **options):
		pass


	def pre_Harddisk_umountPartition(self, harddisk, partition):
		return partition

	def post_Harddisk_umountPartition(self, harddisk, partition):
		return None

	def error_Harddisk_umountPartition(self, harddisk, partition, exception):
		pass


	def pre_Harddisk_createFilesystem(self, harddisk, partition, fs):
		return (partition, fs)

	def post_Harddisk_createFilesystem(self, harddisk, partition, fs):
		return None

	def error_Harddisk_createFilesystem(self, harddisk, partition, fs, exception):
		pass


	def pre_Harddisk_resizeFilesystem(self, harddisk, partition, size, fs):
		return (partition, size, fs)

	def post_Harddisk_resizeFilesystem(self, harddisk, partition, size, fs):
		return None

	def error_Harddisk_resizeFilesystem(self, harddisk, partition, size, fs, exception):
		pass


	def pre_Harddisk_shred(self, harddisk, partition, iterations, progressSubject):
		return (partition, iterations, progressSubject)

	def post_Harddisk_shred(self, harddisk, partition, iterations, progressSubject):
		return None

	def error_Harddisk_shred(self, harddisk, partition, iterations, progressSubject, exception):
		pass


	def pre_Harddisk_fill(self, harddisk, partition, infile, progressSubject):
		return (partition, infile, progressSubject)

	def post_Harddisk_fill(self, harddisk, partition, infile, progressSubject):
		return None

	def error_Harddisk_fill(self, harddisk, partition, infile, progressSubject, exception):
		pass


	def pre_Harddisk_saveImage(self, harddisk, partition, imageFile, progressSubject):
		return (partition, imageFile, progressSubject)

	def post_Harddisk_saveImage(self, harddisk, partition, imageFile, progressSubject):
		return None

	def error_Harddisk_saveImage(self, harddisk, partition, imageFile, progressSubject, exception):
		pass


	def pre_Harddisk_restoreImage(self, harddisk, partition, imageFile, progressSubject):
		return (partition, imageFile, progressSubject)

	def post_Harddisk_restoreImage(self, harddisk, partition, imageFile, progressSubject):
		return None

	def error_Harddisk_restoreImage(self, harddisk, partition, imageFile, progressSubject, exception):
		pass


	def pre_auditHardware(self, config, hostId, progressSubject):
		return (config, hostId, progressSubject)

	def post_auditHardware(self, config, hostId, result):
		return result

	def error_auditHardware(self, config, hostId, progressSubject, exception):
		pass


def addSystemHook(hook):
	global hooks
	if not hook in hooks:
		hooks.append(hook)


def removeSystemHook(hook):
	global hooks
	if hook in hooks:
		hooks.remove(hook)


# - - - - - - - - - - - - - - - - - - - - - - - - - - - - - - - - - - - - - - - - - - - - - - - - - - -
# -                                               INFO                                                -
# - - - - - - - - - - - - - - - - - - - - - - - - - - - - - - - - - - - - - - - - - - - - - - - - - - -
def getHostname():
	return forceHostname(socket.gethostname())


def getFQDN():
	return forceUnicodeLower(socket.getfqdn())


def getKernelParams():
	"""
	Reads the kernel cmdline and returns a dict
	containing all key=value pairs.
	keys are converted to lower case
	"""
	cmdline = ''
	try:
		logger.debug(u'Reading /proc/cmdline')
		with codecs.open("/proc/cmdline", "r", "utf-8") as f:
			cmdline = f.readline()

		cmdline = cmdline.strip()
	except IOError as e:
		raise Exception(u"Error reading '/proc/cmdline': %s" % e)

	params = {}
	for option in cmdline.split():
		keyValue = option.split(u"=")
		if len(keyValue) < 2:
			params[keyValue[0].strip().lower()] = u''
		else:
			params[keyValue[0].strip().lower()] = keyValue[1].strip()

	return params


# - - - - - - - - - - - - - - - - - - - - - - - - - - - - - - - - - - - - - - - - - - - - - - - - - - -
# -                                            NETWORK                                                -
# - - - - - - - - - - - - - - - - - - - - - - - - - - - - - - - - - - - - - - - - - - - - - - - - - - -
def getEthernetDevices():
	"""
	Get the ethernet devices on the system.

	:return: For each device the name of the device.
	:returntype: [str]
	"""
	devices = []
	with open("/proc/net/dev") as f:
		for line in f:
			line = line.strip()
			if not line or ':' not in line:
				continue

			device = line.split(':')[0].strip()
			if device.startswith(('eth', 'ens', 'eno', 'tr', 'br', 'enp', 'enx')):
				logger.info(u"Found ethernet device: '{0}'".format(device))
				devices.append(device)

	return devices


def getNetworkInterfaces():
	"""
	Get information about the network interfaces on the system.

	:returntype: [{}]
	"""
	return [getNetworkDeviceConfig(device) for device in getEthernetDevices()]


def getNetworkDeviceConfig(device):
	if not device:
		raise Exception(u"No device given")

	result = {
		'device': device,
		'hardwareAddress': None,
		'ipAddress': None,
		'broadcast': None,
		'netmask': None,
		'gateway': None,
		'vendorId': None,
		'deviceId': None
	}

	for line in execute(u"{ifconfig} {device}".format(ifconfig=which(u'ifconfig'), device=device)):
		line = line.lower().strip()
		match = re.search('\s([\da-f]{2}:[\da-f]{2}:[\da-f]{2}:[\da-f]{2}:[\da-f]{2}:[\da-f]{2}).*', line)
		if match:
			result['hardwareAddress'] = forceHardwareAddress(match.group(1))
			continue

		if line.startswith('inet '):
			logger.debug('Found inet line: {0}'.format(line))

			parts = line.split(':')
			if len(parts) == 4:
				result['ipAddress'] = forceIpAddress(parts[1].split()[0].strip())
				result['broadcast'] = forceIpAddress(parts[2].split()[0].strip())
				result['netmask'] = forceIpAddress(parts[3].split()[0].strip())
				continue

			match = re.search(
				"^\w+\s+(?P<ipAddress>\d{1,3}\.\d{1,3}\.\d{1,3}\.\d{1,3})\s+"
				"\w+\s+(?P<netmask>\d{1,3}\.\d{1,3}\.\d{1,3}\.\d{1,3})\s+"
				"\w+\s+(?P<broadcast>\d{1,3}\.\d{1,3}\.\d{1,3}\.\d{1,3})$",
				line
			)
			if match:
				result['ipAddress'] = forceIpAddress(match.group('ipAddress'))
				result['broadcast'] = forceIpAddress(match.group('broadcast'))
				result['netmask'] = forceIpAddress(match.group('netmask'))
				continue

			logger.error(u"Unexpected ifconfig line '%s'" % line)

	for line in execute(u"{ip} route".format(ip=which(u'ip'))):
		line = line.lower().strip()
		match = re.search('via\s(\d{1,3}\.\d{1,3}\.\d{1,3}\.\d{1,3})\sdev\s(\S+)\s*', line)
		if match and match.group(2).lower() == device.lower():
			result['gateway'] = forceIpAddress(match.group(1))

	try:
		with open('/sys/class/net/%s/device/vendor' % device) as f:
			x = f.read().strip()

		if x.startswith('0x'):
			x = eval(x)
		x = "%x" % int(x)
		result['vendorId'] = forceHardwareVendorId(((4-len(x))*'0') + x)

		with open('/sys/class/net/%s/device/device' % device) as f:
			x = f.read().strip()

		if x.startswith('0x'):
			x = eval(x)
		x = int(x)
		if result['vendorId'] == '1AF4':
			# FIXME: what is wrong with virtio devices?
			x += 0xfff
		x = "%x" % x
		result['deviceId'] = forceHardwareDeviceId(((4 - len(x)) * '0') + x)
	except Exception:
		logger.warning(u"Failed to get vendor/device id for network device %s" % device)
	return result


def getDefaultNetworkInterfaceName():
	for interface in getNetworkInterfaces():
		if interface['gateway']:
			logger.info(u"Default network interface found: %s" % interface['device'])
			return interface['device']
	logger.info(u"Default network interface not found")
	return None


class NetworkPerformanceCounter(threading.Thread):
	def __init__(self, interface):
		threading.Thread.__init__(self)
		if not interface:
			raise ValueError(u"No interface given")
		self.interface = interface
		self._lastBytesIn = 0
		self._lastBytesOut = 0
		self._lastTime = None
		self._bytesInPerSecond = 0
		self._bytesOutPerSecond = 0
		self._regex = re.compile('\s*(\S+)\:\s*(\d+)\s+(\d+)\s+(\d+)\s+(\d+)\s+(\d+)\s+(\d+)\s+(\d+)\s+(\d+)\s+(\d+)\s+(\d+)\s+(\d+)\s+(\d+)\s+(\d+)\s+(\d+)\s+(\d+)\s+(\d+)')
		self._running = False
		self._stopped = False
		self.start()

	def __del__(self):
		self.stop()

	def stop(self):
		self._stopped = True

	def run(self):
		self._running = True
		while not self._stopped:
			self._getStatistics()
			time.sleep(1)

	def _getStatistics(self):
		with open('/proc/net/dev', 'r') as f:
			for line in f:
				line = line.strip()
				match = self._regex.search(line)
				if match and match.group(1) == self.interface:
					#       |   Receive                                                |  Transmit
					# iface: bytes    packets errs drop fifo frame compressed multicast bytes    packets errs drop fifo colls carrier compressed
					now = time.time()
					bytesIn = int(match.group(2))
					bytesOut = int(match.group(10))
					timeDiff = 1
					if self._lastTime:
						timeDiff = now - self._lastTime
					if self._lastBytesIn:
						self._bytesInPerSecond = (bytesIn - self._lastBytesIn)/timeDiff
						if self._bytesInPerSecond < 0:
							self._bytesInPerSecond = 0
					if self._lastBytesOut:
						self._bytesOutPerSecond = (bytesOut - self._lastBytesOut)/timeDiff
						if self._bytesOutPerSecond < 0:
							self._bytesOutPerSecond = 0
					self._lastBytesIn = bytesIn
					self._lastBytesOut = bytesOut
					self._lastTime = now
					break

	def getBytesInPerSecond(self):
		return self._bytesInPerSecond

	def getBytesOutPerSecond(self):
		return self._bytesOutPerSecond


def getDHCPResult(device, leasesFile=None):
	"""
	Get the settings of the current DHCP lease.

	It first tries to read the value from leases files and then tries
	to read the values from pump.

	.. versionchanged:: 4.0.5.1
	   Added parameter *leasesFile*.

	:param leasesFile: The file to read the leases from. If this is not \
given known places for this file will be tried.
	:type leasesFile: str
	:return: Settings of the lease. All keys are lowercase. Possible \
keys are: ``ip``, ``netmask``, ``bootserver``, ``nextserver``, \
``gateway``, ``bootfile``, ``hostname``, ``domain``.
	:returntype: dict
	"""
	if not device:
		raise Exception(u"No device given")

	if not leasesFile:
		if os.path.exists(DHCLIENT_LEASES_FILE_OLD):
			# old style dhcp.leases handling should be work
			# will be removed, if precise bootimage is in testing.
			leasesFile = DHCLIENT_LEASES_FILE_OLD
		else:
			leasesFile = DHCLIENT_LEASES_FILE

	dhcpResult = {}
	if os.path.exists(leasesFile):
		with open(leasesFile) as leasesFileHandler:
			try:
				currentInterface = None
				for line in leasesFileHandler:
					line = line.strip()
					if line.endswith(';'):
						line = line[:-1].strip()
					if line.startswith('interface '):
						currentInterface = line.split('"')[1]
					if device != currentInterface:
						continue

					if line.startswith('filename '):
						dhcpResult['bootfile'] = dhcpResult['filename'] = line.split('"')[1].strip()
					elif line.startswith('option domain-name '):
						dhcpResult['domain'] = dhcpResult['domain-name'] = line.split('"')[1].strip()
					elif line.startswith('option domain-name-servers '):
						dhcpResult['nameservers'] = dhcpResult['domain-name-servers'] = line.split(' ', 2)[-1]
					elif line.startswith('fixed-address '):
						dhcpResult['ip'] = dhcpResult['fixed-address'] = line.split(' ', 1)[-1]
					elif line.startswith('option host-name '):
						dhcpResult['hostname'] = dhcpResult['host-name'] = line.split('"')[1].strip()
					elif line.startswith('option subnet-mask '):
						dhcpResult['netmask'] = dhcpResult['subnet-mask'] = line.split(' ', 2)[-1]
					elif line.startswith('option routers '):
						dhcpResult['gateways'] = dhcpResult['routers'] = line.split(' ', 2)[-1]
					elif line.startswith('option netbios-name-servers '):
						dhcpResult['netbios-name-servers'] = line.split(' ', 2)[-1]
					elif line.startswith('option dhcp-server-identifier '):
						dhcpResult['bootserver'] = dhcpResult['dhcp-server-identifier'] = line.split(' ', 2)[-1]
					elif line.startswith('renew '):
						dhcpResult['renew'] = line.split(' ', 1)[-1]
					elif line.startswith('rebind '):
						dhcpResult['rebind'] = line.split(' ', 1)[-1]
					elif line.startswith('expire '):
						dhcpResult['expire'] = line.split(' ', 1)[-1]
			except Exception as error:
				logger.warning(error)
	else:
		logger.debug('Leases file {0} does not exist.'.format(leasesFile))
		logger.debug('Trying to use pump for getting dhclient info.')
		try:
			for line in execute(u'%s -s -i %s' % (which('pump'), device)):
				line = line.strip()
				keyValue = line.split(u":")
				if len(keyValue) < 2:
					# No ":" in pump output after "boot server" and
					# "next server"
					if line.lstrip().startswith(u'Boot server'):
						keyValue[0] = u'Boot server'
						keyValue.append(line.split()[2])
					elif line.lstrip().startswith(u'Next server'):
						keyValue[0] = u'Next server'
						keyValue.append(line.split()[2])
					else:
						continue
				# Some DHCP-Servers are returning multiple domain names
				# seperated by whitespace, so we split all values at
				# whitespace and take the first element
				dhcpResult[keyValue[0].replace(u' ', u'').lower()] = keyValue[1].strip().split()[0]
		except Exception as error:
			logger.warning(error)
	return dhcpResult


def ifconfig(device, address, netmask=None):
	cmd = u'%s %s %s' % (which('ifconfig'), device, forceIpAddress(address))
	if netmask:
		cmd += u' netmask %s' % forceNetmask(netmask)
	execute(cmd)


def getSystemProxySetting():
	#TODO Have to be implemented for posix machines
	logger.notice(u'Not Implemented yet')

# - - - - - - - - - - - - - - - - - - - - - - - - - - - - - - - - - - - - - - - - - - - - - - - - - - -
# -                                   SESSION / DESKTOP HANDLING                                      -
# - - - - - - - - - - - - - - - - - - - - - - - - - - - - - - - - - - - - - - - - - - - - - - - - - - -
def reboot(wait=10):
	for hook in hooks:
		wait = hook.pre_reboot(wait)

	try:
		wait = forceInt(wait)
		if wait > 0:
			execute(u'%s %d; %s -r now' % (which('sleep'), wait, which('shutdown')), nowait=True)
		else:
			execute(u'%s -r now' % which('shutdown'), nowait=True)
		execute(u'%s 1' % (which('sleep')), nowait=True)
		execute(u'%s -p' % (which('reboot')), nowait=True)
	except Exception as e:
		for hook in hooks:
			hook.error_reboot(wait, e)
		raise

	for hook in hooks:
		hook.post_reboot(wait)


def halt(wait=10):
	for hook in hooks:
		wait = hook.pre_halt(wait)

	try:
		wait = forceInt(wait)
		if wait > 0:
			execute(u'%s %d; %s -h now' % (which('sleep'), wait, which('shutdown')), nowait=True)
		else:
			execute(u'%s -h now' % which('shutdown'), nowait=True)
	except Exception as e:
		for hook in hooks:
			hook.error_halt(wait, e)
		raise

	for hook in hooks:
		hook.post_halt(wait)

shutdown = halt


# - - - - - - - - - - - - - - - - - - - - - - - - - - - - - - - - - - - - - - - - - - - - - - - - - - -
# -                                        PROCESS HANDLING                                           -
# - - - - - - - - - - - - - - - - - - - - - - - - - - - - - - - - - - - - - - - - - - - - - - - - - - -
def which(cmd):
	if cmd not in WHICH_CACHE:
		w = os.popen(u'%s "%s" 2>/dev/null' % (BIN_WHICH, cmd))
		path = w.readline().strip()
		w.close()
		if not path:
			raise CommandNotFoundException(u"Command {0!r} not found in PATH".format(cmd))

		logger.debug(u"Command {0!r} found at: {1!r}", cmd, path)
		WHICH_CACHE[cmd] = path

	return WHICH_CACHE[cmd]


def execute(cmd, nowait=False, getHandle=False, ignoreExitCode=[], exitOnStderr=False, captureStderr=True, encoding=None, timeout=0, shell=None, waitForEnding=None):
	"""
	Executes a command.

	:param nowait: If this is ``True`` the command will be executed and \
no waiting for it to finish will be done.
	:type nowait: bool
	:param getHandle: If this is ``True`` the handle the reference to \
the command output will be returned.
	:type getHandle: bool
	:param ignoreExitCode: Ignore exit codes of the program. This can \
be ``True`` to ignore all exit codes or a list of specific exit codes \
that should be ignored.
	:type ignoreExitCode: bool or list or tuple or set
	:param exitOnStderr: If this is ``True`` output on stderr will be \
interpreted as an failed execution and will throw an Exception.
	:type exitOnStderr: bool
	:param captureStderr: If this is ``True`` the output of *stderr* \
will be redirected to *stdout*.
	:type captureStderr: bool
	:param encoding: The encoding to be used to decode the output.
	:type encoding: str
	:param timeout: The time in seconds after that the execution will \
be aborted.
	:type timeout: int
	:param shell: Currently ignored. This is introduced to have the \
same keyword arguments as on Windows.
	:param waitForEnding: If this is set it will overwrite the setting \
for *nowait*. This is introduced to have the same keyword arguments as \
on Windows.
	:type waitForEnding: bool
	:return: If the command finishes and we wait for it to finish the \
output will be returned.
	:returntype: list
	"""
	nowait = forceBool(nowait)
	getHandle = forceBool(getHandle)
	exitOnStderr = forceBool(exitOnStderr)
	captureStderr = forceBool(captureStderr)
	timeout = forceInt(timeout)

	if shell is not None:
		logger.warning("Argument 'shell' is unsupported on Linux.")

	if waitForEnding is not None:
		logger.debug("Detected kwarg 'waitForEnding'. Overwriting nowait.")
		nowait = not forceBool(waitForEnding)

	exitCode = 0
	result = []

	startTime = time.time()
	try:
		logger.info(u"Executing: %s" % cmd)

		if nowait:
			os.spawnv(os.P_NOWAIT, which('bash'), [which('bash'), '-c', cmd])
			return []

		elif getHandle:
			if captureStderr:
				return (subprocess.Popen(cmd, shell=True, stdin=subprocess.PIPE, stdout=subprocess.PIPE, stderr=subprocess.STDOUT)).stdout
			else:
				return (subprocess.Popen(cmd, shell=True, stdin=subprocess.PIPE, stdout=subprocess.PIPE, stderr=None)).stdout

		else:
			data = ''
			stderr = None
			if captureStderr:
				stderr = subprocess.PIPE
			proc = subprocess.Popen(
				cmd,
				shell=True,
				stdin=subprocess.PIPE,
				stdout=subprocess.PIPE,
				stderr=stderr,
			)

			if not encoding:
				encoding = proc.stdin.encoding
				if encoding == 'ascii':
					encoding = 'utf-8'
			if not encoding:
				encoding = locale.getpreferredencoding()
				if encoding == 'ascii':
					encoding = 'utf-8'
			logger.info(u"Using encoding '%s'" % encoding)

			flags = fcntl.fcntl(proc.stdout, fcntl.F_GETFL)
			fcntl.fcntl(proc.stdout, fcntl.F_SETFL, flags | os.O_NONBLOCK)

			if captureStderr:
				flags = fcntl.fcntl(proc.stderr, fcntl.F_GETFL)
				fcntl.fcntl(proc.stderr, fcntl.F_SETFL, flags | os.O_NONBLOCK)

			ret = None
			while ret is None:
				ret = proc.poll()
				try:
					chunk = proc.stdout.read()
					if len(chunk) > 0:
						data += chunk
				except IOError as e:
					if e.errno != 11:
						raise

				if captureStderr:
					try:
						chunk = proc.stderr.read()
						if len(chunk) > 0:
							if exitOnStderr:
								raise Exception(u"Command '%s' failed: %s" % (cmd, chunk))
							data += chunk
					except IOError as e:
						if e.errno != 11:
							raise

				if timeout > 0 and (time.time() - startTime >= timeout):
					_terminateProcess(proc)
					raise Exception(u"Command '%s' timed out atfer %d seconds" % (cmd, (time.time() - startTime)))

				time.sleep(0.001)

			exitCode = ret
			if data:
				lines = data.split('\n')
				for i, line in enumerate(lines):
					line = line.decode(encoding, 'replace')
					if i == len(lines) - 1 and not line:
						break
					logger.debug(u'>>> %s' % line)
					result.append(line)

	except (os.error, IOError) as e:
		# Some error occurred during execution
		raise Exception(u"Command '%s' failed:\n%s" % (cmd, e))

	logger.debug(u"Exit code: %s" % exitCode)
	if exitCode:
		if isinstance(ignoreExitCode, bool) and ignoreExitCode:
			pass
		elif isinstance(ignoreExitCode, (list, tuple, set)) and exitCode in ignoreExitCode:
			pass
		else:
			raise Exception(u"Command '%s' failed (%s):\n%s" % (cmd, exitCode, u'\n'.join(result)))
	return result


def _terminateProcess(process):
	"""
	Terminate a running process.

	:param process: The process to terminate.
	:type process: subprocess.Popen
	"""
	try:
		process.kill()
	except Exception as killException:
		logger.debug('Killing process {0} failed: {1}'.format(process.pid, killException))

		try:
			os.kill(process.pid, SIGKILL)
		except Exception as sigKillException:
			logger.debug('Sending SIGKILL to pid {0} failed: {1}'.format(process.pid, sigKillException))


# - - - - - - - - - - - - - - - - - - - - - - - - - - - - - - - - - - - - - - - - - - - - - - - - - - -
# -                                            FILESYSTEMS                                            -
# - - - - - - - - - - - - - - - - - - - - - - - - - - - - - - - - - - - - - - - - - - - - - - - - - - -
def isXenialSfdiskVersion():
	"""
	check for sfdisk version to adapt commands to changed output

	Returns `True` for versions equal 2.27.1 - the one used in Ubuntu Xenial.
	"""
	sfdiskVersionOutput = execute('%s --version' % which('sfdisk'))
	sfdiskVersion = sfdiskVersionOutput[0].split(' ')[3].strip()
	if sfdiskVersion == '2.27.1':
		return True
	else:
		return False


def getHarddisks(data=None):
	"""
	Get the available harddisks from the machine.

	:param data: Data to parse through.
	:type data: [str, ]
	:return: The found harddisks.
	:returntype: [Harddisk, ]
	"""
	disks = []

	if data is None:
		# Get all available disks
		if os.path.exists("/dev/cciss"):
			result = []
			logger.notice("HP Smart Array detected, trying to workarround scan problem.")
			listing = os.listdir("/dev/cciss")
			for entry in listing:
				if len(entry) < 5:
					dev = entry
					if isXenialSfdiskVersion():
						size = forceInt(execute(u'%s --no-reread -s /dev/cciss/%s' % (which('sfdisk'), dev), ignoreExitCode=[1])[0])
					else:
						size = forceInt(execute(u'%s -L --no-reread -s -uB /dev/cciss/%s' % (which('sfdisk'), dev), ignoreExitCode=[1])[0])
					logger.debug(
						u"Found disk =>>> dev: '{device}', size: {size:0.2f} GB".format(
							device=dev,
							size=size / (1024 * 1024)
							)
						)
					hd = Harddisk("/dev/cciss/%s" % dev)
					disks.append(hd)
			if len(disks) <= 0:
				raise Exception(u'No harddisks found!')
			return disks
		else:
			if isXenialSfdiskVersion():
				result = execute(u'%s --no-reread -s ' % which('sfdisk'), ignoreExitCode=[1])
			else:
				result = execute(u'%s -L --no-reread -s -uB' % which('sfdisk'), ignoreExitCode=[1])
	else:
		result = data

	for line in result:
		if not line.lstrip().startswith(u'/dev'):
			continue

		(dev, size) = line.split(u':')
		size = forceInt(size.strip())
		logger.debug(
			u"Found disk =>>> dev: '{device}', size: {size:0.2f} GB".format(
				device=dev,
				size=size / (1024 * 1024)
			)
		)

		hd = Harddisk(dev)
		disks.append(hd)

	if len(disks) <= 0:
		raise Exception(u'No harddisks found!')

	return disks


def getDiskSpaceUsage(path):
	disk = os.statvfs(path)
	info = {}
	info['capacity'] = disk.f_bsize * disk.f_blocks
	info['available'] = disk.f_bsize * disk.f_bavail
	info['used'] = disk.f_bsize * (disk.f_blocks - disk.f_bavail)
	info['usage'] = float(disk.f_blocks - disk.f_bavail) / float(disk.f_blocks)
	logger.info(u"Disk space usage for path '%s': %s" % (path, info))
	return info


def mount(dev, mountpoint, **options):
	dev = forceUnicode(dev)
	mountpoint = forceFilename(mountpoint)
	if not os.path.isdir(mountpoint):
		os.makedirs(mountpoint)

	for (key, value) in options.items():
		options[key] = forceUnicode(value)

	fs = u''

	credentialsFiles = []
	if dev.lower().startswith('smb://') or dev.lower().startswith('cifs://'):
		match = re.search('^(smb|cifs)://([^/]+\/.+)$', dev, re.IGNORECASE)
		if match:
			fs = u'-t cifs'
			parts = match.group(2).split('/')
			dev = u'//%s/%s' % (parts[0], parts[1])
			if 'username' not in options:
				options['username'] = u'guest'
			if 'password' not in options:
				options['password'] = u''
			if '\\' in options['username']:
				(options['domain'], options['username']) = options['username'].split('\\', 1)

			credentialsFile = u"/tmp/.cifs-credentials.%s" % parts[0]
			if os.path.exists(credentialsFile):
				os.remove(credentialsFile)
			with open(credentialsFile, "w") as f:
				pass

			os.chmod(credentialsFile, 0o600)
			with codecs.open(credentialsFile, "w", "iso-8859-15") as f:
				f.write(u"username=%s\n" % options['username'])
				f.write(u"password=%s\n" % options['password'])
			options['credentials'] = credentialsFile
			credentialsFiles.append(credentialsFile)

			try:
				if not options['domain']:
					del options['domain']
			except KeyError:
				pass
			del options['username']
			del options['password']
		else:
			raise Exception(u"Bad smb/cifs uri '%s'" % dev)

	elif (dev.lower().startswith('webdav://')
		or dev.lower().startswith('webdavs://')
		or dev.lower().startswith('http://')
		or dev.lower().startswith('https://')):

		# We need enough free space in /var/cache/davfs2
		# Maximum transfer file size <= free space in /var/cache/davfs2
		match = re.search('^(http|webdav)(s*)(://[^/]+\/.+)$', dev, re.IGNORECASE)
		if match:
			fs = u'-t davfs'
			dev = u'http' + match.group(2) + match.group(3)
		else:
			raise Exception(u"Bad webdav url '%s'" % dev)

		if 'username' not in options:
			options['username'] = u''
		if 'password' not in options:
			options['password'] = u''
		if 'servercert' not in options:
			options['servercert'] = u''

		if options['servercert']:
			with open(u"/etc/davfs2/certs/trusted.pem", "w") as f:
				f.write(options['servercert'])
			os.chmod(u"/etc/davfs2/certs/trusted.pem", 0o644)

		with codecs.open(u"/etc/davfs2/secrets", "r", "utf8") as f:
			lines = f.readlines()

		with codecs.open(u"/etc/davfs2/secrets", "w", "utf8") as f:
			for line in lines:
				if re.search("^%s\s+" % dev, line):
					f.write(u"#")
				f.write(line)
			f.write(u'%s "%s" "%s"\n' % (dev, options['username'], options['password']))
		os.chmod(u"/etc/davfs2/secrets", 0o600)

		if options['servercert']:
			with open(u"/etc/davfs2/davfs2.conf", "r") as f:
				lines = f.readlines()

			with open(u"/etc/davfs2/davfs2.conf", "w") as f:
				for line in lines:
					if re.search("^servercert\s+", line):
						f.write("#")
					f.write(line)
				f.write(u"servercert /etc/davfs2/certs/trusted.pem\n")

		del options['username']
		del options['password']
		del options['servercert']

	elif dev.lower().startswith(u'/'):
		pass

	elif dev.lower().startswith(u'file://'):
		dev = dev[7:]

	else:
		raise Exception(u"Cannot mount unknown fs type '%s'" % dev)

	mountOptions = []
	for (key, value) in options.items():
		key = forceUnicode(key)
		value = forceUnicode(value)
		if value:
			mountOptions.append("{0}={1}".format(key, value))
		else:
			mountOptions.append("{0}".format(key))

	if mountOptions:
		optString = u'-o "{0}"'.format((u','.join(mountOptions)).replace('"', '\\"'))
	else:
		optString = u''

	try:
		execute(u"%s %s %s %s %s" % (which('mount'), fs, optString, dev, mountpoint))
	except Exception as e:
		logger.error(u"Failed to mount '%s': %s" % (dev, e))
		raise Exception(u"Failed to mount '%s': %s" % (dev, e))
	finally:
		for f in credentialsFiles:
			os.remove(f)


def umount(devOrMountpoint):
	try:
		execute(u"%s %s" % (which('umount'), devOrMountpoint))
	except Exception as e:
		logger.error(u"Failed to umount '%s': %s" % (devOrMountpoint, e))
		raise Exception(u"Failed to umount '%s': %s" % (devOrMountpoint, e))


def getBlockDeviceBusType(device):
	"""
	:return: 'IDE', 'SCSI', 'SATA', 'RAID' or None (not found)
	:returntype: str or None
	"""
	device = forceFilename(device)

	(devs, type) = ([], None)
	if os.path.islink(device):
		d = os.readlink(device)
		if not d.startswith(u'/'):
			d = os.path.join(os.path.dirname(device), d)
		device = d

	for line in execute(u'%s --disk --cdrom' % which('hwinfo')):
		if re.search('^\s+$', line):
			(devs, type) = ([], None)
			continue

		match = re.search('^\s+Device Files*:(.*)$', line)
		if match:
			if match.group(1).find(u',') != -1:
				devs = match.group(1).split(u',')
			elif match.group(1).find(u'(') != -1:
				devs = match.group(1).replace(u')', u' ').split(u'(')
			else:
				devs = [match.group(1)]

			devs = [currentDev.strip() for currentDev in devs]

		match = re.search('^\s+Attached to:\s+[^\(]+\((\S+)\s*', line)
		if match:
			type = match.group(1)

		if devs and device in devs and type:
			logger.info(u"Bus type of device '%s' is '%s'" % (device, type))
			return type


def getBlockDeviceContollerInfo(device, lshwoutput=None):
	device = forceFilename(device)
	if lshwoutput and isinstance(lshwoutput, list):
		lines = lshwoutput
	else:
		lines = execute(u'%s -short -numeric' % which('lshw'))
	# example:
	# ...
	# /0/100                      bridge     440FX - 82441FX PMC [Natoma] [8086:1237]
	# /0/100/1                    bridge     82371SB PIIX3 ISA [Natoma/Triton II] [8086:7000]
	# /0/100/1.1      scsi0       storage    82371SB PIIX3 IDE [Natoma/Triton II] [8086:7010]
	# /0/100/1.1/0    /dev/sda    disk       10GB QEMU HARDDISK
	# /0/100/1.1/0/1  /dev/sda1   volume     10236MiB Windows NTFS volume
	# /0/100/1.1/1    /dev/cdrom  disk       SCSI CD-ROM
	# ...
	storageControllers = {}

	for line in lines:
		match = re.search('^(/\S+)\s+(\S+)\s+storage\s+(\S+.*)\s\[([a-fA-F0-9]{1,4})\:([a-fA-F0-9]{1,4})\]$', line)
		if match:
			vendorId = match.group(4)
			while len(vendorId) < 4:
				vendorId = '0' + vendorId
			deviceId = match.group(5)
			while len(deviceId) < 4:
				deviceId = '0' + deviceId
			storageControllers[match.group(1)] = {
				'hwPath':      forceUnicode(match.group(1)),
				'device':      forceUnicode(match.group(2)),
				'description': forceUnicode(match.group(3)),
				'vendorId':    forceHardwareVendorId(vendorId),
				'deviceId':    forceHardwareDeviceId(deviceId)
			}
			continue

		parts = line.split(None, 3)
		if len(parts) < 4:
			continue
		if parts[1].lower() == device:
			for hwPath in storageControllers.keys():
				if parts[0].startswith(hwPath + u'/'):
					return storageControllers[hwPath]

	# emulated storage controller dirty-hack, for outputs like:
	# ...
	# /0/100/1f.2               storage        82801JD/DO (ICH10 Family) SATA AHCI Controller [8086:3A02] (Posix.py|741)
	# /0/100/1f.3               bus            82801JD/DO (ICH10 Family) SMBus Controller [8086:3A60] (Posix.py|741)
	# /0/1          scsi0       storage         (Posix.py|741)
	# /0/1/0.0.0    /dev/sda    disk           500GB ST3500418AS (Posix.py|741)
	# /0/1/0.0.0/1  /dev/sda1   volume         465GiB Windows FAT volume (Posix.py|741)
	# ...
	# In this case return the first AHCI controller, that will be found
	storageControllers = {}

	for line in lines:
		match = re.search('^(/\S+)\s+storage\s+(\S+.*[Aa][Hh][Cc][Ii].*)\s\[([a-fA-F0-9]{1,4})\:([a-fA-F0-9]{1,4})\]$', line)
		if match:
			vendorId = match.group(3)
			while len(vendorId) < 4:
				vendorId = '0' + vendorId
			deviceId = match.group(4)
			while len(deviceId) < 4:
				deviceId = '0' + deviceId
			storageControllers[match.group(1)] = {
				'hwPath':      forceUnicode(match.group(1)),
				'device':      device,
				'description': forceUnicode(match.group(2)),
				'vendorId':    forceHardwareVendorId(vendorId),
				'deviceId':    forceHardwareDeviceId(deviceId)
			}
			if storageControllers:
				for hwPath in storageControllers.keys():
					return storageControllers[hwPath]
		else:
			# Quick Hack: for entry like this:
			# /0/100/1f.2              storage        82801 SATA Controller [RAID mode] [8086:2822]
			# This Quick hack is for Bios-Generations, that will only
			# have a choice for "RAID + AHCI", this devices will be shown as
			# RAID mode-Devices
			match = re.search('^(/\S+)\s+storage\s+(\S+.*[Rr][Aa][Ii][Dd].*)\s\[([a-fA-F0-9]{1,4})\:([a-fA-F0-9]{1,4})\]$', line)
			if match:
				vendorId = match.group(3)
				while len(vendorId) < 4:
					vendorId = '0' + vendorId
				deviceId = match.group(4)
				while len(deviceId) < 4:
					deviceId = '0' + deviceId
				storageControllers[match.group(1)] = {
					'hwPath':      forceUnicode(match.group(1)),
					'device':      device,
					'description': forceUnicode(match.group(2)),
					'vendorId':    forceHardwareVendorId(vendorId),
					'deviceId':    forceHardwareDeviceId(deviceId)
				}
				if storageControllers:
					for hwPath in storageControllers.keys():
						return storageControllers[hwPath]

	return None


class Harddisk:

	def __init__(self, device):
		self.device = forceFilename(device)
		self.model = u''
		self.signature = None
		self.biosDevice = None
		self.totalCylinders = 0
		self.cylinders = 0
		self.heads = 0
		self.sectors = 0
		self.bytesPerSector = 512
		self.label = None
		self.size = -1
		self.partitions = []
		self.ldPreload = None
		self.dosCompatibility = True
		self.blockAlignment = False
		self.rotational = True

		self.useBIOSGeometry()
		self.readPartitionTable()
		self.readRotational()

	def setDosCompatibility(self, comp=True):
		self.dosCompatibility = bool(comp)

	def setBlockAlignment(self, align=False):
		self.blockAlignment = bool(align)

	def getBusType(self):
		return getBlockDeviceBusType(self.device)

	def getControllerInfo(self):
		return getBlockDeviceContollerInfo(self.device)

	def useBIOSGeometry(self):
		# Make sure your kernel supports edd (CONFIG_EDD=y/m) and module is loaded if not compiled in
		try:
			execute(u'%s edd' % which('modprobe'))
		except Exception as e:
			logger.error(e)
			return

		# geo_override.so will affect all devices !
		if not x86_64:
			logger.info(u"Using geo_override.so for all disks.")
			self.ldPreload = GEO_OVERWRITE_SO
		else:
			logger.info(u"Don't load geo_override.so on 64bit architecture.")

	def readRotational(self):
		"""
		Checks if a disk is rotational.

		The result of the check is saved in the attribute *rotational*.

		.. versionadded:: 4.0.4.2
		"""
		try:
			deviceparts = self.device.split("/")
			if len(deviceparts) > 3:
				if deviceparts[2].lower() == "cciss":
					logger.info(u"Special device (cciss) detected")
					devicename = "!".join(deviceparts[1:])
					if not os.path.exists('/sys/block/{0}/queue/rotational'.format(devicename)):
						raise Exception("rotational file '/sys/block/{0}/queue/rotational' not found!".format(devicename))
				else:
					logger.error(u"Unknown device, fallback to default: rotational")
					return
			else:
				devicename = self.device.split("/")[2]

			for line in execute(u'cat /sys/block/{0}/queue/rotational'.format(devicename)):
				try:
					self.rotational = forceBool(int(line.strip()))
					break
				except Exception:
					pass
		except Exception as error:
			logger.error(
				'Checking if the device {name} is rotational failed: '
				'{error}'.format(name=self.device, error=error)
			)

	def getSignature(self):
		hd = posix.open(str(self.device), posix.O_RDONLY)
		posix.lseek(hd, 440, 0)
		x = posix.read(hd, 4)
		posix.close(hd)

		logger.debug(u"Read signature from device '%s': %s,%s,%s,%s" \
				% (self.device, ord(x[0]), ord(x[1]), ord(x[2]), ord(x[3])))

		self.signature = 0
		self.signature += ord(x[3]) << 24
		self.signature += ord(x[2]) << 16
		self.signature += ord(x[1]) << 8
		self.signature += ord(x[0])
		logger.debug(u"Device Signature: '%s'" % hex(self.signature))

	def setDiskLabelType(self, label):
		label = forceUnicodeLower(label)
		if label not in (u"bsd", u"gpt", u"loop", u"mac", u"mips", u"msdos", u"pc98", u"sun"):
			raise Exception(u"Unknown disk label '%s'" % label)
		self.label = label

	def setPartitionId(self, partition, id):
		for hook in hooks:
			(partition, id) = hook.pre_Harddisk_setPartitionId(self, partition, id)
		try:
			partition = forceInt(partition)
			id = forceUnicodeLower(id)

			if (partition < 1) or (partition > 4):
				raise Exception(u"Partition has to be int value between 1 and 4")

			if not re.search('^[a-f0-9]{2}$', id):
				if id in (u'linux', u'ext2', u'ext3', u'ext4', u'xfs', u'reiserfs', u'reiser4'):
					id = u'83'
				elif id == u'linux-swap':
					id = u'82'
				elif id == u'fat32':
					id = u'0c'
				elif id == u'ntfs':
					id = u'07'
				else:
					raise Exception(u"Partition type '%s' not supported!" % id)
			id = eval('0x' + id)
			offset = 0x1be + (partition-1) * 16 + 4
			with open(self.device, 'rb+') as f:
				f.seek(offset)
				f.write(chr(id))
		except Exception as e:
			for hook in hooks:
				hook.error_Harddisk_setPartitionId(self, partition, id, e)
			raise

		for hook in hooks:
			hook.post_Harddisk_setPartitionId(self, partition, id)

	def setPartitionBootable(self, partition, bootable):
		for hook in hooks:
			(partition, bootable) = hook.pre_Harddisk_setPartitionBootable(self, partition, bootable)
		try:
			partition = forceInt(partition)
			bootable = forceBool(bootable)
			if (partition < 1) or (partition > 4):
				raise Exception("Partition has to be int value between 1 and 4")

			offset = 0x1be + (partition-1)*16 + 4
			with open(self.device, 'rb+') as f:
				f.seek(offset)
				if bootable:
					f.write(chr(0x80))
				else:
					f.write(chr(0x00))
		except Exception as e:
			for hook in hooks:
				hook.error_Harddisk_setPartitionBootable(self, partition, bootable, e)
			raise

		for hook in hooks:
			hook.post_Harddisk_setPartitionBootable(self, partition, bootable)

	def readPartitionTable(self):
		for hook in hooks:
			hook.pre_Harddisk_readPartitionTable(self)

		try:
			self.partitions = []
			os.putenv("LC_ALL", "C")
			if self.ldPreload:  # We want this as a context manager!
				os.putenv("LD_PRELOAD", self.ldPreload)
			if isXenialSfdiskVersion():
				result = execute(u'{sfdisk} --no-reread -s {device}'.format(sfdisk=which('sfdisk'), device=self.device), ignoreExitCode=[1])
			else:
				result = execute(u'{sfdisk} -L --no-reread -s -uB {device}'.format(sfdisk=which('sfdisk'), device=self.device), ignoreExitCode=[1])
			for line in result:
				try:
					self.size = int(line.strip()) * 1024
				except Exception:
					pass

			logger.info(u"Size of disk '%s': %s Byte / %s MB" % (self.device, self.size, (self.size/(1024*1024))))
			if isXenialSfdiskVersion():
				result = execute(u"{sfdisk} --no-reread -l {device}".format(sfdisk=which('sfdisk'), device=self.device), ignoreExitCode=[1])
			else:
				result = execute(u"{sfdisk} -L --no-reread -l {device}".format(sfdisk=which('sfdisk'), device=self.device), ignoreExitCode=[1])
			partTablefound = None
			for line in result:
				if line.startswith("/dev"):
					partTablefound = True
					break
			if not partTablefound:
				logger.notice(u"unrecognized partition table type, writing empty partitiontable")
				if isXenialSfdiskVersion():
					execute('{echo} -e "0,0\n\n\n\n" | {sfdisk} --no-reread -D {device}'.format(echo=which('echo'), sfdisk=which('sfdisk'), device=self.device), ignoreExitCode=[1])
					result = execute("{sfdisk} --no-reread -l {device}".format(sfdisk=which('sfdisk'), device=self.device), ignoreExitCode=[1])
				else:
					execute('{echo} -e "0,0\n\n\n\n" | {sfdisk} -L --no-reread -D {device}'.format(echo=which('echo'), sfdisk=which('sfdisk'), device=self.device), ignoreExitCode=[1])
					result = execute("{sfdisk} -L --no-reread -l {device}".format(sfdisk=which('sfdisk'), device=self.device), ignoreExitCode=[1])

			self._parsePartitionTable(result)

			if isXenialSfdiskVersion():
				result = execute(u"{sfdisk} --no-reread -uS -l {device}".format(sfdisk=which('sfdisk'), device=self.device), ignoreExitCode=[1])
			else:
				result = execute(u"{sfdisk} -L --no-reread -uS -l {device}".format(sfdisk=which('sfdisk'), device=self.device), ignoreExitCode=[1])
			self._parseSectorData(result)

			if self.ldPreload:
				os.unsetenv("LD_PRELOAD")
		except Exception as e:
			for hook in hooks:
				hook.error_Harddisk_readPartitionTable(self, e)
			raise

		for hook in hooks:
			hook.post_Harddisk_readPartitionTable(self)

	def _parsePartitionTable(self, sfdiskListingOutput):
		"""
		Parses the partition table and sets the corresponding attributes
		on this object.

		:param sfdiskListingOutput: The output from ``sfdisk -l /dev/foo``
		:type sfdiskListingOutput: [str, ]
		"""

		for line in sfdiskListingOutput:
			line = line.strip()

			if line.lower().startswith('disk'):
				if isXenialSfdiskVersion():

					geometryOutput = execute(u"{sfdisk} -g {device}".format(sfdisk=which('sfdisk'), device=self.device))
					for line in geometryOutput:
						match = re.search('\s+(\d+)\s+cylinders,\s+(\d+)\s+heads,\s+(\d+)\s+sectors', line)
						if not match:
							raise Exception(u"Unable to get geometry for disk '%s'" % self.device)
						self.cylinders = forceInt(match.group(1))
						self.heads = forceInt(match.group(2))
						self.sectors = forceInt(match.group(3))
						self.totalCylinders = self.cylinders
				else:
					match = re.search('\s+(\d+)\s+cylinders,\s+(\d+)\s+heads,\s+(\d+)\s+sectors', line)
					if not match:
						raise Exception(u"Unable to get geometry for disk '%s'" % self.device)

					self.cylinders = forceInt(match.group(1))
					self.heads = forceInt(match.group(2))
					self.sectors = forceInt(match.group(3))
					self.totalCylinders = self.cylinders

			elif line.lower().startswith(u'units'):
				if isXenialSfdiskVersion():
					match = re.search('sectors\s+of\s+\d\s+.\s+\d+\s+.\s+(\d+)\s+bytes', line)

				else:
					match = re.search('cylinders\s+of\s+(\d+)\s+bytes', line)

				if not match:
					raise Exception(u"Unable to get bytes/cylinder for disk '%s'" % self.device)
				self.bytesPerCylinder = forceInt(match.group(1))
				self.totalCylinders = int(self.size / self.bytesPerCylinder)
				logger.info(u"Total cylinders of disk '%s': %d, %d bytes per cylinder" % (self.device, self.totalCylinders, self.bytesPerCylinder))

			elif line.startswith(self.device):
				if isXenialSfdiskVersion():
					match = re.search('(%sp*)(\d+)\s+(\**)\s*(\d+)[\+\-]*\s+(\d*)[\+\-]*\s+(\d+)[\+\-]*\s+(\d+)[\+\-]*.?\d*\S+\s+(\S+)\s*(.*)' % self.device, line)

					if not match:
						raise Exception(u"Unable to read partition table of disk '%s'" % self.device)
				else:
					match = re.search('(%sp*)(\d+)\s+(\**)\s*(\d+)[\+\-]*\s+(\d*)[\+\-]*\s+(\d+)[\+\-]*\s+(\d+)[\+\-]*\s+(\S+)\s+(.*)' % self.device, line)

					if not match:
						raise Exception(u"Unable to read partition table of disk '%s'" % self.device)

				if match.group(5):
					boot = False
					if match.group(3) == u'*':
						boot = True

					fs = u'unknown'
					fsType = forceUnicodeLower(match.group(8))
					if fsType in (u"w95", u"b", u"c", u"e"):
						fs = u'fat32'
					elif fsType in (u"hpfs/ntfs/exfat", u"hfps/ntfs", u"7"):
						fs = u'ntfs'

					deviceName = forceFilename(match.group(1) + match.group(2))
					try:
						logger.debug("Trying using Blkid")
						fsres = execute(u'%s -o value -s TYPE %s' % (which('blkid'), deviceName))
						if fsres:
							for line in fsres:
								line = line.strip()
								if not line:
									continue
								logger.debug(u"Found filesystem: %s with blkid tool, using now this filesystemtype." % line)
								fs = line
					except Exception:
						pass

					partitionData = {
							'device': deviceName,
							'number': forceInt(match.group(2)),
							'cylStart': forceInt(match.group(4)),
							'cylEnd': forceInt(match.group(5)),
							'cylSize': forceInt(match.group(6)),
							'start': forceInt(match.group(4)) * self.bytesPerCylinder,
							'end': (forceInt(match.group(5))+1) * self.bytesPerCylinder,
							'size': forceInt(match.group(6)) * self.bytesPerCylinder,
							'type': fsType,
							'fs': fs,
							'boot': boot
						}

					self.partitions.append(partitionData)

					logger.debug(
						u"Partition found =>>> number: %s, "
						u"start: %s MB (%s cyl), end: %s MB (%s cyl), "
						u"size: %s MB (%s cyl), "
						u"type: %s, fs: %s, boot: %s" % (
							partitionData['number'],
							partitionData['start'] / (1024 * 1024),
							partitionData['cylStart'],
							partitionData['end'] / (1024 * 1024),
							partitionData['cylEnd'],
							partitionData['size'] / (1024 * 1024),
							partitionData['cylSize'],
							match.group(8),
							fs,
							boot
						)
					)

					if partitionData['device']:
						logger.debug(u"Waiting for device '%s' to appear" % partitionData['device'])
						timeout = 15
						while timeout > 0:
							if os.path.exists(partitionData['device']):
								break
							time.sleep(1)
							timeout -= 1
						if os.path.exists(partitionData['device']):
							logger.debug(u"Device '%s' found" % partitionData['device'])
						else:
							logger.warning(u"Device '%s' not found" % partitionData['device'])

	def _parseSectorData(self, outputFromSfDiskListing):
		"""
		Parses the sector data of the disk and extends the existing
		partition data.

		:param outputFromSfDiskListing: Output of ``sfdisk -uS -l /dev/foo``
		:type outputFromSfDiskListing: [str, ]
		"""
		for line in outputFromSfDiskListing:
			line = line.strip()

			if line.startswith(self.device):
				if isXenialSfdiskVersion():
					match = re.match('%sp*(\d+)\s+(\**)\s*(\d+)[\+\-]*\s+(\d*)[\+\-]*\s+(\d+)[\+\-]*\s+(\d+)[\+\-]*.?\d*\S+\s+(\S+)\s*(.*)' % self.device, line)
				else:
					match = re.search('%sp*(\d+)\s+(\**)\s*(\d+)[\+\-]*\s+(\d*)[\+\-]*\s+(\d+)[\+\-]*\s+(\S+)\s+(.*)' % self.device, line)
				if not match:
					raise Exception(u"Unable to read partition table (sectors) of disk '%s'" % self.device)

				if match.group(4):
					for p, partition in enumerate(self.partitions):
						if forceInt(partition['number']) == forceInt(match.group(1)):
							partition['secStart'] = forceInt(match.group(3))
							partition['secEnd'] = forceInt(match.group(4))
							partition['secSize'] = forceInt(match.group(5))
							self.partitions[p] = partition
							logger.debug(
								u"Partition sector values =>>> number: %s, "
								u"start: %s sec, end: %s sec, size: %s sec " \
								% (
									partition['number'],
									partition['secStart'],
									partition['secEnd'],
									partition['secSize']
							   )
							)
							break

			elif line.lower().startswith('units'):
				if isXenialSfdiskVersion():
					match = re.search('sectors\s+of\s+\d\s+.\s+\d+\s+.\s+(\d+)\s+bytes', line)

				else:
					match = re.search('sectors\s+of\s+(\d+)\s+bytes', line)
				if not match:
					raise Exception(u"Unable to get bytes/sector for disk '%s'" % self.device)
				self.bytesPerSector = forceInt(match.group(1))
				self.totalSectors = int(self.size / self.bytesPerSector)
				logger.info(u"Total sectors of disk '%s': %d, %d bytes per cylinder" % (self.device, self.totalSectors, self.bytesPerSector))

	def writePartitionTable(self):
		logger.debug(u"Writing partition table to disk %s" % self.device)
		for hook in hooks:
			hook.pre_Harddisk_writePartitionTable(self)
		try:
			cmd = u'%s -e "' % which('echo')
			for p in range(4):
				try:
					part = self.getPartition(p + 1)
					if self.blockAlignment:
						logger.debug(u"   number: %s, start: %s MB (%s sec), end: %s MB (%s sec), size: %s MB (%s sec), " \
								% (part['number'],
									(part['start']/(1000*1000)), part['secStart'],
									(part['end']/(1000*1000)), part['secEnd'],
									(part['size']/(1000*1000)), part['secSize']) \
								+ "type: %s, fs: %s, boot: %s" \
								% (part['type'], part['fs'], part['boot']))

						cmd += u'%s,%s,%s' % (part['secStart'], part['secSize'], part['type'])
					else:
						logger.debug(u"   number: %s, start: %s MB (%s cyl), end: %s MB (%s cyl), size: %s MB (%s cyl), " \
									% (part['number'],
										(part['start']/(1000*1000)), part['cylStart'],
										(part['end']/(1000*1000)), part['cylEnd'],
										(part['size']/(1000*1000)), part['cylSize']) \
									+ "type: %s, fs: %s, boot: %s" \
									% (part['type'], part['fs'], part['boot']))

						cmd += u'%s,%s,%s' % (part['cylStart'], part['cylSize'], part['type'])
					if part['boot']:
						cmd += u',*'
				except Exception as e:
					logger.debug(u"Partition %d not found: %s" % ((p+1), e))
					cmd += u'0,0'

				cmd += u'\n'
			dosCompat = u''
			if self.dosCompatibility:
				dosCompat = u'-D '
			if self.blockAlignment:
				cmd += u'" | %s -L --no-reread -uS -f %s' % (which('sfdisk'), self.device)
			else:
				if isXenialSfdiskVersion():
					cmd += u'" | %s -L --no-reread %s' % (which('sfdisk'), self.device)
				else:
					cmd += u'" | %s -L --no-reread -uC %s%s' % (which('sfdisk'), dosCompat, self.device)
			if self.ldPreload:
				os.putenv("LD_PRELOAD", self.ldPreload)

			#changing execution to os.system
			execute(cmd, ignoreExitCode=[1])
			if self.ldPreload:
				os.unsetenv("LD_PRELOAD")
			self._forceReReadPartionTable()
			time.sleep(2)
		except Exception as e:
			for hook in hooks:
				hook.error_Harddisk_writePartitionTable(self, e)
			raise

		for hook in hooks:
			hook.post_Harddisk_writePartitionTable(self)

	def _forceReReadPartionTable(self):
		if self.ldPreload:
			os.putenv("LD_PRELOAD", self.ldPreload)
		logger.info(u"Forcing kernel to reread partition table of '%s'." % self.device)
		try:
			execute(u'%s %s' % (which('partprobe'), self.device))
		except Exception:
			logger.error(u"Forcing kernel reread partion table failed, waiting 5 sec. and try again")
			try:
				time.sleep(5)
				execute(u'%s %s' % (which('partprobe'), self.device), ignoreExitCode=[1])
			except Exception:
				logger.error(u"Reread Partiontabel failed the second time, given up.")
				raise
		if self.ldPreload:
			os.unsetenv("LD_PRELOAD")

	def deletePartitionTable(self):
		logger.info(u"Deleting partition table on '%s'" % self.device)
		for hook in hooks:
			hook.pre_Harddisk_deletePartitionTable(self)
		try:
			with open(self.device, 'rb+') as f:
				f.write(chr(0) * 512)

			self._forceReReadPartionTable()
			self.label = None
			self.partitions = []
			self.readPartitionTable()
		except Exception as e:
			for hook in hooks:
				hook.error_Harddisk_deletePartitionTable(self, e)
			raise

		for hook in hooks:
			hook.post_Harddisk_deletePartitionTable(self)

	def shred(self, partition=0, iterations=25, progressSubject=None):
		for hook in hooks:
			(partition, iterations, progressSubject) = hook.pre_Harddisk_shred(self, partition, iterations, progressSubject)

		try:
			partition = forceInt(partition)
			iterations = forceInt(iterations)

			dev = self.device
			if partition != 0:
				dev = self.getPartition(partition)['device']

			cmd = u"%s -v -n %d %s 2>&1" % (which('shred'), iterations, dev)

			lineRegex = re.compile('\s(\d+)\/(\d+)\s\(([^\)]+)\)\.\.\.(.*)$')
			posRegex = re.compile('([^\/]+)\/(\S+)\s+(\d+)%')
			handle = execute(cmd, getHandle=True)
			position = u''
			error = u''
			if progressSubject:
				progressSubject.setEnd(100)

			for line in iter(lambda: handle.readline().strip(), ''):
				logger.debug(u"From shred =>>> %s" % line)
				# shred: /dev/xyz: Pass 1/25 (random)...232MiB/512MiB 45%
				match = re.search(lineRegex, line)
				if match:
					iteration = forceInt(match.group(1))
					dataType = match.group(3)
					logger.debug(u"Iteration: %d, data-type: %s" % (iteration, dataType))
					match = re.search(posRegex, match.group(4))
					if match:
						position = match.group(1) + '/' + match.group(2)
						percent = forceInt(match.group(3))
						logger.debug(u"Position: %s, percent: %d" % (position, percent))
						if progressSubject and (percent != progressSubject.getState()):
							progressSubject.setState(percent)
							progressSubject.setMessage(u"Pass %d/%d (%s), position: %s" \
									% (iteration, iterations, dataType, position))
				else:
					error = line

			ret = handle.close()
			logger.debug(u"Exit code: %s" % ret)

			if ret:
				raise Exception(u"Command '%s' failed: %s" % (cmd, error))

		except Exception as e:
			for hook in hooks:
				hook.error_Harddisk_shred(self, partition, iterations, progressSubject, e)
			raise

		for hook in hooks:
			hook.post_Harddisk_shred(self, partition, iterations, progressSubject)

	def zeroFill(self, partition=0, progressSubject=None):
		self.fill(forceInt(partition), u'/dev/zero', progressSubject)

	def randomFill(self, partition=0, progressSubject=None):
		self.fill(forceInt(partition), u'/dev/urandom', progressSubject)

	def fill(self, partition=0, infile=u'', progressSubject=None):
		for hook in hooks:
			(partition, infile, progressSubject) = hook.pre_Harddisk_fill(self, partition, infile, progressSubject)

		try:
			partition = forceInt(partition)
			if not infile:
				raise Exception(u"No input file given")
			infile = forceFilename(infile)

			xfermax = 0
			dev = self.device
			if partition != 0:
				dev = self.getPartition(partition)['device']
				xfermax = int(round(float(self.getPartition(partition)['size']) / 1024))
			else:
				xfermax = int(round(float(self.size) / 1024))

			if progressSubject:
				progressSubject.setEnd(100)

			cmd = u"%s -m %sk %s %s 2>&1" % (which('dd_rescue'), xfermax, infile, dev)

			handle = execute(cmd, getHandle=True)
			done = False

			skip = 0
			rate = 0
			position = 0
			timeout = 0
			while not done:
				inp = handle.read(1024)
				# dd_rescue: (info): ipos:    720896.0k, opos:    720896.0k, xferd:    720896.0k
				# 		   errs:      0, errxfer:         0.0k, succxfer:    720896.0k
				# 	     +curr.rate:    21843kB/s, avg.rate:    23526kB/s, avg.load: 17.4%
				if inp:
					timeout = 0
					skip += 1
					if u'Summary' in inp:
						done = True

				elif timeout >= 10:
					raise Exception(u"Failed (timed out)")

				else:
					timeout += 1
					continue

				if skip < 10:
					time.sleep(0.1)
					continue
				else:
					skip = 0

				if progressSubject:
					match = re.search('avg\.rate:\s+(\d+)kB/s', inp)
					if match:
						rate = match.group(1)
					match = re.search('ipos:\s+(\d+)\.\d+k', inp)
					if match:
						position = forceInt(match.group(1))
						percent = (position * 100) / xfermax
						logger.debug(u"Position: %s, xfermax: %s, percent: %s" % (position, xfermax, percent))
						if percent != progressSubject.getState():
							progressSubject.setState(percent)
							progressSubject.setMessage(u"Pos: %s MB, average transfer rate: %s kB/s" % (round((position) / 1024), rate))

			if progressSubject:
				progressSubject.setState(100)
			time.sleep(3)
			if handle:
				handle.close
		except Exception as e:
			for hook in hooks:
				hook.error_Harddisk_fill(self, partition, infile, progressSubject, e)
			raise

		for hook in hooks:
			hook.post_Harddisk_fill(self, partition, infile, progressSubject)

	def readMasterBootRecord(self):
		for hook in hooks:
			hook.pre_Harddisk_readMasterBootRecord(self)
		mbr = None
		try:
			with open(self.device, 'rb') as f:
				mbr = f.read(512)
		except Exception as e:
			for hook in hooks:
				hook.error_Harddisk_readMasterBootRecord(self, e)
			raise

		for hook in hooks:
			mbr = hook.post_Harddisk_readMasterBootRecord(self, mbr)
		return mbr

	def writeMasterBootRecord(self, system=u'auto'):
		for hook in hooks:
			system = hook.pre_Harddisk_writeMasterBootRecord(self, system)

		try:
			system = forceUnicodeLower(system)

			try:
				logger.debug("Try to determine ms-sys version")
				cmd = u"%s -v" % (which('ms-sys'))
				res = execute(cmd)
				if res:
					ms_sys_version = res[0][14:].strip()
			except Exception:
				ms_sys_version = u"2.1.3"

			mbrType = u'-w'

			if system in (u'win2000', u'winxp', u'win2003', u'nt5'):
				mbrType = u'--mbr'
			elif system in (u'vista', u'win7', u'nt6'):
				if not ms_sys_version == "2.1.3":
					if system == u'vista':
						mbrType = u'--mbrvista'
					else:
						mbrType = u'--mbr7'
				else:
					mbrType = u'--mbrnt60'
			elif system in (u'win9x', u'win95', u'win98'):
				mbrType = u'--mbr95b'
			elif system in (u'dos', u'winnt'):
				mbrType = u'--mbrdos'

			logger.info(u"Writing master boot record on '%s' (system: %s)" % (self.device, system))

			cmd = u"%s %s %s" % (which('ms-sys'), mbrType, self.device)
			try:
				if self.ldPreload:
					os.putenv("LD_PRELOAD", self.ldPreload)
				execute(cmd)
				if self.ldPreload:
					os.unsetenv("LD_PRELOAD")
			except Exception as e:
				logger.error(u"Failed to write mbr: %s" % e)
				raise Exception(u"Failed to write mbr: %s" % e)
		except Exception as e:
			for hook in hooks:
				hook.error_Harddisk_writeMasterBootRecord(self, system, e)
			raise

		for hook in hooks:
			hook.post_Harddisk_writeMasterBootRecord(self, system)

	def readPartitionBootRecord(self, partition=1):
		for hook in hooks:
			partition = hook.pre_Harddisk_readPartitionBootRecord(self, partition)
		pbr = None
		try:
			with open(self.getPartition(partition)['device'], 'rb') as f:
				pbr = f.read(512)
		except Exception as e:
			for hook in hooks:
				hook.error_Harddisk_readPartitionBootRecord(self, partition, e)
			raise

		for hook in hooks:
			pbr = hook.post_Harddisk_readPartitionBootRecord(self, partition, pbr)
		return pbr

	def writePartitionBootRecord(self, partition=1, fsType=u'auto'):
		for hook in hooks:
			(partition, fsType) = hook.pre_Harddisk_writePartitionBootRecord(self, partition, fsType)

		try:
			partition = forceInt(partition)
			fsType = forceUnicodeLower(fsType)

			logger.info(u"Writing partition boot record on '%s' (fs-type: %s)" % (self.getPartition(partition)['device'], fsType))

			if fsType == u'auto':
				fsType = u'-w'
			else:
				fsType = u'--%s' % fsType

			time.sleep(10)

			cmd = u"%s -p %s %s" % (which('ms-sys'), fsType, self.getPartition(partition)['device'])
			try:
				if self.ldPreload:
					os.putenv("LD_PRELOAD", self.ldPreload)
				result = execute(cmd)
				if self.ldPreload:
					os.unsetenv("LD_PRELOAD")
				if u'successfully' not in result[0]:
					raise Exception(result)
			except Exception as e:
				logger.error(u"Cannot write partition boot record: %s" % e)
				raise Exception(u"Cannot write partition boot record: %s" % e)
		except Exception as e:
			for hook in hooks:
				hook.error_Harddisk_writePartitionBootRecord(self, partition, fsType, e)
			raise

		for hook in hooks:
			hook.post_Harddisk_writePartitionBootRecord(self, partition, fsType)

	def setNTFSPartitionStartSector(self, partition, sector=0):
		for hook in hooks:
			(partition, sector) = hook.pre_Harddisk_setNTFSPartitionStartSector(self, partition, sector)

		try:
			partition = forceInt(partition)
			sector = forceInt(sector)
			if not sector:
				sector = self.getPartition(partition)['secStart']
				if not sector:
					err = u"Failed to get partition start sector of partition '%s'" % (self.getPartition(partition)['device'])
					logger.error(err)
					raise Exception(err)

			logger.info(
				u"Setting Partition start sector to {0} in NTFS boot record "
				u"on partition '{1}'".format(
					sector,
					self.getPartition(partition)['device']
				)
			)

			x = [0, 0, 0, 0]
			x[0] = int((sector & 0x000000FF))
			x[1] = int((sector & 0x0000FF00) >> 8)
			x[2] = int((sector & 0x00FF0000) >> 16)
			x[3] = int((sector & 0xFFFFFFFF) >> 24)

			hd = posix.open(self.getPartition(partition)['device'], posix.O_RDONLY)
			posix.lseek(hd, 0x1c, 0)
			start = posix.read(hd, 4)
			logger.debug(
				u"NTFS Boot Record currently using {0} {1} {2} {3} "
				u"as partition start sector".format(
					hex(ord(start[0])), hex(ord(start[1])),
					hex(ord(start[2])), hex(ord(start[3])))
			)
			posix.close(hd)

			logger.debug(u"Manipulating NTFS Boot Record!")
			hd = posix.open(self.getPartition(partition)['device'], posix.O_WRONLY)
			logger.info(u"Writing new value %s %s %s %s at 0x1c" % (hex(x[0]), hex(x[1]), hex(x[2]), hex(x[3])))
			posix.lseek(hd, 0x1c, 0)
			for i in x:
				posix.write(hd, chr(i))
			posix.close(hd)

			hd = posix.open(self.getPartition(partition)['device'], posix.O_RDONLY)
			posix.lseek(hd, 0x1c, 0)
			start = posix.read(hd, 4)
			logger.debug(
				u"NTFS Boot Record now using {0} {1} {2} {3} as partition "
				u"start sector".format(
					hex(ord(start[0])), hex(ord(start[1])),
					hex(ord(start[2])), hex(ord(start[3])))
			)
			posix.close(hd)
		except Exception as e:
			for hook in hooks:
				hook.error_Harddisk_setNTFSPartitionStartSector(self, partition, sector, e)
			raise

		for hook in hooks:
			hook.post_Harddisk_setNTFSPartitionStartSector(self, partition, sector)

	def getPartitions(self):
		return self.partitions

	def getPartition(self, number):
		number = forceInt(number)
		for part in self.partitions:
			if part['number'] == number:
				return part
		raise Exception(u'Partition %s does not exist' % number)

	def createPartition(self, start, end, fs, type=u'primary', boot=False, lba=False, number=None):
		for hook in hooks:
			(start, end, fs, type, boot, lba) = hook.pre_Harddisk_createPartition(self, start, end, fs, type, boot, lba)
		try:
			start = forceUnicodeLower(start)
			end = forceUnicodeLower(end)
			fs = forceUnicodeLower(fs)
			type = forceUnicodeLower(type)
			boot = forceBool(boot)
			lba = forceBool(lba)

			partId = u'00'
			if re.search('^[a-f0-9]{2}$', fs):
				partId = fs
			else:
				if fs in (u'ext2', u'ext3', u'ext4', u'xfs', u'reiserfs', u'reiser4', u'linux'):
					partId = u'83'
				elif fs == u'linux-swap':
					partId = u'82'
				elif fs == u'fat32':
					partId = u'c'
				elif fs == u'ntfs':
					partId = u'7'
				else:
					raise Exception("Filesystem '%s' not supported!" % fs)

			if type != u'primary':
				raise Exception("Type '%s' not supported!" % type)

			unit = 'cyl'
			if self.blockAlignment:
				unit = 'sec'
			start = start.replace(u' ', u'')
			end = end.replace(u' ', u'')

			if start.endswith(u'm') or start.endswith(u'mb'):
				match = re.search('^(\d+)\D', start)
				if self.blockAlignment:
					start = int(round((int(match.group(1)) * 1024 * 1024) / self.bytesPerSector))
				else:
					start = int(round((int(match.group(1)) * 1024 * 1024) / self.bytesPerCylinder))
			elif start.endswith(u'g') or start.endswith(u'gb'):
				match = re.search('^(\d+)\D', start)
				if self.blockAlignment:
					start = int(round((int(match.group(1)) * 1024 * 1024 * 1024) / self.bytesPerSector))
				else:
					start = int(round((int(match.group(1)) * 1024 * 1024 * 1024) / self.bytesPerCylinder))
			elif start.lower().endswith(u'%'):
				match = re.search('^(\d+)\D', start)
				if self.blockAlignment:
					start = int(round((float(match.group(1)) / 100) * self.totalSectors))
				else:
					start = int(round((float(match.group(1)) / 100) * self.totalCylinders))
			elif start.lower().endswith(u's'):
				match = re.search('^(\d+)\D', start)
				start = int(match.group(1))
				if not self.blockAlignment:
					start = int(round(((float(start) * self.bytesPerSector) / self.bytesPerCylinder)))
			elif start.lower().endswith(u'c'):
				# Cylinder!
				start = int(start)
				if self.blockAlignment:
					start = int(round(((float(start) * self.bytesPerCylinder) / self.bytesPerSector)))
			else:
				# Cylinder!
				start = int(start)
				if self.blockAlignment:
					start = int(round(((float(start) * self.bytesPerCylinder) / self.bytesPerSector)))

			if end.endswith(u'm') or end.endswith(u'mb'):
				match = re.search('^(\d+)\D', end)
				if self.blockAlignment:
					end = int(round((int(match.group(1)) * 1024 * 1024) / self.bytesPerSector))
				else:
					end = int(round((int(match.group(1)) * 1024 * 1024) / self.bytesPerCylinder))
			elif end.endswith(u'g') or end.endswith(u'gb'):
				match = re.search('^(\d+)\D', end)
				if self.blockAlignment:
					end = int(round((int(match.group(1)) * 1024 * 1024 * 1024) / self.bytesPerSector))
				else:
					end = int(round((int(match.group(1)) * 1024 * 1024 * 1024) / self.bytesPerCylinder))
			elif end.lower().endswith(u'%'):
				match = re.search('^(\d+)\D', end)
				if self.blockAlignment:
					end = int(round((float(match.group(1)) / 100) * self.totalSectors))
				else:
					end = int(round((float(match.group(1)) / 100) * self.totalCylinders))
			elif end.lower().endswith(u's'):
				match = re.search('^(\d+)\D', end)
				end = int(match.group(1))
				if not self.blockAlignment:
					end = int(round(((float(end) * self.bytesPerSector) / self.bytesPerCylinder)))
			elif end.lower().endswith(u'c'):
				# Cylinder!
				end = int(end)
				if self.blockAlignment:
					end = int(round(((float(end) * self.bytesPerCylinder) / self.bytesPerSector)))
			else:
				# Cylinder!
				end = int(end)
				if self.blockAlignment:
					end = int(round(((float(end) * self.bytesPerCylinder) / self.bytesPerSector)))

			if unit == 'cyl':
				if start < 0:
					# Lowest possible cylinder is 0
					start = 0
				if end >= self.totalCylinders:
					# Highest possible cylinder is total cylinders - 1
					end = self.totalCylinders - 1
			else:
				modulo = start % 2048
				if modulo:
					start = start + 2048 - modulo

				modulo = end % 2048
				end = end + 2048 - (end % 2048) - 1

				if start < 2048:
					start = 2048

				if end >= self.totalSectors:
					# Highest possible sectors is total sectors - 1
					end = self.totalSectors-1

			# if no number given - count
			if not number:
				number = len(self.partitions) + 1

			for part in self.partitions:
				if unit == 'sec':
					partitionStart = part['secStart']
				else:
					partitionStart = part['cylStart']
				if end <= partitionStart:
					if part['number'] - 1 <= number:
						# Insert before
						number = part['number'] - 1

			try:
				prev = self.getPartition(number - 1)
				if unit == 'sec':
					if start <= prev['secEnd']:
						# Partitions overlap
						start = prev['secEnd'] + 1
				else:
					if start <= prev['cylEnd']:
						# Partitions overlap
						start = prev['cylEnd'] + 1
			except Exception:
				pass

			try:
				next = self.getPartition(number + 1)
				nextstart = next['cylStart']
				if unit == 'sec':
					nextstart = next['secStart']

				if end >= nextstart:
					# Partitions overlap
					end = nextstart - 1
			except Exception:
				pass

			if isXenialSfdiskVersion():
				if start < 2048:
					start = 2048

			if unit == 'sec':
				logger.info(u"Creating partition on '%s': number: %s, type '%s', filesystem '%s', start: %s sec, end: %s sec." \
							% (self.device, number, type, fs, start, end))

				if number < 1 or number > 4:
					raise Exception(u'Cannot create partition %s' % number)

				self.partitions.append(
					{
						'number': number,
						'secStart': start,
						'secEnd': end,
						'secSize': end - start + 1,
						'start': start * self.bytesPerSector,
						'end': end * self.bytesPerSector,
						'size': (end - start + 1) * self.bytesPerSector,
						'type': partId,
						'fs': fs,
						'boot': boot,
						'lba': lba
					}
				)
			else:
				logger.info(u"Creating partition on '%s': number: %s, type '%s', filesystem '%s', start: %s cyl, end: %s cyl." \
							% (self.device, number, type, fs, start, end))

				if number < 1 or number > 4:
					raise Exception(u'Cannot create partition %s' % number)

				self.partitions.append(
					{
						'number': number,
						'cylStart': start,
						'cylEnd': end,
						'cylSize': end - start + 1,
						'start': start * self.bytesPerCylinder,
						'end': end * self.bytesPerCylinder,
						'size': (end - start + 1) * self.bytesPerCylinder,
						'type': partId,
						'fs': fs,
						'boot': boot,
						'lba': lba
					}
				)

			self.writePartitionTable()
			self.readPartitionTable()
		except Exception as e:
			for hook in hooks:
				hook.error_Harddisk_createPartition(self, start, end, fs, type, boot, lba, e)
			raise

		for hook in hooks:
			hook.post_Harddisk_createPartition(self, start, end, fs, type, boot, lba)

	def deletePartition(self, partition):
		for hook in hooks:
			partition = hook.pre_Harddisk_deletePartition(self, partition)
		try:
			partition = forceInt(partition)

			logger.info("Deleting partition '%s' on '%s'" % (partition, self.device))

			partitions = []
			exists = False
			deleteDev = None
			for part in self.partitions:
				if part.get('number') == partition:
					exists = True
					deleteDev = part.get('device')
				else:
					partitions.append(part)

			if not exists:
				logger.warning(u"Cannot delete non existing partition '%s'." % partition)
				return

			self.partitions = partitions

			self.writePartitionTable()
			self.readPartitionTable()
			if deleteDev:
				logger.debug(u"Waiting for device '%s' to disappear" % deleteDev)
				timeout = 5
				while timeout > 0:
					if not os.path.exists(deleteDev):
						break
					time.sleep(1)
					timeout -= 1
		except Exception as e:
			for hook in hooks:
				hook.error_Harddisk_deletePartition(self, partition, e)
			raise

		for hook in hooks:
			hook.post_Harddisk_deletePartition(self, partition)

	def mountPartition(self, partition, mountpoint, **options):
		for hook in hooks:
			(partition, mountpoint, options) = hook.pre_Harddisk_mountPartition(self, partition, mountpoint, **options)
		try:
			partition = forceInt(partition)
			mountpoint = forceFilename(mountpoint)
			mount(self.getPartition(partition)['device'], mountpoint, **options)
		except Exception as e:
			for hook in hooks:
				hook.error_Harddisk_mountPartition(self, partition, mountpoint, e, **options)
			raise

		for hook in hooks:
			hook.post_Harddisk_mountPartition(self, partition, mountpoint, **options)

	def umountPartition(self, partition):
		for hook in hooks:
			partition = hook.pre_Harddisk_umountPartition(self, partition)
		try:
			partition = forceInt(partition)
			umount(self.getPartition(partition)['device'])
		except Exception as e:
			for hook in hooks:
				hook.error_Harddisk_umountPartition(self, partition, e)
			raise

		for hook in hooks:
			hook.post_Harddisk_umountPartition(self, partition)

	def createFilesystem(self, partition, fs=None):
		for hook in hooks:
			(partition, fs) = hook.pre_Harddisk_createFilesystem(self, partition, fs)

		try:
			partition = forceInt(partition)
			if not fs:
				fs = self.getPartition(partition)['fs']
			fs = forceUnicodeLower(fs)

			if fs not in (u'fat32', u'ntfs', u'linux-swap', u'ext2', u'ext3', u'ext4', u'reiserfs', u'reiser4', u'xfs'):
				raise Exception(u"Creation of filesystem '%s' not supported!" % fs)

			logger.info(u"Creating filesystem '%s' on '%s'." % (fs, self.getPartition(partition)['device']))

			retries = 1
			while retries <= 6:
				if os.path.exists(self.getPartition(partition)['device']):
					break
				retries += 1
				if retries == 3:
					logger.debug(u"Forcing kernel to reread the partitiontable again")
					self._forceReReadPartionTable()
				time.sleep(2)

			if fs == u'fat32':
				cmd = u"mkfs.vfat -F 32 %s" % self.getPartition(partition)['device']
			elif fs == u'linux-swap':
				cmd = u"mkswap %s" % self.getPartition(partition)['device']
			else:
				options = u''
				if fs in (u'ext2', u'ext3', u'ext4', u'ntfs'):
					options = u'-F'
					if fs == u'ntfs':
						# quick format
						options += u' -Q'
				elif fs in (u'xfs', u'reiserfs', u'reiser4'):
					options = u'-f'
				cmd = u"mkfs.%s %s %s" % (fs, options, self.getPartition(partition)['device'])

			if self.ldPreload:
				os.putenv("LD_PRELOAD", self.ldPreload)
			execute(cmd)
			if self.ldPreload:
				os.unsetenv("LD_PRELOAD")
			self.readPartitionTable()
		except Exception as e:
			for hook in hooks:
				hook.error_Harddisk_createFilesystem(self, partition, fs, e)
			raise

		for hook in hooks:
			hook.post_Harddisk_createFilesystem(self, partition, fs)

	def resizeFilesystem(self, partition, size=0, fs=None):
		for hook in hooks:
			(partition, size, fs) = hook.pre_Harddisk_resizeFilesystem(self, partition, size, fs)
		try:
			partition = forceInt(partition)
			size = forceInt(size)
			bytesPerSector = forceInt(self.bytesPerSector)
			if not fs:
				fs = self.getPartition(partition)['fs']
			fs = forceUnicodeLower(fs)
			if fs not in (u'ntfs',):
				raise Exception(u"Resizing of filesystem '%s' not supported!" % fs)

			if size <= 0:
				if bytesPerSector > 0 and self.blockAlignment:
					size = self.getPartition(partition)['secSize'] * bytesPerSector
				else:
					size = self.getPartition(partition)['size'] - 10*1024*1024

			if size <= 0:
				raise Exception(u"New filesystem size of %0.2f MB is not possible!" % (float(size)/(1024*1024)))

			if self.ldPreload:
				os.putenv("LD_PRELOAD", self.ldPreload)

			if fs.lower() == 'ntfs':
				cmd = u"echo 'y' | %s --force --size %s %s" % (which('ntfsresize'), size, self.getPartition(partition)['device'])
				execute(cmd)

			if self.ldPreload:
				os.unsetenv("LD_PRELOAD")
		except Exception as e:
			for hook in hooks:
				hook.error_Harddisk_resizeFilesystem(self, partition, size, fs, e)
			raise

		for hook in hooks:
			hook.post_Harddisk_resizeFilesystem(self, partition, size, fs)

	def saveImage(self, partition, imageFile, progressSubject=None):
		for hook in hooks:
			(partition, imageFile, progressSubject) = hook.pre_Harddisk_saveImage(self, partition, imageFile, progressSubject)

		saveImageResult = {'TotalTime': 'n/a', 'AveRate': 'n/a', 'AveUnit': 'n/a'}

		try:
			partition = forceInt(partition)
			imageFile = forceUnicode(imageFile)

			part = self.getPartition(partition)
			if not part:
				raise Exception(u'Partition %s does not exist' % partition)

			if self.ldPreload:
				os.putenv("LD_PRELOAD", self.ldPreload)

			pipe = u''
			if imageFile.startswith(u'|'):
				pipe = imageFile
				imageFile = u'-'

			logger.info(u"Saving partition '%s' to partclone image '%s'" % (part['device'], imageFile))

			# "-f" will write images of "dirty" volumes too
			# Better run chkdsk under windows before saving image!
			cmd = u'%s --rescue --clone --force --source %s --overwrite %s %s' % (which('partclone.' + part['fs']), part['device'], imageFile, pipe)

			if progressSubject:
				progressSubject.setEnd(100)

			handle = execute(cmd, getHandle=True)
			done = False

			timeout = 0
			buf = [u'']
			lastMsg = u''
			started = False
			while not done:
				inp = handle.read(128)

				if inp:
					inp = inp.decode("latin-1")
					timeout = 0

					b = inp.splitlines()
					if inp.endswith(u'\n') or inp.endswith(u'\r'):
						b.append(u'')

					buf = [buf[-1] + b[0]] + b[1:]

					for currentBuffer in islice(buf, len(buf) - 1):
						try:
							logger.debug(u" -->>> %s" % currentBuffer)
						except Exception:
							pass

						if u'Partclone fail' in currentBuffer:
							raise Exception(u"Failed: %s" % '\n'.join(buf))
						if u'Partclone successfully' in currentBuffer:
							done = True
						if u'Total Time' in currentBuffer:
							match = re.search('Total\sTime:\s(\d+:\d+:\d+),\sAve.\sRate:\s*(\d*.\d*)([GgMm]B/min)', currentBuffer)
							if match:
								rate = match.group(2)
								unit = match.group(3)
								if unit.startswith("G") or unit.startswith("g"):
									rate = float(rate) * 1024
									unit = 'MB/min'
								saveImageResult = {
									'TotalTime': match.group(1),
									'AveRate': str(rate),
									'AveUnit': unit
								}

						if not started:
							if u'Calculating bitmap' in currentBuffer:
								logger.info(u"Save image: Scanning filesystem")
								if progressSubject:
									progressSubject.setMessage(u"Scanning filesystem")
							elif currentBuffer.count(':') == 1 and 'http:' not in currentBuffer:
								(k, v) = currentBuffer.split(':')
								k = k.strip()
								v = v.strip()
								logger.info(u"Save image: %s: %s" % (k, v))
								if progressSubject:
									progressSubject.setMessage(u"%s: %s" % (k, v))
								if 'used' in k.lower():
									if progressSubject:
										progressSubject.setMessage(u"Creating image")
									started = True
									continue
						else:
							match = re.search('Completed:\s*([\d\.]+)%', currentBuffer)
							if match:
								percent = int("%0.f" % float(match.group(1)))
								if progressSubject and percent != progressSubject.getState():
									logger.debug(u" -->>> %s" % currentBuffer)
									progressSubject.setState(percent)

					lastMsg = buf[-2]
					buf[:-1] = []
				elif timeout >= 100:
					raise Exception(u"Failed: %s" % lastMsg)
				else:
					timeout += 1
					continue

			time.sleep(3)
			if handle:
				handle.close()

			if self.ldPreload:
				os.unsetenv("LD_PRELOAD")
		except Exception as e:
			for hook in hooks:
				hook.error_Harddisk_saveImage(self, partition, imageFile, progressSubject, e)
			raise

		for hook in hooks:
			hook.post_Harddisk_saveImage(self, partition, imageFile, progressSubject)

		return saveImageResult

	def restoreImage(self, partition, imageFile, progressSubject=None):
		for hook in hooks:
			(partition, imageFile, progressSubject) = hook.pre_Harddisk_restoreImage(self, partition, imageFile, progressSubject)

		try:
			partition = forceInt(partition)
			imageFile = forceUnicode(imageFile)

			imageType = None
			fs = None

			pipe = u''
			if imageFile.endswith(u'|'):
				pipe = imageFile
				imageFile = u'-'

			try:
				head = u''
				if pipe:
					proc = subprocess.Popen(
						pipe[:-1] + u" 2>/dev/null",
						shell=True,
						stdin=subprocess.PIPE,
						stdout=subprocess.PIPE,
						stderr=None,
					)
					pid = proc.pid

					head = proc.stdout.read(128)
					logger.debug(u"Read 128 Bytes from pipe '%s': %s" % (pipe, head.decode('ascii', 'replace')))

					proc.stdout.close()
					proc.stdin.close()

					while proc.poll() == None:
						pids = os.listdir("/proc")
						for p in pids:
							if not os.path.exists(os.path.join("/proc", p, "status")):
								continue
							with open(os.path.join("/proc", p, "status")) as f:
								for line in f:
									if line.startswith("PPid:"):
										ppid = line.split()[1].strip()
										if ppid == str(pid):
											logger.info(u"Killing process %s" % p)
											os.kill(int(p), SIGKILL)

						logger.info(u"Killing process %s" % pid)
						os.kill(pid, SIGKILL)
						time.sleep(1)
				else:
					with open(imageFile, 'r') as image:
						head = image.read(128)
						logger.debug(u"Read 128 Bytes from file '%s': %s" % (imageFile, head.decode('ascii', 'replace')))

				if 'ntfsclone-image' in head:
					logger.notice(u"Image type is ntfsclone")
					imageType = u'ntfsclone'
				elif 'partclone-image' in head:
					logger.notice(u"Image type is partclone")
					imageType = u'partclone'
			except Exception:
				raise

			if imageType not in (u'ntfsclone', u'partclone'):
				raise Exception(u"Unknown image type.")

			if self.ldPreload:
				os.putenv("LD_PRELOAD", self.ldPreload)

			if imageType == u'partclone':
				logger.info(u"Restoring partclone image '%s' to '%s'" % \
							(imageFile, self.getPartition(partition)['device']))

				cmd = u'%s %s --source %s --overwrite %s' % \
								(pipe, which('partclone.restore'), imageFile, self.getPartition(partition)['device'])

				if progressSubject:
					progressSubject.setEnd(100)
					progressSubject.setMessage(u"Scanning image")

				handle = execute(cmd, getHandle=True)
				done = False

				timeout = 0
				buf = [u'']
				lastMsg = u''
				started = False
				while not done:
					inp = handle.read(128)

					if inp:
						inp = inp.decode("latin-1")
						timeout = 0

						b = inp.splitlines()
						if inp.endswith(u'\n') or inp.endswith(u'\r'):
							b.append(u'')

						buf = [buf[-1] + b[0]] + b[1:]

						for currentBuffer in islice(buf, len(buf) - 1):
							try:
								logger.debug(u" -->>> %s" % currentBuffer)
							except Exception:
								pass

							if u'Partclone fail' in currentBuffer:
								raise Exception(u"Failed: %s" % '\n'.join(buf))
							if u'Partclone successfully' in currentBuffer:
								done = True
							if not started:
								if currentBuffer.count(':') == 1 and 'http:' in currentBuffer:
									(k, v) = currentBuffer.split(':')
									k = k.strip()
									v = v.strip()
									logger.info(u"Save image: %s: %s" % (k, v))
									if progressSubject:
										progressSubject.setMessage(u"%s: %s" % (k, v))
									if 'file system' in k.lower():
										fs = v.lower()
									elif 'used' in k.lower():
										if progressSubject:
											progressSubject.setMessage(u"Restoring image")
										started = True
										continue
							else:
								match = re.search('Completed:\s*([\d\.]+)%', currentBuffer)
								if match:
									percent = int("%0.f" % float(match.group(1)))
									if progressSubject and percent != progressSubject.getState():
										logger.debug(u" -->>> %s" % currentBuffer)
										progressSubject.setState(percent)

						lastMsg = buf[-2]
						buf[:-1] = []

					elif timeout >= 100:
						if progressSubject:
							progressSubject.setMessage(u"Failed: %s" % lastMsg)
						raise Exception(u"Failed: %s" % lastMsg)
					else:
						timeout += 1
						continue

				time.sleep(3)
				if handle:
					handle.close()
			else:
				fs = 'ntfs'
				logger.info(u"Restoring ntfsclone-image '%s' to '%s'" % \
							(imageFile, self.getPartition(partition)['device']))

				cmd = u'%s %s --restore-image --overwrite %s %s' % \
								(pipe, which('ntfsclone'), self.getPartition(partition)['device'], imageFile)

				if progressSubject:
					progressSubject.setEnd(100)
					progressSubject.setMessage(u"Restoring image")

				handle = execute(cmd, getHandle=True)
				done = False

				timeout = 0
				buf = [u'']
				lastMsg = u''
				while not done:
					inp = handle.read(128)

					if inp:
						inp = inp.decode("latin-1")
						timeout = 0

						b = inp.splitlines()
						if inp.endswith(u'\n') or inp.endswith(u'\r'):
							b.append(u'')

						buf = [buf[-1] + b[0]] + b[1:]

						for currentBuffer in islice(buf, len(buf) - 1):
							if 'Syncing' in currentBuffer:
								logger.info(u"Restore image: Syncing")
								if progressSubject:
									progressSubject.setMessage(u"Syncing")
								done = True
							match = re.search('\s(\d+)[\.\,]\d\d\spercent', currentBuffer)
							if match:
								percent = int(match.group(1))
								if progressSubject and percent != progressSubject.getState():
									logger.debug(u" -->>> %s" % currentBuffer)
									progressSubject.setState(percent)
							else:
								logger.debug(u" -->>> %s" % currentBuffer)

						lastMsg = buf[-2]
						buf[:-1] = []
					elif timeout >= 100:
						if progressSubject:
							progressSubject.setMessage(u"Failed: %s" % lastMsg)
						raise Exception(u"Failed: %s" % lastMsg)
					else:
						timeout += 1
						continue

				time.sleep(3)
				if handle:
					handle.close()

			if fs == 'ntfs':
				self.setNTFSPartitionStartSector(partition)
				if progressSubject:
					progressSubject.setMessage(u"Resizing filesystem to partition size")
				self.resizeFilesystem(partition, fs=u'ntfs')

			if self.ldPreload:
				os.unsetenv("LD_PRELOAD")

		except Exception as e:
			for hook in hooks:
				hook.error_Harddisk_restoreImage(self, partition, imageFile, progressSubject, e)
			raise

		for hook in hooks:
			hook.post_Harddisk_restoreImage(self, partition, imageFile, progressSubject)


def isCentOS():
	"""
	Returns `True` if this is running on CentOS.
	Returns `False` if otherwise.
	"""
	return _checkForDistribution('CentOS')


def isDebian():
	"""
	Returns `True` if this is running on Debian.
	Returns `False` if otherwise.
	"""
	return _checkForDistribution('Debian')


def isOpenSUSE():
	"""
	Returns `True` if this is running on openSUSE.
	Returns `False` if otherwise.
	For OpenSUSE Leap please use isOpenSUSELeap()
	"""
	return _checkForDistribution('opensuse')


def isOpenSUSELeap():
	"""
	Returns `True` if this is running on OpenSUSE Leap.
	Returns `False` if otherwise.
	"""
	if isOpenSUSE():
		leap = Distribution()
		if leap.version >= (42, 1):
			return True

	return False


def isRHEL():
	"""
	Returns `True` if this is running on Red Hat Enterprise Linux.
	Returns `False` if otherwise.
	"""
	return _checkForDistribution('Red Hat Enterprise Linux')


def isSLES():
	"""
	Returns `True` if this is running on Suse Linux Enterprise Server.
	Returns `False` if otherwise.
	"""
	return _checkForDistribution('suse linux enterprise server')


def isUbuntu():
	"""
	Returns `True` if this is running on Ubuntu.
	Returns `False` if otherwise.
	"""
	return _checkForDistribution('Ubuntu')


def isUCS():
	"""
	Returns `True` if this is running on Univention Corporate Server.
	Returns `False` if otherwise.
	"""
	return (_checkForDistribution('Univention')
			or u'univention' in Distribution().distributor.lower())


def _checkForDistribution(name):
	try:
		sysinfo = SysInfo()
		return name.lower() in sysinfo.distribution.lower()
	except Exception as error:
		logger.debug("Failed to check for Distribution: {0}", error)
		return False


class Distribution(object):

	def __init__(self, distribution_information=None):
		if distribution_information is None:
			distribution_information = platform.linux_distribution()

		self.distribution, self._version, self.id = distribution_information
		self.distribution = self.distribution.strip()

		osType, self.hostname, self.kernel, self.detailedVersion, self.arch, processor = platform.uname()

		self.distributor = self._getDistributor()

	@property
	def version(self):
		if 'errata' in self._version:
			version = self._version.strip('"').split("-")[0]
			return tuple([int(x) for x in version.split('.')])
		else:
			return tuple([int(x) for x in self._version.split(".")])

	@staticmethod
	def _getDistributor():
		"""
		Get information about the distributor.

		Returns an empty string if no information can be obtained.
		"""
		try:
			lsbReleaseOutput = execute('lsb_release -i')
			distributor = lsbReleaseOutput[0].split(':')[1].strip()
		except Exception:
			distributor = ''

		return distributor

	def __str__(self):
		return ("%s %s %s" % (self.distribution, self._version, self.id)).strip()

	def __unicode__(self):
		return unicode(self.__str__())

	def __repr__(self):
		return (u"Distribution(distribution_information=({distro!r}, "
				"{version!r}, {id!r}))".format(
					distro=self.distribution,
					version=self._version,
					id=self.id
					)
				)


class SysInfo(object):

	def __init__(self):
		self.dist = Distribution()

	@property
	def hostname(self):
		return forceHostname(socket.gethostname().split(".")[0])

	@property
	def fqdn(self):
		return forceUnicodeLower(socket.getfqdn())

	@property
	def domainname(self):
		return forceDomain(".".join(self.fqdn.split(".")[1:]))

	@property
	def distribution(self):
		return self.dist.distribution

	@property
	def sysVersion(self):
		return self.dist.version

	@property
	def distributionId(self):
		return self.dist.id

	@property
	def ipAddress(self):
		return forceIPAddress(socket.gethostbyname(self.hostname))

	@property
	def hardwareAddress(self):
		for device in getEthernetDevices():
			devconf = getNetworkDeviceConfig(device)
			if devconf['ipAddress'] and not devconf['ipAddress'].startswith(('127', '169')):
				if self.ipAddress == devconf['ipAddress']:
					return forceHardwareAddress(devconf['hardwareAddress'])
		return None

	@property
	def netmask(self):
		for device in getEthernetDevices():
			devconf = getNetworkDeviceConfig(device)
			if devconf['ipAddress'] and not devconf['ipAddress'].startswith(('127', '169')):
				if self.ipAddress == devconf['ipAddress']:
					return forceNetmask(devconf['netmask'])
		return u'255.255.255.0'

	@property
	def broadcast(self):
		return u".".join(u"%d" % (int(self.ipAddress.split(u'.')[i]) | int(self.netmask.split(u'.')[i]) ^ 255) for i in range(len(self.ipAddress.split('.'))))

	@property
	def subnet(self):
		return u".".join(u"%d" % (int(self.ipAddress.split(u'.')[i]) & int(self.netmask.split(u'.')[i])) for i in range(len(self.ipAddress.split('.'))))

	@property
	def opsiVersion(self):
		try:
			with open("/etc/opsi/version") as versionFile:
				version = versionFile.read()

			return version.strip()
		except Exception:
			raise OpsiVersionError("Unable to determine opsi version")


# - - - - - - - - - - - - - - - - - - - - - - - - - - - - - - - - - - - - - - - - - - - - - - - - - - -
# -                                       HARDWARE INVENTORY                                          -
# - - - - - - - - - - - - - - - - - - - - - - - - - - - - - - - - - - - - - - - - - - - - - - - - - - -
def auditHardware(config, hostId, progressSubject=None):
	for hook in hooks:
		(config, hostId, progressSubject) = hook.pre_auditHardware(config, hostId, progressSubject)

	try:
		hostId = forceHostId(hostId)

		AuditHardwareOnHost.setHardwareConfig(config)
		auditHardwareOnHosts = []

		info = hardwareInventory(config)
		info = hardwareExtendedInventory(config, info)
		for (hardwareClass, devices) in info.items():
			if hardwareClass == 'SCANPROPERTIES':
				continue
			for device in devices:
				data = {'hardwareClass': hardwareClass}
				for (attribute, value) in device.items():
					data[str(attribute)] = value
				data['hostId'] = hostId
				auditHardwareOnHosts.append(AuditHardwareOnHost.fromHash(data))
	except Exception as e:
		for hook in hooks:
			hook.error_auditHardware(config, hostId, progressSubject, e)
		raise

	for hook in hooks:
		auditHardwareOnHosts = hook.post_auditHardware(config, hostId, auditHardwareOnHosts)

	return auditHardwareOnHosts


def hardwareExtendedInventory(config, opsiValues={}, progressSubject=None):
	if not config:
		logger.error(u"hardwareInventory: no config given")
		return {}

	for hwClass in config:
		if not hwClass.get('Class') or not hwClass['Class'].get('Opsi'):
			continue

		opsiName = hwClass['Class']['Opsi']

		logger.debug(u"Processing class '%s'" % (opsiName))

		valuesregex = re.compile("(.*)#(.*)#")
		for item in hwClass['Values']:
			pythonline = item.get('Python')
			if not pythonline:
				continue
			condition = item.get("Condition")
			if condition:
				val = condition.split("=")[0]
				r = condition.split("=")[1]
				if val and r:
					conditionregex = re.compile(r)
					conditionmatch = None

					logger.info("Condition found, try to check the Condition")
					for currentValue in opsiValues[opsiName]:
						value = currentValue.get(val, "")
						if value:
							conditionmatch = re.search(conditionregex, value)
							break

					if not value:
						logger.warning("The Value of your condition '%s' doesn't exists, please check your opsihwaudit.conf." % condition)

					if not conditionmatch:
						continue
				match = re.search(valuesregex, pythonline)
				if match:
					result = None
					srcfields = match.group(2)
					fieldsdict = eval(srcfields)
					attr = ''
					for (key, value) in fieldsdict.items():
						for i in range(len(opsiValues.get(key, []))):
							attr = opsiValues.get(key)[i].get(value, '')
						if attr:
							break
					if attr:
						pythonline = pythonline.replace("#%s#" % srcfields, "'%s'" % attr)
						result = eval(pythonline)

					if isinstance(result, unicode):
						result = result.encode('utf-8')
					if opsiName not in opsiValues:
						opsiValues[opsiName].append({})
					for i in range(len(opsiValues[opsiName])):
						opsiValues[opsiName][i][item['Opsi']] = result

	return opsiValues


def hardwareInventory(config, progressSubject=None):
	import xml.dom.minidom

	if not config:
		logger.error(u"hardwareInventory: no config given")
		return {}

	opsiValues = {}

	def getAttribute(dom, tagname, attrname):
		nodelist = dom.getElementsByTagName(tagname)
		if nodelist:
			return nodelist[0].getAttribute(attrname).strip()
		else:
			return u""

	def getElementsByAttributeValue(dom, tagName, attributeName, attributeValue):
		return [element for element in dom.getElementsByTagName(tagName) if re.search(attributeValue, element.getAttribute(attributeName))]

	# Read output from lshw
	xmlOut = u'\n'.join(execute(u"%s -xml 2>/dev/null" % which("lshw")))
	xmlOut = re.sub('[%c%c%c%c%c%c%c%c%c%c%c%c%c]' % (0x00, 0x01, 0x02, 0x03, 0x04, 0x05, 0x06, 0x07, 0x08, 0xbd, 0xbf, 0xef, 0xdd), u'.', xmlOut)
	dom = xml.dom.minidom.parseString(xmlOut.encode('utf-8'))

	# Read output from lspci
	lspci = {}
	busId = None
	devRegex = re.compile('([\d\.:a-f]+)\s+([\da-f]+):\s+([\da-f]+):([\da-f]+)\s*(\(rev ([^\)]+)\)|)')
	subRegex = re.compile('\s*Subsystem:\s+([\da-f]+):([\da-f]+)\s*')
	for line in execute(u"%s -vn" % which("lspci")):
		if not line.strip():
			continue
		match = re.search(devRegex, line)
		if match:
			busId = match.group(1)
			lspci[busId] = {
				'vendorId': forceHardwareVendorId(match.group(3)),
				'deviceId': forceHardwareDeviceId(match.group(4)),
				'subsystemVendorId': '',
				'subsystemDeviceId': '',
				'revision': match.group(6) or ''
			}
			continue
		match = re.search(subRegex, line)
		if match:
			lspci[busId]['subsystemVendorId'] = forceHardwareVendorId(match.group(1))
			lspci[busId]['subsystemDeviceId'] = forceHardwareDeviceId(match.group(2))
	logger.debug2(u"Parsed lspci info:")
	logger.debug2(objectToBeautifiedText(lspci))

	# Read hdaudio information from alsa
	hdaudio = {}
	if os.path.exists('/proc/asound'):
		for card in os.listdir('/proc/asound'):
			if not re.search('^card\d$', card):
				continue
			logger.debug(u"Found hdaudio card '%s'" % card)
			for codec in os.listdir('/proc/asound/' + card):
				if not re.search('^codec#\d$', codec):
					continue
				if not os.path.isfile('/proc/asound/' + card + '/' + codec):
					continue
				with open('/proc/asound/' + card + '/' + codec) as f:
					logger.debug(u"   Found hdaudio codec '%s'" % codec)
					hdaudioId = card + codec
					hdaudio[hdaudioId] = {}
					for line in f:
						if line.startswith(u'Codec:'):
							hdaudio[hdaudioId]['codec'] = line.split(':', 1)[1].strip()
						elif line.startswith(u'Address:'):
							hdaudio[hdaudioId]['address'] = line.split(':', 1)[1].strip()
						elif line.startswith(u'Vendor Id:'):
							vid = line.split('x', 1)[1].strip()
							hdaudio[hdaudioId]['vendorId'] = forceHardwareVendorId(vid[0:4])
							hdaudio[hdaudioId]['deviceId'] = forceHardwareDeviceId(vid[4:8])
						elif line.startswith(u'Subsystem Id:'):
							sid = line.split('x', 1)[1].strip()
							hdaudio[hdaudioId]['subsystemVendorId'] = forceHardwareVendorId(sid[0:4])
							hdaudio[hdaudioId]['subsystemDeviceId'] = forceHardwareDeviceId(sid[4:8])
						elif line.startswith(u'Revision Id:'):
							hdaudio[hdaudioId]['revision'] = line.split('x', 1)[1].strip()
				logger.debug(u"      Codec info: '%s'" % hdaudio[hdaudioId])

	# Read output from lsusb
	lsusb = {}
	busId = None
	devId = None
	indent = -1
	currentKey = None
	status = False

	devRegex = re.compile('^Bus\s+(\d+)\s+Device\s+(\d+)\:\s+ID\s+([\da-fA-F]{4})\:([\da-fA-F]{4})\s*(.*)$')
	descriptorRegex = re.compile('^(\s*)(.*)\s+Descriptor\:\s*$')
	deviceStatusRegex = re.compile('^(\s*)Device\s+Status\:\s+(\S+)\s*$')
	deviceQualifierRegex = re.compile('^(\s*)Device\s+Qualifier\s+.*\:\s*$')
	keyRegex = re.compile('^(\s*)([^\:]+)\:\s*$')
	keyValueRegex = re.compile('^(\s*)(\S+)\s+(.*)$')

	try:
		for line in execute(u"%s -v" % which("lsusb")):
			if not line.strip() or (line.find(u'** UNAVAILABLE **') != -1):
				continue
			# line = line.decode('ISO-8859-15', 'replace').encode('utf-8', 'replace')
			match = re.search(devRegex, line)
			if match:
				busId = str(match.group(1))
				devId = str(match.group(2))
				descriptor = None
				indent = -1
				currentKey = None
				status = False
				logger.debug(u"Device: %s:%s" % (busId, devId))
				# TODO: better key building.
				lsusb[busId + ":" + devId] = {
					'device': {},
					'configuration': {},
					'interface': {},
					'endpoint': [],
					'hid device': {},
					'hub': {},
					'qualifier': {},
					'status': {}
				}
				continue

			if status:
				lsusb[busId + ":" + devId]['status'].append(line.strip())
				continue

			match = re.search(deviceStatusRegex, line)
			if match:
				status = True
				lsusb[busId + ":" + devId]['status'] = [match.group(2)]
				continue

			match = re.search(deviceQualifierRegex, line)
			if match:
				descriptor = 'qualifier'
				logger.debug(u"Qualifier")
				currentKey = None
				indent = -1
				continue

			match = re.search(descriptorRegex, line)
			if match:
				descriptor = match.group(2).strip().lower()
				logger.debug(u"Descriptor: %s" % descriptor)
				if isinstance(lsusb[busId + ":" + devId][descriptor], list):
					lsusb[busId + ":" + devId][descriptor].append({})
				currentKey = None
				indent = -1
				continue

			if not descriptor:
				logger.error(u"No descriptor")
				continue

			if descriptor not in lsusb[busId + ":" + devId]:
				logger.error(u"Unknown descriptor '%s'" % descriptor)
				continue

			(key, value) = ('', '')
			match = re.search(keyRegex, line)
			if match:
				key = match.group(2)
				indent = len(match.group(1))
			else:
				match = re.search(keyValueRegex, line)
				if match:
					if indent >= 0 and len(match.group(1)) > indent:
						key = currentKey
						value = match.group(0).strip()
					else:
						(key, value) = (match.group(2), match.group(3).strip())
						indent = len(match.group(1))

			logger.debug(u"key: '%s', value: '%s'" % (key, value))

			if not key or not value:
				continue

			currentKey = key
			if isinstance(lsusb[busId + ":" + devId][descriptor], list):
				if key not in lsusb[busId + ":" + devId][descriptor][-1]:
					lsusb[busId + ":" + devId][descriptor][-1][key] = []
				lsusb[busId + ":" + devId][descriptor][-1][key].append(value)
			else:
				if key not in lsusb[busId + ":" + devId][descriptor]:
					lsusb[busId + ":" + devId][descriptor][key] = []
				lsusb[busId + ":" + devId][descriptor][key].append(value)

		logger.debug2(u"Parsed lsusb info:")
		logger.debug2(objectToBeautifiedText(lsusb))
	except Exception as e:
		logger.error(e)

	# Read output from dmidecode
	dmidecode = {}
	dmiType = None
	header = True
	option = None
	optRegex = re.compile('(\s+)([^:]+):(.*)')
	for line in execute(which("dmidecode")):
		try:
			if not line.strip():
				continue
			if line.startswith(u'Handle'):
				dmiType = None
				header = False
				option = None
				continue
			if header:
				continue
			if not dmiType:
				dmiType = line.strip()
				if dmiType.lower() == u'end of table':
					break
				if dmiType not in dmidecode:
					dmidecode[dmiType] = []
				dmidecode[dmiType].append({})
			else:
				match = re.search(optRegex, line)
				if match:
					option = match.group(2).strip()
					value = match.group(3).strip()
					dmidecode[dmiType][-1][option] = removeUnit(value)
				elif option:
					if not isinstance(dmidecode[dmiType][-1][option], list):
						if dmidecode[dmiType][-1][option]:
							dmidecode[dmiType][-1][option] = [dmidecode[dmiType][-1][option]]
						else:
							dmidecode[dmiType][-1][option] = []
					dmidecode[dmiType][-1][option].append(removeUnit(line.strip()))
		except Exception as e:
			logger.error(u"Error while parsing dmidecode output '%s': %s" % (line.strip(), e))
	logger.debug2(u"Parsed dmidecode info:")
	logger.debug2(objectToBeautifiedText(dmidecode))

	# Build hw info structure
	for hwClass in config:
		if not hwClass.get('Class') or not hwClass['Class'].get('Opsi') or not hwClass['Class'].get('Linux'):
			continue

		opsiClass = hwClass['Class']['Opsi']
		linuxClass = hwClass['Class']['Linux']

		logger.debug(u"Processing class '%s' : '%s'" % (opsiClass, linuxClass))

		if linuxClass.startswith('[lshw]'):
			# Get matching xml nodes
			devices = []
			for hwclass in linuxClass[6:].split('|'):
				hwid = ''
				filter = None
				if ':' in hwclass:
					(hwclass, hwid) = hwclass.split(':', 1)
					if ':' in hwid:
						(hwid, filter) = hwid.split(':', 1)

				logger.debug(u"Class is '%s', id is '%s', filter is: %s" % (hwClass, hwid, filter))

				devs = getElementsByAttributeValue(dom, 'node', 'class', hwclass)
				for dev in devs:
					if dev.hasChildNodes():
						for child in dev.childNodes:
							if child.nodeName == "businfo":
								busInfo = child.firstChild.data.strip()
								if busInfo.startswith('pci@'):
									logger.debug(u"Getting pci bus info for '%s'" % busInfo)
									pciBusId = busInfo.split('@')[1]
									if pciBusId.startswith('0000:'):
										pciBusId = pciBusId[5:]
									pciInfo = lspci.get(pciBusId, {})
									for (key, value) in pciInfo.items():
										elem = dom.createElement(key)
										elem.childNodes.append(dom.createTextNode(value))
										dev.childNodes.append(elem)
								break
				if hwid:
					filtered = []
					for dev in devs:
						if re.search(hwid, dev.getAttribute('id')):
							if not filter:
								filtered.append(dev)
							else:
								(attr, method) = filter.split('.', 1)
								if dev.getAttribute(attr):
									if eval("dev.getAttribute(attr).%s" % method):
										filtered.append(dev)
								elif dev.hasChildNodes():
									for child in dev.childNodes:
										if (child.nodeName == attr) and child.hasChildNodes():
											if eval("child.firstChild.data.strip().%s" % method):
												filtered.append(dev)
												break
										try:
											if child.hasAttributes() and child.getAttribute(attr):
												if eval("child.getAttribute(attr).%s" % method):
													filtered.append(dev)
													break
										except Exception:
											pass
					devs = filtered

				logger.debug2("Found matching devices: %s" % devs)
				devices.extend(devs)

			# Process matching xml nodes
			for i in range(len(devices)):
				if opsiClass not in opsiValues:
					opsiValues[opsiClass] = []
				opsiValues[opsiClass].append({})

				if not hwClass.get('Values'):
					break

				for attribute in hwClass['Values']:
					elements = [devices[i]]
					if not attribute.get('Opsi') or not attribute.get('Linux'):
						continue

					logger.debug2(u"Processing attribute '%s' : '%s'" % (attribute['Linux'], attribute['Opsi']))
					for attr in attribute['Linux'].split('||'):
						attr = attr.strip()
						method = None
						data = None
						for part in attr.split('/'):
							if '.' in part:
								(part, method) = part.split('.', 1)
							nextElements = []
							for element in elements:
								for child in element.childNodes:
									try:
										if child.nodeName == part:
											nextElements.append(child)
										elif child.hasAttributes() and (child.getAttribute('class') == part or child.getAttribute('id').split(':')[0] == part):
											nextElements.append(child)
									except Exception:
										pass
							if not nextElements:
								logger.warning(u"Attribute part '%s' not found" % part)
								break
							elements = nextElements

						if not data:
							if not elements:
								opsiValues[opsiClass][i][attribute['Opsi']] = ''
								logger.warning(u"No data found for attribute '%s' : '%s'" % (attribute['Linux'], attribute['Opsi']))
								continue

							for element in elements:
								if element.getAttribute(attr):
									data = element.getAttribute(attr).strip()
								elif element.getAttribute('value'):
									data = element.getAttribute('value').strip()
								elif element.hasChildNodes():
									data = element.firstChild.data.strip()
						if method and data:
							try:
								logger.debug(u"Eval: %s.%s" % (data, method))
								data = eval("data.%s" % method)
							except Exception as e:
								logger.error(u"Failed to excecute '%s.%s': %s" % (data, method, e))
						logger.debug2(u"Data: %s" % data)
						opsiValues[opsiClass][i][attribute['Opsi']] = data
						if data:
							break

		# Get hw info from dmidecode
		elif linuxClass.startswith('[dmidecode]'):
			opsiValues[opsiClass] = []
			for hwclass in linuxClass[11:].split('|'):
				(filterAttr, filterExp) = (None, None)
				if ':' in hwclass:
					(hwclass, filter) = hwclass.split(':', 1)
					if '.' in filter:
						(filterAttr, filterExp) = filter.split('.', 1)

				for dev in dmidecode.get(hwclass, []):
					if filterAttr and dev.get(filterAttr) and not eval("str(dev.get(filterAttr)).%s" % filterExp):
						continue
					device = {}
					for attribute in hwClass['Values']:
						if not attribute.get('Linux'):
							continue

						for aname in attribute['Linux'].split('||'):
							aname = aname.strip()
							method = None
							if '.' in aname:
								(aname, method) = aname.split('.', 1)
							if method:
								try:
									logger.debug(u"Eval: %s.%s" % (dev.get(aname, ''), method))
									device[attribute['Opsi']] = eval("dev.get(aname, '').%s" % method)
								except Exception as e:
									device[attribute['Opsi']] = u''
									logger.error(u"Failed to excecute '%s.%s': %s" % (dev.get(aname, ''), method, e))
							else:
								device[attribute['Opsi']] = dev.get(aname)
							if device[attribute['Opsi']]:
								break
					opsiValues[hwClass['Class']['Opsi']].append(device)

		# Get hw info from alsa hdaudio info
		elif linuxClass.startswith('[hdaudio]'):
			opsiValues[opsiClass] = []
			for (hdaudioId, dev) in hdaudio.items():
				device = {}
				for attribute in hwClass['Values']:
					if not attribute.get('Linux') or attribute['Linux'] not in dev:
						continue

					try:
						device[attribute['Opsi']] = dev[attribute['Linux']]
					except Exception as e:
						logger.warning(e)
						device[attribute['Opsi']] = u''
				opsiValues[opsiClass].append(device)

		# Get hw info from lsusb
		elif linuxClass.startswith('[lsusb]'):
			opsiValues[opsiClass] = []
			for (busId, dev) in lsusb.items():
				device = {}
				for attribute in hwClass['Values']:
					if not attribute.get('Linux'):
						continue

					try:
						value = pycopy.deepcopy(dev)
						for key in attribute['Linux'].split('/'):
							method = None
							if '.' in key:
								(key, method) = key.split('.', 1)
							if not isinstance(value, dict) or key not in value:
								logger.error(u"Key '%s' not found" % key)
								value = u''
								break
							value = value[key]
							if isinstance(value, list):
								value = u', '.join(value)
							if method:
								value = eval("value.%s" % method)

						device[attribute['Opsi']] = value
					except Exception as e:
						logger.warning(e)
						device[attribute['Opsi']] = u''
				opsiValues[opsiClass].append(device)

	opsiValues['SCANPROPERTIES'] = [{"scantime": time.strftime("%Y-%m-%d %H:%M:%S")}]
	logger.debug(u"Result of hardware inventory:\n" + objectToBeautifiedText(opsiValues))
	return opsiValues


def daemonize():
	# Fork to allow the shell to return and to call setsid
	try:
		pid = os.fork()
		if pid > 0:
			# Parent exits
			sys.exit(0)
	except OSError as e:
		raise Exception(u"First fork failed: %e" % e)

	# Do not hinder umounts
	os.chdir("/")
	# Create a new session
	os.setsid()

	# Fork a second time to not remain session leader
	try:
		pid = os.fork()
		if pid > 0:
			sys.exit(0)
	except OSError as e:
		raise Exception(u"Second fork failed: %e" % e)

	logger.setConsoleLevel(LOG_NONE)

	# Close standard output and standard error.
	os.close(0)
	os.close(1)
	os.close(2)

	# Open standard input (0)
	if hasattr(os, "devnull"):
		os.open(os.devnull, os.O_RDWR)
	else:
		os.open("/dev/null", os.O_RDWR)

	# Duplicate standard input to standard output and standard error.
	os.dup2(0, 1)
	os.dup2(0, 2)
	sys.stdout = logger.getStdout()
	sys.stderr = logger.getStderr()


def locateDHCPDConfig(default=None):
	locations = (
		u"/etc/dhcpd.conf",  # suse / redhat / centos
		u"/etc/dhcp/dhcpd.conf",  # newer debian / ubuntu
		u"/etc/dhcp3/dhcpd.conf"  # older debian / ubuntu
	)

	for filename in locations:
		if os.path.exists(filename):
			return filename

	if default is not None:
		return default

	raise RuntimeError(u"Could not locate dhcpd.conf.")


def locateDHCPDInit(default=None):
	"""
	Returns the init command for the DHCPD.

	It will try to get the init script from ``/etc/init.d``.
	If no init commands are found and `default` is given it will return
	the	default.
	If no default is given it will throw an :py:exc:`RuntimeError`.

	:param default: If no init script is found fall back to this \
instead of throwing an error.
	:returntype: str
	"""
	locations = (
		u"/etc/init.d/dhcpd",  # suse / redhat / centos
		u"/etc/init.d/isc-dhcp-server",  # newer debian / ubuntu
		u"/etc/init.d/dhcp3-server"  # older debian / ubuntu
	)

	for filename in locations:
		if os.path.exists(filename):
			return filename

	if default is not None:
		return default

	raise RuntimeError(u"Could not locate dhcpd init file.")


def getDHCPDRestartCommand(default=None):
	"""
	Returns a command that can be used to restart the used DHCPD.

	The command will include the full path to tools used, i.e. service.

	If no command can be automatically determined and `default` is given
	this will be returned. If `default` is not given an ``RuntimeError``
	will be risen.
	"""
	serviceName = getDHCPServiceName()
	if serviceName:
		try:
			return u"{service} {name} restart".format(
				name=serviceName,
				service=which('service')
			)
		except Exception as err:
			logger.debug(
				"Ooops, getting the path to service failed: {0}".format(err)
			)

	locations = (
		u"/etc/init.d/dhcpd",  # suse / redhat / centos
		u"/etc/init.d/isc-dhcp-server",  # newer debian / ubuntu
		u"/etc/init.d/dhcp3-server"  # older debian / ubuntu
	)

	for filename in locations:
		if os.path.exists(filename):
			return u"{initscript} restart".format(initscript=filename)

	if default is not None:
		logger.debug(
			u"Could not find dhcpd restart command but default is given. "
			u"Making use of default: {0}".format(default)
		)
		return default

	raise RuntimeError(u"Could not find DHCPD restart command.")


def getDHCPServiceName():
	"""
	Tries to read the name of the used dhcpd.
	Returns `None` if no known service was detected.
	"""
	knownServices = (
		u"dhcpd", u"univention-dhcp", u"isc-dhcp-server", u"dhcp3-server"
	)

	try:
		for servicename in getServiceNames():
			if servicename in knownServices:
				return servicename
	except Exception:
		pass


def getSambaServiceName(default=None, staticFallback=True):
	"""
	Get the name for the samba service.

	:param default: If not value was detected use this as default.
	:type default: str
	:param staticFallback: If this is ``True`` it will use a static \
lookup to determine what value needs to be returned in case no \
service name was detected by the automatic approach.
	:type staticFallback: bool
	"""
	def getFixServiceName():
		distroName = distro.distribution.strip().lower()
		if distroName == u'debian':
			if distro.version[0] == 6:
				return "samba"
			else:
				return "smbd"
		elif distroName == u'ubuntu':
			return "smbd"
		elif distroName in (u'opensuse', u'centos', u'red hat enterprise linux server'):
			return "smb"

	distro = Distribution()
	if distro.distribution.strip() == u'SUSE Linux Enterprise Server':
		return u"smb"

	possibleNames = (u"samba", u"smb", u"smbd")

	for servicename in getServiceNames():
		if servicename in possibleNames:
			return servicename

	if staticFallback:
		servicename = getFixServiceName()
		if servicename is not None:
			return servicename

	if default is not None:
		return default

	raise RuntimeError(u"Could not get samba service name.")


def getServiceNames(_serviceStatusOutput=None):
	"""
	Get the names of services on the system.

	This script tries to pull the information from ``systemctl`` if
	present. If ``systemctl`` is not present it will fall back to use
	``service``.

	:param _serviceStatusOutput: The output of `service --status-all`.\
Used for testing.
	:type _serviceStatusOutput: [str, ]
	:returntype: set

	.. versionadded:: 4.0.5.11


	.. note:

	  RHEL / CentOS 7 will display insufficent information when using
	  the ``service``-command and we work around this preferring ``systemctl``.


	.. note::

	  Does not work on Suse Linux Enterprise Server (SLES) 11SP3.
	"""
	if not _serviceStatusOutput:
		try:
			_serviceStatusOutput = execute(u"{0} list-unit-files".format(which("systemctl")))
		except Exception:
			_serviceStatusOutput = execute(u"{0} --status-all".format(which("service")))

	patterns = [
		'\[.*\]\s+(?P<servicename>.+)',  # Debian
		'(?P<servicename>.+) \(PID',  # RHEL 6
		'(?P<servicename>.+) w',  # RHEL 6, part 2
		r'(?P<servicename>([\w-]|@)+)\.service',  # systemd-based
		'Checking the status of (?P<servicename>.+)\s+',  # opensuse 12.1
	]
	patterns = [re.compile(pattern) for pattern in patterns]

	services = set()

	for line in _serviceStatusOutput:
		for pattern in patterns:
			match = pattern.search(line.strip())
			if match:
				services.add(match.group('servicename').strip())
				break

	logger.debug(u"Found the following services: {0}".format(services))
	return services


def getActiveSessionIds(winApiBugCommand=None, data=None):
	"""
	Getting the IDs of the currently active sessions.

	.. versionadded:: 4.0.5
	:param data: Prefetched data to read information from.
	:type data: [str, ]
	:returntype: [int, ]

	"""
	if data is None:
		data = execute(u"who -p -u")

	sessionIds = []
	for line in data:
		parts = re.split('\s+', line)
		if len(parts) == 7:
			sessionIds.append(int(parts[-2]))
		elif len(parts) == 6:
			sessionIds.append(int(parts[-1]))
		else:
			raise ValueError("Can't get session ID from line: {0}".format(line))

	return sessionIds


def getActiveSessionId():
	"""
	Returns the currently active session ID.

	.. versionadded:: 4.0.5
	:returntype: int

	"""
	ownPid = os.getpid()
	return os.getsid(ownPid)


def getActiveConsoleSessionId():
	"""
	Get the currently used console session id.

	.. warning::

	   This is currently only faked to have the function available for
	   the opsi-linux-client-agent!

	"""
	# TODO: real implementation possible?
	return 0


def runCommandInSession(command, sessionId=None, desktop=None, duplicateFrom=None, waitForProcessEnding=True, timeoutSeconds=0):
	"""
	Run an command.

	The arguments `sessionId`, `desktop` and `duplicateFrom` currently
	do not have any effect and are only provided to have a method
	signature matching the one from the corresponding Windows module.

	.. versionadded:: 4.0.5.2


	:param waitForProcessEnding: If this is `False` the command will be \
started and we will not wait for it to finish.
	:type waitForProcessEnding: bool
	:param timeoutSeconds: If this is set we will wait this many seconds \
until the execution of the process is terminated.
	:returntype: (subprocess.Popen, None, int, None) if \
`waitForProcessEnding` is False, otherwise (None, None, None, None)
	"""
	sleepDuration = 0.1

	command = forceUnicode(command)
	waitForProcessEnding = forceBool(waitForProcessEnding)
	timeoutSeconds = forceInt(timeoutSeconds)

	logger.notice(u"Executing: '{0}'".format(command))
	process = subprocess.Popen(command, shell=True, stdin=subprocess.PIPE, stdout=subprocess.PIPE, stderr=subprocess.STDOUT)

	logger.info(u"Process started, pid: {0}".format(process.pid))
	if not waitForProcessEnding:
		return (process, None, process.pid, None)

	logger.info(u"Waiting for process ending: {0} (timeout: {1} seconds)".format(process.pid, timeoutSeconds))
	timeRunning = 0.0
	while process.poll() is None:
		if timeoutSeconds:
			if timeRunning >= timeoutSeconds:
				_terminateProcess(process)
				raise Exception(u"Timed out after {0} seconds while waiting for process {1}".format(timeRunning, process.pid))

			timeRunning += sleepDuration
		time.sleep(sleepDuration)

	exitCode = process.returncode
	logger.notice(u"Process {0} ended with exit code {1}".format(process.pid, exitCode))
	return (None, None, None, None)


def setLocalSystemTime(timestring):
	"""
	Method sets the local systemtime
	param timestring = "2014-07-15 13:20:24.085661"
	Die Typ SYSTEMTIME-Struktur ist wie folgt:

	WYear           Integer-The current year.
	WMonth          Integer-The current month. January is 1.
	WDayOfWeek      Integer-The current day of the week. Sunday is 0.
	WDay            Integer-The current day of the month.
	WHour           Integer-The current hour.
	wMinute         Integer-The current minute.
	wSecond         Integer-The current second.
	wMilliseconds   Integer-The current millisecond.


	win32api.SetSystemTime

	int = SetSystemTime(year, month , dayOfWeek , day , hour , minute , second , millseconds )

	http://docs.activestate.com/activepython/2.5/pywin32/win32api__SetSystemTime_meth.html
	"""
	if not timestring:
		raise Exception(u"Invalid timestring given. It should be in format like: '2014-07-15 13:20:24.085661'")

	try:
		dt = datetime.datetime.strptime(timestring, '%Y-%m-%d %H:%M:%S.%f')
		logger.info(u"Setting Systemtime Time to %s" % timestring)
		systemTime = 'date --set="%s-%s-%s %s:%s:%s.%s"' % (dt.year, dt.month, dt.day, dt.hour, dt.minute, dt.second, dt.microsecond)
		subprocess.call([systemTime])
	except Exception as error:
			logger.error(u"Failed to set System Time: %s" % error)<|MERGE_RESOLUTION|>--- conflicted
+++ resolved
@@ -56,8 +56,6 @@
 from OPSI.Object import *
 from OPSI.Util import objectToBeautifiedText, removeUnit
 
-<<<<<<< HEAD
-__version__ = '4.1.1'
 __all__ = [
 	'Distribution', 'Harddisk', 'NetworkPerformanceCounter', 'SysInfo',
 	'SystemSpecificHook', 'addSystemHook', 'auditHardware', 'daemonize',
@@ -75,8 +73,6 @@
 	'runCommandInSession', 'setLocalSystemTime', 'shutdown', 'umount', 'which'
 ]
 
-=======
->>>>>>> a0b37ed3
 logger = Logger()
 
 # Constants
