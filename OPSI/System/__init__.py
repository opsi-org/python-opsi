--- conflicted
+++ resolved
@@ -43,13 +43,8 @@
 elif os.name == 'nt':
 	from .Windows import *
 
-__version__ = '4.0.7.20'
-
-<<<<<<< HEAD
 logger = Logger()
 
-=======
->>>>>>> a0b37ed3
 
 class SystemHook(SystemSpecificHook):
 	def __init__(self):
