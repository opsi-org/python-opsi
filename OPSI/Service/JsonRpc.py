--- conflicted
+++ resolved
@@ -37,14 +37,10 @@
 import time
 import traceback
 
-from OPSI.Exceptions import OpsiRpcError
+from OPSI.Exceptions import OpsiBadRpcError, OpsiRpcError
 from OPSI.Logger import Logger, LOG_INFO
-<<<<<<< HEAD
 from OPSI.Types import forceUnicode
 from OPSI.Util import deserialize
-=======
-from OPSI.Types import forceUnicode, OpsiBadRpcError, OpsiRpcError
->>>>>>> 4da305de
 
 
 logger = Logger()
