--- conflicted
+++ resolved
@@ -295,12 +295,7 @@
 			query = u'select %s from `%s` where %s' % (select, table, where)
 		else:
 			query = u'select %s from `%s`' % (select, table)
-<<<<<<< HEAD
-
-		logger.debug(u"Created query: {0!r}".format(query))
-=======
 		logger.debug(u"Created query: {0}", query)
->>>>>>> 60801f67
 		return query
 
 	def _adjustAttributes(self, objectClass, attributes, filter):
