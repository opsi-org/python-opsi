# -*- coding: utf-8 -*-

# This module is part of the desktop management solution opsi
# (open pc server integration) http://www.opsi.org

# Copyright (C) 2010-2017 uib GmbH <info@uib.de>

# This program is free software: you can redistribute it and/or modify
# it under the terms of the GNU Affero General Public License as
# published by the Free Software Foundation, either version 3 of the
# License, or (at your option) any later version.

# This program is distributed in the hope that it will be useful,
# but WITHOUT ANY WARRANTY; without even the implied warranty of
# MERCHANTABILITY or FITNESS FOR A PARTICULAR PURPOSE.  See the
# GNU Affero General Public License for more details.

# You should have received a copy of the GNU Affero General Public License
# along with this program.  If not, see <http://www.gnu.org/licenses/>.
"""
JSONRPC backend.

This backend executes the calls on a remote backend via JSONRPC.

:copyright: uib GmbH <info@uib.de>
:author: Jan Schneider <j.schneider@uib.de>
:author: Niko Wenselowski <n.wenselowski@uib.de>
:author: Erol Ueluekmen <e.ueluekmen@uib.de>
:license: GNU Affero General Public License version 3
"""

import base64
import json
import socket
import time
import threading
import types
from hashlib import md5
from Queue import Queue, Empty
from twisted.conch.ssh import keys
from sys import version_info

from OPSI import __version__
<<<<<<< HEAD
from OPSI.Exceptions import (OpsiAuthenticationError,
	OpsiServiceVerificationError, OpsiTimeoutError)
from OPSI.Logger import Logger, LOG_INFO, LOG_NONE
from OPSI.Types import (forceBool, forceFilename, forceFloat, forceInt,
						forceList, forceUnicode)
=======
from OPSI.Logger import Logger, LOG_INFO
from OPSI.Types import (forceBool, forceFilename, forceFloat, forceInt,
						forceList, forceUnicode)
from OPSI.Types import (BackendBadValueError, BackendIOError,
						OpsiAuthenticationError, OpsiBadRpcError,
						OpsiConnectionError, OpsiError,
						OpsiServiceVerificationError, OpsiRpcError,
						OpsiTimeoutError)
>>>>>>> 4da305de
from OPSI.Backend.Backend import Backend, DeferredCall
from OPSI.Util import serialize, deserialize
from OPSI.Util.HTTP import getSharedConnectionPool, urlsplit
from OPSI.Util.HTTP import deflateEncode, deflateDecode, gzipDecode

__all__ = ('JSONRPC', 'JSONRPCThread', 'RpcQueue', 'JSONRPCBackend')

logger = Logger()


class JSONRPC(DeferredCall):
	def __init__(self, jsonrpcBackend, baseUrl, method, params=None, retry=True, callback=None):
		if params is None:
			params = []
		DeferredCall.__init__(self, callback=callback)
		self.jsonrpcBackend = jsonrpcBackend
		self.baseUrl = baseUrl
		self.id = self.jsonrpcBackend._getRpcId()
		self.method = method
		self.params = params
		self.retry = retry

	def execute(self):
		self.process()

	def getRpc(self):
		return {
			"id": self.id,
			"method": self.method,
			"params": serialize(self.params)
		}

	def processResult(self, result):
		try:
			if result.get('error'):
				logger.debug('Result from RPC contained error!')
				error = result['error']
				# Error occurred
				if isinstance(error, dict) and error.get('message'):
					message = error['message']

					try:
						exceptionClass = eval(error.get('class', 'Exception'))
						index = message.find(':')
						if index != -1 and len(message) > index:
							message = message[index + 1:].lstrip()
						exception = exceptionClass(u'%s (error on server)' % message)
					except Exception:
						exception = OpsiRpcError(message)

					raise exception

				raise OpsiRpcError(u'{0} (error on server)'.format(error))

			self.result = deserialize(
				result.get('result'),
				preventObjectCreation=self.method.endswith('_getHashes')
			)
		except Exception as error:
			logger.logException(error)
			self.error = error

	def process(self):
		logger.debug(u"Executing jsonrpc method {0!r} on host {1!r}", self.method, self.jsonrpcBackend._host)

		try:
			rpc = json.dumps(self.getRpc())
			logger.debug2(u"jsonrpc: {0!r}", rpc)

			response = self.jsonrpcBackend._request(baseUrl=self.baseUrl, data=rpc, retry=self.retry)
			self.processResult(json.loads(response))
		except Exception as error:
			if self.method not in ('backend_exit', 'exit'):
				logger.logException("Failed to process method '%s': %s" % (self.method, forceUnicode(error)), LOG_INFO)
				self.error = error
		finally:
			self._gotResult()


class JSONRPCThread(JSONRPC, threading.Thread):
	def __init__(self, jsonrpcBackend, baseUrl, method, params=None, retry=True, callback=None):
		if params is None:
			params = []
		threading.Thread.__init__(self)
		JSONRPC.__init__(
			self,
			jsonrpcBackend=jsonrpcBackend,
			baseUrl=baseUrl,
			method=method,
			params=params,
			retry=retry,
			callback=callback
		)

	def execute(self):
		self.start()
		return self.waitForResult()

	def run(self):
		self.process()


class RpcQueue(threading.Thread):
	def __init__(self, jsonrpcBackend, size, poll=0.01):
		threading.Thread.__init__(self)
		self.jsonrpcBackend = jsonrpcBackend
		self.size = size
		self.queue = Queue(size)
		self.poll = poll
		self.stopped = False
		self.jsonrpcs = {}
		self.idle = threading.Event()

	def add(self, jsonrpc):
		logger.debug(u'Adding jsonrpc %s to queue (current queue size: %d)' % (jsonrpc, self.queue.qsize()))
		self.queue.put(jsonrpc, block=True)
		logger.debug2(u'Added jsonrpc %s to queue' % jsonrpc)

	def stop(self):
		self.stopped = True

	def run(self):
		logger.debug(u"RpcQueue started")
		self.idle.set()
		while not self.stopped or not self.queue.empty():
			self.idle.wait()
			jsonrpcs = []
			while not self.queue.empty():
				self.idle.clear()
				try:
					jsonrpc = self.queue.get(block=False)
					if jsonrpc:
						logger.debug(u'Got jsonrpc %s from queue' % jsonrpc)
						jsonrpcs.append(jsonrpc)
						if len(jsonrpcs) >= self.size:
							break
				except Empty:
					break
			if jsonrpcs:
				self.process(jsonrpcs=jsonrpcs)
			time.sleep(self.poll)
		logger.debug(u"RpcQueue stopped (empty: %s, stopped: %s)" % (self.queue.empty(), self.stopped))

	def process(self, jsonrpcs):
		self.jsonrpcs = {}
		for jsonrpc in forceList(jsonrpcs):
			self.jsonrpcs[jsonrpc.id] = jsonrpc
		if not self.jsonrpcs:
			return
		logger.info("Executing bunched jsonrpcs: %s" % self.jsonrpcs)
		isExit = False
		try:
			retry = False
			baseUrl = None
			rpc = []
			for jsonrpc in self.jsonrpcs.values():
				isExit = jsonrpc.method in ('backend_exit', 'exit')

				if jsonrpc.retry:
					retry = True

				if not baseUrl:
					baseUrl = jsonrpc.baseUrl
				elif baseUrl != jsonrpc.baseUrl:
					raise OpsiRpcError(u"Can't execute jsonrpcs with different base urls at once: (%s != %s)" % (baseUrl, jsonrpc.baseUrl))
				rpc.append(jsonrpc.getRpc())
			rpc = json.dumps(rpc)
			logger.debug2(u"jsonrpc: %s" % rpc)

			response = self.jsonrpcBackend._request(baseUrl=baseUrl, data=rpc, retry=retry)
			logger.debug(u"Got response from host %s" % self.jsonrpcBackend._host)
			try:
				response = forceList(json.loads(response))
			except Exception as error:
				raise OpsiRpcError(u"Failed to json decode response %s: %s" % (response, error))

			for resp in response:
				try:
					responseId = resp['id']
				except KeyError as error:
					raise KeyError(u"Failed to get id from: %s (%s): %s" % (resp, response, error))

				try:
					jsonrpc = self.jsonrpcs[responseId]
				except KeyError as error:
					raise KeyError(u"Failed to get jsonrpc with id %s: %s" % (responseId, error))

				try:
					jsonrpc.processResult(resp)
				except Exception as error:
					raise RuntimeError(u"Failed to process response %s with jsonrpc %s: %s" % (resp, jsonrpc, error))
		except Exception as error:
			if not isExit:
				logger.logException(error)

			for jsonrpc in self.jsonrpcs.values():
				jsonrpc.error = error
				jsonrpc._gotResult()

		self.jsonrpcs = {}
		self.idle.set()


class JSONRPCBackend(Backend):

	def __init__(self, address, **kwargs):
		self._name = 'jsonrpc'

		Backend.__init__(self, **kwargs)

		self._application = 'opsi jsonrpc module version %s' % __version__
		self._sessionId = None
		self._deflate = False
		self._connectOnInit = True
		self._connected = False
		self._retryTime = 5
		self._defaultHttpPort = 4444
		self._defaultHttpsPort = 4447
		self._host = None
		self._port = None
		self._baseUrl = u'/rpc'
		self._protocol = 'https'
		self._socketTimeout = None
		self._connectTimeout = 30
		self._connectionPoolSize = 1
		self._interface = None
		self._rpcId = 0
		self._rpcIdLock = threading.Lock()
		self._async = False
		self._rpcQueue = None
		self._rpcQueuePollingTime = 0.01
		self._rpcQueueSize = 10
		self._serverCertFile = None
		self._caCertFile = None
		self._verifyServerCert = False
		self._verifyServerCertByCa = False
		self._verifyByCaCertsFile = None
		self._proxyURL = None

		if not self._username:
			self._username = u''
		if not self._password:
			self._password = u''

		retry = True
		for (option, value) in kwargs.items():
			option = option.lower()
			if option == 'application':
				self._application = str(value)
			elif option == 'sessionid':
				self._sessionId = str(value)
			elif option == 'deflate':
				self._deflate = forceBool(value)
			elif option == 'connectoninit':
				self._connectOnInit = forceBool(value)
			elif option == 'connecttimeout' and value is not None:
				self._connectTimeout = forceInt(value)
			elif option == 'connectionpoolsize' and value is not None:
				self._connectionPoolSize = forceInt(value)
			elif option in ('timeout', 'sockettimeout') and value is not None:
				self._socketTimeout = forceInt(value)
			elif option == 'retry':
				retry = forceBool(value)
			elif option == 'retrytime':
				self._retryTime = forceInt(value)
			elif option == 'rpcqueuepollingtime':
				self._rpcQueuePollingTime = forceFloat(value)
			elif option == 'rpcqueuesize':
				self._rpcQueueSize = forceInt(value)
			elif option == 'servercertfile' and value is not None:
				self._serverCertFile = forceFilename(value)
			elif option == 'verifyservercert':
				self._verifyServerCert = forceBool(value)
			elif option == 'cacertfile' and value is not None:
				self._caCertFile = forceFilename(value)
			elif option == 'verifyservercertbyca':
				self._verifyServerCertByCa = forceBool(value)
			elif option == 'proxyurl' and value is not None:
				logger.debug(u"ProxyURL detected: '%s'" % value)
				self._proxyURL = forceUnicode(value)

		if not retry:
			self._retryTime = 0

		if self._password:
			logger.addConfidentialString(self._password)

		self._processAddress(address)
		self._connectionPool = getSharedConnectionPool(
			scheme=self._protocol,
			host=self._host,
			port=self._port,
			socketTimeout=self._socketTimeout,
			connectTimeout=self._connectTimeout,
			retryTime=self._retryTime,
			maxsize=self._connectionPoolSize,
			block=True,
			verifyServerCert=self._verifyServerCert,
			serverCertFile=self._serverCertFile,
			caCertFile=self._caCertFile,
			verifyServerCertByCa=self._verifyServerCertByCa,
			proxyURL=self._proxyURL
		)

		if self._connectOnInit:
			self.connect()

	def stopRpcQueue(self):
		if self._rpcQueue:
			self._rpcQueue.stop()
			self._rpcQueue.join(20)

	def startRpcQueue(self):
		if not self._rpcQueue or not self._rpcQueue.is_alive():
			self._rpcQueue = RpcQueue(
				jsonrpcBackend=self,
				size=self._rpcQueueSize,
				poll=self._rpcQueuePollingTime
			)
			self._rpcQueue.start()

	def __del__(self):
		self.stopRpcQueue()
		if self._connectionPool:
			self._connectionPool.free()

	def getPeerCertificate(self, asPem=False):
		return self._connectionPool.getPeerCertificate(asPem)

	def backend_exit(self):
		res = None
		if self._connected:
			try:
				res = self._jsonRPC('backend_exit', retry=False)
			except Exception:
				pass
		if self._rpcQueue:
			self._rpcQueue.stop()
		return res

	def setAsync(self, enableAsync):
		if not self._connected:
			raise OpsiConnectionError(u'Not connected')

		if enableAsync:
			self.startRpcQueue()
			self._async = True
		else:
			self._async = False
			self.stopRpcQueue()

	def setDeflate(self, deflate):
		if not self._connected:
			raise OpsiConnectionError(u'Not connected')

		self._deflate = forceBool(deflate)

	def getDeflate(self):
		return self._deflate

	def isConnected(self):
		return self._connected

	def connect(self):
		modules = None
		realmodules = {}
		mysqlBackend = False

		asyncStatus = self._async
		self._async = False

		try:
			try:
				self._interface = self._jsonRPC(u'backend_getInterface')
				if 'opsiclientd' in self._application:
					try:
						backendInfo = self._jsonRPC(u'backend_info')
						modules = backendInfo.get('modules', None)
						realmodules = backendInfo.get('realmodules', None)
						if modules:
							logger.confidential(u"Modules: %s" % modules)
						else:
							modules = {'customer': None}

						for m in self._interface:
							if m.get('name') == 'dispatcher_getConfig':
								for entry in self._jsonRPC(u'dispatcher_getConfig'):
									for bn in entry[1]:
										if "sql" in bn.lower() and len(entry[0]) <= 4 and '*' in entry[0]:
											mysqlBackend = True
								break
					except Exception as error:
						logger.info(forceUnicode(error))
			except (OpsiAuthenticationError, OpsiTimeoutError, OpsiServiceVerificationError, socket.error) as connectionError:
				logger.debug(u"Failed to connect: {0}", connectionError)
				raise

			self._createInstanceMethods(modules, realmodules, mysqlBackend)

			self._connected = True
			logger.info(u"{0}: Connected to service", self)
		finally:
			self._async = asyncStatus

	def _getRpcId(self):
		with self._rpcIdLock:
			self._rpcId += 1

		return self._rpcId

	def _processAddress(self, address):
		self._protocol = 'https'
		(scheme, host, port, baseurl, username, password) = urlsplit(address)
		if scheme:
			if scheme not in ('http', 'https'):
				raise ValueError(u"Protocol %s not supported" % scheme)
			self._protocol = scheme
		self._host = host
		if port:
			self._port = port
		elif self._protocol == 'https':
			self._port = self._defaultHttpsPort
		else:
			self._port = self._defaultHttpPort
		if baseurl and (baseurl != '/'):
			self._baseUrl = baseurl
		if not self._username and username:
			self._username = username
		if not self._password and password:
			self._password = password

	def jsonrpc_getSessionId(self):
		return self._sessionId

	def _createInstanceMethods(self, modules=None, realmodules={}, mysqlBackend=False):
		licenseManagementModule = True
		if modules:
			licenseManagementModule = False
			if not modules.get('customer'):
				logger.notice(u"Disabling mysql backend and license management module: no customer in modules file")
				if mysqlBackend:
					raise OpsiError(u"MySQL backend in use but not licensed")

			elif not modules.get('valid'):
				logger.notice(u"Disabling mysql backend and license management module: modules file invalid")
				if mysqlBackend:
					raise OpsiError(u"MySQL backend in use but not licensed")

			elif (modules.get('expires', '') != 'never') and (time.mktime(time.strptime(modules.get('expires', '2000-01-01'), "%Y-%m-%d")) - time.time() <= 0):
				logger.notice(u"Disabling mysql backend and license management module: modules file expired")
				if mysqlBackend:
					raise OpsiError(u"MySQL backend in use but not licensed")
			else:
				logger.info(u"Verifying modules file signature")
				publicKey = keys.Key.fromString(data=base64.decodestring('AAAAB3NzaC1yc2EAAAADAQABAAABAQCAD/I79Jd0eKwwfuVwh5B2z+S8aV0C5suItJa18RrYip+d4P0ogzqoCfOoVWtDojY96FDYv+2d73LsoOckHCnuh55GA0mtuVMWdXNZIE8Avt/RzbEoYGo/H0weuga7I8PuQNC/nyS8w3W8TH4pt+ZCjZZoX8S+IizWCYwfqYoYTMLgB0i+6TCAfJj3mNgCrDZkQ24+rOFS4a8RrjamEz/b81noWl9IntllK1hySkR+LbulfTGALHgHkDUlk0OSu+zBPw/hcDSOMiDQvvHfmR4quGyLPbQ2FOVm1TzE0bQPR+Bhx4V8Eo2kNYstG2eJELrz7J1TJI0rCjpB+FQjYPsP')).keyObject
				data = u''
				mks = modules.keys()
				mks.sort()
				for module in mks:
					if module in ('valid', 'signature'):
						continue

					if module in realmodules:
						val = realmodules[module]
						if int(val) > 0:
							modules[module] = True
					else:
						val = modules[module]
						if val is False:
							val = 'no'
						if val is True:
							val = 'yes'
					data += u'%s = %s\r\n' % (module.lower().strip(), val)
				if not bool(publicKey.verify(md5(data).digest(), [long(modules['signature'])])):
					logger.error(u"Disabling mysql backend and license management module: modules file invalid")
					if mysqlBackend:
						raise OpsiError(u"MySQL backend in use but not licensed")
				else:
					logger.notice(u"Modules file signature verified (customer: %s)" % modules.get('customer'))

					if modules.get('license_management'):
						licenseManagementModule = True

					if mysqlBackend and not modules.get('mysql_backend'):
						raise OpsiError(u"MySQL backend in use but not licensed")

		for method in self._interface:
			try:
				methodName = method['name']

				if methodName in ('backend_exit', 'backend_getInterface'):
					continue

				args = method['args']
				varargs = method['varargs']
				keywords = method['keywords']
				defaults = method['defaults']

				argString = []
				callString = []
				for i, argument in enumerate(args):
					if argument == 'self':
						continue

					if isinstance(defaults, (tuple, list)) and len(defaults) + i >= len(args):
						default = defaults[len(defaults) - len(args) + i]
						# TODO: watch out for Python 3
						if isinstance(default, (str, unicode)):
							default = u"{0!r}".format(default).replace('"', "'")
						argString.append(u'{0}={1}'.format(argument, unicode(default)))
					else:
						argString.append(argument)
					callString.append(argument)

				if varargs:
					for vararg in varargs:
						argString.append(u'*{0}'.format(vararg))
						callString.append(vararg)

				if keywords:
					argString.append(u'**{0}'.format(keywords))
					callString.append(keywords)

				argString = u', '.join(argString)
				callString = u', '.join(callString)

				logger.debug2(u"{1}: arg string is: {0!r}", argString, methodName)
				logger.debug2(u"{1}: call string is: {0!r}", callString, methodName)
				# This would result in not overwriting Backend methods like log_read, log_write, ...
				# if getattr(self, methodName, None) is None:
				if not licenseManagementModule and "license" in methodName:
					exec(u'def %s(self, %s): return' % (methodName, argString))
				else:
					exec(u'def %s(self, %s): return self._jsonRPC("%s", [%s])' % (methodName, argString, methodName, callString))
				setattr(self, methodName, types.MethodType(eval(methodName), self))
			except Exception as error:
				logger.critical(u"Failed to create instance method '%s': %s" % (method, error))

	def _jsonRPC(self, method, params=[], retry=True):
		if self._async:
			self.startRpcQueue()
			jsonrpc = JSONRPC(jsonrpcBackend=self, baseUrl=self._baseUrl, method=method, params=params, retry=retry)
			self._rpcQueue.add(jsonrpc)
			return jsonrpc
		else:
			jsonrpc = JSONRPCThread(jsonrpcBackend=self, baseUrl=self._baseUrl, method=method, params=params, retry=retry)
			return jsonrpc.execute()

	def _request(self, baseUrl, data, retry=True):
		headers = {
			'user-agent': self._application,
			'Accept': 'application/json, text/plain',
			'Accept-Encoding': 'deflate, gzip',
			'content-type': 'application/json',
		}
		if isinstance(data, str):
			data = unicode(data, 'utf-8')
		data = data.encode('utf-8')

		logger.debug2(u"Request to host {0!r}, baseUrl: {1!r}, query: {2!r}".format(self._host, baseUrl, data))

		if self._deflate:
			logger.debug2(u"Compressing data")
			headers['Content-Encoding'] = 'deflate'

			data = deflateEncode(data)
			# Fix for python 2.7
			# http://bugs.python.org/issue12398
			if version_info >= (2, 7):
				data = bytearray(data)
			logger.debug2(u"Data compressed.")

		headers['content-length'] = len(data)

		auth = (self._username + u':' + self._password).encode('latin-1')
		headers['Authorization'] = 'Basic ' + base64.b64encode(auth)

		if self._sessionId:
			headers['Cookie'] = self._sessionId

		logger.debug("Posting request...")
		response = self._connectionPool.urlopen(method='POST', url=baseUrl, body=data, headers=headers, retry=retry)

		return self._processResponse(response)

	def _processResponse(self, response):
		logger.debug2("Processing response...")
		# Get cookie from header
		cookie = response.getheader('set-cookie', None)
		if cookie:
			# Store sessionId cookie
			sessionId = cookie.split(';')[0].strip()
			if sessionId != self._sessionId:
				self._sessionId = sessionId

		contentEncoding = response.getheader('content-encoding', '').lower()
		logger.debug2(u"Content-Encoding: {1}", contentEncoding)

		response = response.data
		if contentEncoding == 'gzip':
			logger.debug(u"Expecting gzip'ed data from server")
			response = gzipDecode(response)
		elif contentEncoding == "deflate":
			logger.debug(u"Expecting deflated data from server")
			response = deflateDecode(response)

		logger.debug2(u"Response is: {0}", response)
		return response

	def getInterface(self):
		return self.backend_getInterface()

	def backend_getInterface(self):
		return self._interface

	def __repr__(self):
		if self._name:
			return u'<{0}(address={1!r}, host={2!r}, deflate={3!r})>'.format(self.__class__.__name__, self._name, self._host, self._deflate)
		else:
			return u'<{0}(host={1!r}, deflate={2!r})>'.format(self.__class__.__name__, self._host, self._deflate)<|MERGE_RESOLUTION|>--- conflicted
+++ resolved
@@ -41,22 +41,12 @@
 from sys import version_info
 
 from OPSI import __version__
-<<<<<<< HEAD
-from OPSI.Exceptions import (OpsiAuthenticationError,
-	OpsiServiceVerificationError, OpsiTimeoutError)
-from OPSI.Logger import Logger, LOG_INFO, LOG_NONE
-from OPSI.Types import (forceBool, forceFilename, forceFloat, forceInt,
-						forceList, forceUnicode)
-=======
+from OPSI.Exceptions import (BackendBadValueError,
+	OpsiAuthenticationError, OpsiConnectionError, OpsiError,
+	OpsiServiceVerificationError, OpsiRpcError, OpsiTimeoutError)
 from OPSI.Logger import Logger, LOG_INFO
 from OPSI.Types import (forceBool, forceFilename, forceFloat, forceInt,
 						forceList, forceUnicode)
-from OPSI.Types import (BackendBadValueError, BackendIOError,
-						OpsiAuthenticationError, OpsiBadRpcError,
-						OpsiConnectionError, OpsiError,
-						OpsiServiceVerificationError, OpsiRpcError,
-						OpsiTimeoutError)
->>>>>>> 4da305de
 from OPSI.Backend.Backend import Backend, DeferredCall
 from OPSI.Util import serialize, deserialize
 from OPSI.Util.HTTP import getSharedConnectionPool, urlsplit
