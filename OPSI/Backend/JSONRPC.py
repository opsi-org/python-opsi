# -*- coding: utf-8 -*-

# This module is part of the desktop management solution opsi
# (open pc server integration) http://www.opsi.org

# Copyright (C) 2010-2019 uib GmbH <info@uib.de>

# This program is free software: you can redistribute it and/or modify
# it under the terms of the GNU Affero General Public License as
# published by the Free Software Foundation, either version 3 of the
# License, or (at your option) any later version.

# This program is distributed in the hope that it will be useful,
# but WITHOUT ANY WARRANTY; without even the implied warranty of
# MERCHANTABILITY or FITNESS FOR A PARTICULAR PURPOSE.  See the
# GNU Affero General Public License for more details.

# You should have received a copy of the GNU Affero General Public License
# along with this program.  If not, see <http://www.gnu.org/licenses/>.
"""
JSONRPC backend.

This backend executes the calls on a remote backend via JSONRPC.

:copyright: uib GmbH <info@uib.de>
:author: Jan Schneider <j.schneider@uib.de>
:author: Niko Wenselowski <n.wenselowski@uib.de>
:author: Erol Ueluekmen <e.ueluekmen@uib.de>
:license: GNU Affero General Public License version 3
"""

import base64
import json
import socket
import time
import threading
import types
from hashlib import md5
from queue import Queue, Empty

from OPSI import __version__
from OPSI.Backend.Base import Backend
from OPSI.Backend.Backend import DeferredCall
from OPSI.Exceptions import (
	OpsiAuthenticationError, OpsiConnectionError, OpsiError,
	OpsiServiceVerificationError, OpsiRpcError, OpsiTimeoutError)
from OPSI.Logger import Logger, LOG_INFO
from OPSI.Types import (
	forceBool, forceFilename, forceFloat, forceInt, forceList, forceUnicode)
from OPSI.Util import serialize, deserialize
from OPSI.Util.HTTP import getSharedConnectionPool, urlsplit
from OPSI.Util.HTTP import deflateDecode, gzipEncode, gzipDecode
from OPSI.Util import getPublicKey

__all__ = ('JSONRPC', 'JSONRPCThread', 'RpcQueue', 'JSONRPCBackend')

_GZIP_COMPRESSION = 'gzip'

logger = Logger()


class JSONRPC(DeferredCall):
	def __init__(self, jsonrpcBackend, baseUrl, method, params=None, retry=True, callback=None):
		if params is None:
			params = []
		DeferredCall.__init__(self, callback=callback)
		self.jsonrpcBackend = jsonrpcBackend
		self.baseUrl = baseUrl
		self.id = self.jsonrpcBackend._getRpcId()
		self.method = method
		self.params = params
		self.retry = retry

	def execute(self):
		self.process()

	def getRpc(self):
		return {
			"id": self.id,
			"method": self.method,
			"params": serialize(self.params)
		}

	def processResult(self, result):
		try:
			if result.get('error'):
				logger.debug('Result from RPC contained error!')
				error = result['error']
				# Error occurred
				if isinstance(error, dict) and error.get('message'):
					message = error['message']

					try:
						exceptionClass = eval(error.get('class', 'Exception'))
						index = message.find(':')
						if index != -1 and len(message) > index:
							message = message[index + 1:].lstrip()
						exception = exceptionClass(u'%s (error on server)' % message)
					except Exception:
						exception = OpsiRpcError(message)

					raise exception

				raise OpsiRpcError(u'{0} (error on server)'.format(error))

			self.result = deserialize(
				result.get('result'),
				preventObjectCreation=self.method.endswith('_getHashes')
			)
		except Exception as error:
			logger.logException(error)
			self.error = error

	def process(self):
		logger.debug(u"Executing jsonrpc method {0!r} on host {1!r}", self.method, self.jsonrpcBackend._host)

		try:
			rpc = json.dumps(self.getRpc())
			logger.debug2(u"jsonrpc: {0!r}", rpc)

			response = self.jsonrpcBackend._request(baseUrl=self.baseUrl, data=rpc, retry=self.retry)
			if isinstance(response, bytes):
				response = response.decode()
			self.processResult(json.loads(response))
		except Exception as error:
			if self.method not in ('backend_exit', 'exit'):
				logger.logException("Failed to process method '%s': %s" % (self.method, forceUnicode(error)), LOG_INFO)
				self.error = error
		finally:
			self._gotResult()


class JSONRPCThread(JSONRPC, threading.Thread):
	def __init__(self, jsonrpcBackend, baseUrl, method, params=None, retry=True, callback=None):
		if params is None:
			params = []
		threading.Thread.__init__(self)
		JSONRPC.__init__(
			self,
			jsonrpcBackend=jsonrpcBackend,
			baseUrl=baseUrl,
			method=method,
			params=params,
			retry=retry,
			callback=callback
		)

	def execute(self):
		self.start()
		return self.waitForResult()

	def run(self):
		self.process()


class RpcQueue(threading.Thread):
	def __init__(self, jsonrpcBackend, size, poll=0.01):
		threading.Thread.__init__(self)
		self.jsonrpcBackend = jsonrpcBackend
		self.size = size
		self.queue = Queue(size)
		self.poll = poll
		self.stopped = False
		self.jsonrpcs = {}
		self.idle = threading.Event()

	def add(self, jsonrpc):
		logger.debug(u'Adding jsonrpc %s to queue (current queue size: %d)' % (jsonrpc, self.queue.qsize()))
		self.queue.put(jsonrpc, block=True)
		logger.debug2(u'Added jsonrpc %s to queue' % jsonrpc)

	def stop(self):
		self.stopped = True

	def run(self):
		logger.debug(u"RpcQueue started")
		self.idle.set()
		while not self.stopped or not self.queue.empty():
			self.idle.wait()
			jsonrpcs = []
			while not self.queue.empty():
				self.idle.clear()
				try:
					jsonrpc = self.queue.get(block=False)
					if jsonrpc:
						logger.debug(u'Got jsonrpc %s from queue' % jsonrpc)
						jsonrpcs.append(jsonrpc)
						if len(jsonrpcs) >= self.size:
							break
				except Empty:
					break
			if jsonrpcs:
				self.process(jsonrpcs=jsonrpcs)
			time.sleep(self.poll)
		logger.debug(u"RpcQueue stopped (empty: %s, stopped: %s)" % (self.queue.empty(), self.stopped))

	def process(self, jsonrpcs):
		self.jsonrpcs = {}
		for jsonrpc in forceList(jsonrpcs):
			self.jsonrpcs[jsonrpc.id] = jsonrpc
		if not self.jsonrpcs:
			return
		logger.info("Executing bunched jsonrpcs: %s" % self.jsonrpcs)
		isExit = False
		try:
			retry = False
			baseUrl = None
			rpc = []
			for jsonrpc in self.jsonrpcs.values():
				isExit = jsonrpc.method in ('backend_exit', 'exit')

				if jsonrpc.retry:
					retry = True

				if not baseUrl:
					baseUrl = jsonrpc.baseUrl
				elif baseUrl != jsonrpc.baseUrl:
					raise OpsiRpcError(u"Can't execute jsonrpcs with different base urls at once: (%s != %s)" % (baseUrl, jsonrpc.baseUrl))
				rpc.append(jsonrpc.getRpc())
			rpc = json.dumps(rpc)
			logger.debug2(u"jsonrpc: %s" % rpc)

			response = self.jsonrpcBackend._request(baseUrl=baseUrl, data=rpc, retry=retry)
			logger.debug(u"Got response from host %s" % self.jsonrpcBackend._host)
			try:
				response = forceList(json.loads(response))
			except Exception as error:
				raise OpsiRpcError(u"Failed to json decode response %s: %s" % (response, error))

			for resp in response:
				try:
					responseId = resp['id']
				except KeyError as error:
					raise KeyError(u"Failed to get id from: %s (%s): %s" % (resp, response, error))

				try:
					jsonrpc = self.jsonrpcs[responseId]
				except KeyError as error:
					raise KeyError(u"Failed to get jsonrpc with id %s: %s" % (responseId, error))

				try:
					jsonrpc.processResult(resp)
				except Exception as error:
					raise RuntimeError(u"Failed to process response %s with jsonrpc %s: %s" % (resp, jsonrpc, error))
		except Exception as error:
			if not isExit:
				logger.logException(error)

			for jsonrpc in self.jsonrpcs.values():
				jsonrpc.error = error
				jsonrpc._gotResult()

		self.jsonrpcs = {}
		self.idle.set()


class JSONRPCBackend(Backend):

	_DEFAULT_HTTP_PORT = 4444
	_DEFAULT_HTTPS_PORT = 4447

	def __init__(self, address, **kwargs):
		"""
		Backend for JSON-RPC access to another opsi service.

		:param compression: Should requests be compressed?
		:type compression: bool
		"""

		self._name = 'jsonrpc'

		Backend.__init__(self, **kwargs)

<<<<<<< HEAD
		self._application = 'opsi JSONRPCBackend/%s' % __version__
=======
		self._application = 'opsi-JSONRPCBackend/%s' % __version__
>>>>>>> e042c006
		self._sessionId = None
		self._compression = False
		self._connectOnInit = True
		self._connected = False
		self._retryTime = 5
		self._host = None
		self._port = None
		self._baseUrl = u'/rpc'
		self._protocol = 'https'
		self._socketTimeout = None
		self._connectTimeout = 30
		self._connectionPoolSize = 2
		self._interface = None
		self._rpcId = 0
		self._rpcIdLock = threading.Lock()
		self._async = False
		self._rpcQueue = None
		self._rpcQueuePollingTime = 0.01
		self._rpcQueueSize = 10
		self._serverCertFile = None
		self._caCertFile = None
		self._verifyServerCert = False
		self._verifyServerCertByCa = False
		self._verifyByCaCertsFile = None
		self._proxyURL = None

		if not self._username:
			self._username = u''
		if not self._password:
			self._password = u''

		retry = True
		for (option, value) in kwargs.items():
			option = option.lower()
			if option == 'application':
				self._application = str(value)
			elif option == 'sessionid':
				self._sessionId = str(value)
			elif option == 'compression':
				self._compression = self._parseCompressionValue(value)
			elif option == 'connectoninit':
				self._connectOnInit = forceBool(value)
			elif option == 'connecttimeout' and value is not None:
				self._connectTimeout = forceInt(value)
			elif option == 'connectionpoolsize' and value is not None:
				self._connectionPoolSize = forceInt(value)
			elif option in ('timeout', 'sockettimeout') and value is not None:
				self._socketTimeout = forceInt(value)
			elif option == 'retry':
				retry = forceBool(value)
			elif option == 'retrytime':
				self._retryTime = forceInt(value)
			elif option == 'rpcqueuepollingtime':
				self._rpcQueuePollingTime = forceFloat(value)
			elif option == 'rpcqueuesize':
				self._rpcQueueSize = forceInt(value)
			elif option == 'servercertfile' and value is not None:
				self._serverCertFile = forceFilename(value)
			elif option == 'verifyservercert':
				self._verifyServerCert = forceBool(value)
			elif option == 'cacertfile' and value is not None:
				self._caCertFile = forceFilename(value)
			elif option == 'verifyservercertbyca':
				self._verifyServerCertByCa = forceBool(value)
			elif option == 'proxyurl' and value is not None:
				logger.debug(u"ProxyURL detected: '%s'" % value)
				self._proxyURL = forceUnicode(value)

		if not retry:
			self._retryTime = 0

		if self._password:
			logger.addConfidentialString(self._password)

		self._processAddress(address)
		self._connectionPool = getSharedConnectionPool(
			scheme=self._protocol,
			host=self._host,
			port=self._port,
			socketTimeout=self._socketTimeout,
			connectTimeout=self._connectTimeout,
			retryTime=self._retryTime,
			maxsize=self._connectionPoolSize,
			block=True,
			verifyServerCert=self._verifyServerCert,
			serverCertFile=self._serverCertFile,
			caCertFile=self._caCertFile,
			verifyServerCertByCa=self._verifyServerCertByCa,
			proxyURL=self._proxyURL
		)

		if self._connectOnInit:
			self.connect()

	def stopRpcQueue(self):
		if self._rpcQueue:
			self._rpcQueue.stop()
			self._rpcQueue.join(20)

	def startRpcQueue(self):
		if not self._rpcQueue or not self._rpcQueue.is_alive():
			self._rpcQueue = RpcQueue(
				jsonrpcBackend=self,
				size=self._rpcQueueSize,
				poll=self._rpcQueuePollingTime
			)
			self._rpcQueue.start()

	def __del__(self):
		self.stopRpcQueue()
		if self._connectionPool:
			self._connectionPool.free()

	def getPeerCertificate(self, asPem=False):
		return self._connectionPool.getPeerCertificate(asPem)

	def backend_exit(self):
		if self._connected:
			try:
				self._jsonRPC('backend_exit', retry=False)
			except Exception:
				pass

		self.stopRpcQueue()

	def setAsync(self, enableAsync):
		if not self._connected:
			raise OpsiConnectionError(u'Not connected')

		if enableAsync:
			self.startRpcQueue()
			self._async = True
		else:
			self._async = False
			self.stopRpcQueue()

	def setCompression(self, compression):
		"""
		Set the compression to use.

		:param compression: `True` to enable compression, `False` to disable.
		:type compression: bool
		"""
		self._compression = self._parseCompressionValue(compression)

	@staticmethod
	def _parseCompressionValue(compression):
		if isinstance(compression, bool):
			return compression
		else:
			value = forceUnicode(compression)
			value = value.strip()
			value = value.lower()

			if value in ('true', 'false'):
				return forceBool(value)
			elif value == 'gzip':
				return _GZIP_COMPRESSION
			else:
				return False

	def isCompressionUsed(self):
		"""
		Is compression used?

		:rtype: bool
		"""
		return bool(self._compression)

	def isConnected(self):
		return self._connected

	def connect(self):
		modules = None
		realmodules = {}
		mysqlBackend = False

		asyncStatus = self._async
		self._async = False

		try:
			try:
				self._interface = self._jsonRPC(u'backend_getInterface')
				if 'opsiclientd' in self._application:
					try:
						backendInfo = self._jsonRPC(u'backend_info')
						modules = backendInfo.get('modules', None)
						realmodules = backendInfo.get('realmodules', None)
						if modules:
							logger.confidential(u"Modules: %s" % modules)
						else:
							modules = {'customer': None}

						for m in self._interface:
							if m.get('name') == 'dispatcher_getConfig':
								for entry in self._jsonRPC(u'dispatcher_getConfig'):
									for bn in entry[1]:
										if "sql" in bn.lower() and len(entry[0]) <= 4 and '*' in entry[0]:
											mysqlBackend = True
								break
					except Exception as error:
						logger.info(forceUnicode(error))
			except (OpsiAuthenticationError, OpsiTimeoutError, OpsiServiceVerificationError, socket.error) as connectionError:
				logger.debug(u"Failed to connect: {0}", connectionError)
				raise

			self._createInstanceMethods(modules, realmodules, mysqlBackend)

			self._connected = True
			logger.info(u"{0}: Connected to service", self)
		finally:
			self._async = asyncStatus

	def _getRpcId(self):
		with self._rpcIdLock:
			self._rpcId += 1

		return self._rpcId

	def _processAddress(self, address):
		self._protocol = 'https'
		(scheme, host, port, baseurl, username, password) = urlsplit(address)
		if scheme:
			if scheme not in ('http', 'https'):
				raise ValueError(u"Protocol %s not supported" % scheme)
			self._protocol = scheme

		self._host = host

		if port:
			self._port = port
		elif self._protocol == 'https':
			self._port = self._DEFAULT_HTTPS_PORT
		else:
			self._port = self._DEFAULT_HTTP_PORT

		if baseurl and (baseurl != '/'):
			self._baseUrl = baseurl
		if not self._username and username:
			self._username = username
		if not self._password and password:
			self._password = password

	def jsonrpc_getSessionId(self):
		return self._sessionId

	def _createInstanceMethods(self, modules=None, realmodules={}, mysqlBackend=False):
		licenseManagementModule = True
		if modules:
			licenseManagementModule = False
			if not modules.get('customer'):
				logger.notice(u"Disabling mysql backend and license management module: no customer in modules file")
				if mysqlBackend:
					raise OpsiError(u"MySQL backend in use but not licensed")

			elif not modules.get('valid'):
				logger.notice(u"Disabling mysql backend and license management module: modules file invalid")
				if mysqlBackend:
					raise OpsiError(u"MySQL backend in use but not licensed")

			elif (modules.get('expires', '') != 'never') and (time.mktime(time.strptime(modules.get('expires', '2000-01-01'), "%Y-%m-%d")) - time.time() <= 0):
				logger.notice(u"Disabling mysql backend and license management module: modules file expired")
				if mysqlBackend:
					raise OpsiError(u"MySQL backend in use but not licensed")
			else:
				logger.info(u"Verifying modules file signature")
				publicKey = getPublicKey(data=base64.decodebytes(b'AAAAB3NzaC1yc2EAAAADAQABAAABAQCAD/I79Jd0eKwwfuVwh5B2z+S8aV0C5suItJa18RrYip+d4P0ogzqoCfOoVWtDojY96FDYv+2d73LsoOckHCnuh55GA0mtuVMWdXNZIE8Avt/RzbEoYGo/H0weuga7I8PuQNC/nyS8w3W8TH4pt+ZCjZZoX8S+IizWCYwfqYoYTMLgB0i+6TCAfJj3mNgCrDZkQ24+rOFS4a8RrjamEz/b81noWl9IntllK1hySkR+LbulfTGALHgHkDUlk0OSu+zBPw/hcDSOMiDQvvHfmR4quGyLPbQ2FOVm1TzE0bQPR+Bhx4V8Eo2kNYstG2eJELrz7J1TJI0rCjpB+FQjYPsP'))
				data = u''
				mks = list(modules.keys())
				mks.sort()
				for module in mks:
					if module in ('valid', 'signature'):
						continue

					if module in realmodules:
						val = realmodules[module]
						if int(val) > 0:
							modules[module] = True
					else:
						val = modules[module]
						if val is False:
							val = 'no'
						if val is True:
							val = 'yes'
					data += u'%s = %s\r\n' % (module.lower().strip(), val)
				if not bool(publicKey.verify(md5(data.encode()).digest(), [int(modules['signature'])])):
					logger.error(u"Disabling mysql backend and license management module: modules file invalid")
					if mysqlBackend:
						raise OpsiError(u"MySQL backend in use but not licensed")
				else:
					logger.info(u"Modules file signature verified (customer: %s)" % modules.get('customer'))

					if modules.get('license_management'):
						licenseManagementModule = True

					if mysqlBackend and not modules.get('mysql_backend'):
						raise OpsiError(u"MySQL backend in use but not licensed")

		for method in self._interface:
			try:
				methodName = method['name']

				if methodName in ('backend_exit', 'backend_getInterface'):
					continue

				args = method['args']
				varargs = method['varargs']
				keywords = method['keywords']
				defaults = method['defaults']

				argString = []
				callString = []
				for i, argument in enumerate(args):
					if argument == 'self':
						continue

					if isinstance(defaults, (tuple, list)) and len(defaults) + i >= len(args):
						default = defaults[len(defaults) - len(args) + i]
						if isinstance(default, str):
							default = u"{0!r}".format(default).replace('"', "'")
						argString.append(u'{0}={1}'.format(argument, str(default)))
					else:
						argString.append(argument)
					callString.append(argument)

				if varargs:
					for vararg in varargs:
						argString.append(u'*{0}'.format(vararg))
						callString.append(vararg)

				if keywords:
					argString.append(u'**{0}'.format(keywords))
					callString.append(keywords)

				argString = u', '.join(argString)
				callString = u', '.join(callString)

				logger.debug2(u"{1}: arg string is: {0!r}", argString, methodName)
				logger.debug2(u"{1}: call string is: {0!r}", callString, methodName)
				# This would result in not overwriting Backend methods like log_read, log_write, ...
				# if getattr(self, methodName, None) is None:
				if not licenseManagementModule and "license" in methodName:
					exec(u'def %s(self, %s): return' % (methodName, argString))
				else:
					exec(u'def %s(self, %s): return self._jsonRPC("%s", [%s])' % (methodName, argString, methodName, callString))
				setattr(self, methodName, types.MethodType(eval(methodName), self))
			except Exception as error:
				logger.critical(u"Failed to create instance method '%s': %s" % (method, error))

	def _jsonRPC(self, method, params=[], retry=True):
		if self._async:
			self.startRpcQueue()
			jsonrpc = JSONRPC(jsonrpcBackend=self, baseUrl=self._baseUrl, method=method, params=params, retry=retry)
			self._rpcQueue.add(jsonrpc)
			return jsonrpc
		else:
			jsonrpc = JSONRPCThread(jsonrpcBackend=self, baseUrl=self._baseUrl, method=method, params=params, retry=retry)
			return jsonrpc.execute()

	def _request(self, baseUrl, data, retry=True):
		headers = {
			'user-agent': self._application,
			'Accept': 'application/json, text/plain',
			'Accept-Encoding': 'deflate, gzip',
			'content-type': 'application/json',
		}

		logger.debug2(u"Request to host {0!r}, baseUrl: {1!r}, query: {2!r}".format(self._host, baseUrl, data))

		if self._compression is True or self._compression == _GZIP_COMPRESSION:
			logger.debug2(u"Compressing data with gzip")
			headers['Content-Encoding'] = 'gzip'

			data = gzipEncode(data)
			# Fix for python 2.7
			# http://bugs.python.org/issue12398
			if version_info >= (2, 7):
				data = bytearray(data)
			logger.debug2(u"Data compressed.")

		auth = (self._username + u':' + self._password)
		headers['Authorization'] = 'Basic ' + base64.b64encode(auth.encode('latin-1')).decode()

		if self._sessionId:
			headers['Cookie'] = self._sessionId

		logger.debug("Posting request...")
		response = self._connectionPool.urlopen(method='POST', url=baseUrl, body=data, headers=headers, retry=retry)

		return self._processResponse(response)

	def _processResponse(self, response):
		logger.debug2("Processing response...")
		self._readSessionId(response)

		response = self._decompressResponse(response)
		logger.debug2(u"Response is: {0!r}", response)
		return response

	def _readSessionId(self, response):
		"""
		Reads the session ID from the response and saves it for future use.
		"""
		cookie = response.getheader('set-cookie', None)

		if cookie:
			# Store sessionId cookie
			sessionId = cookie.split(';')[0].strip()
			if sessionId != self._sessionId:
				self._sessionId = sessionId

	@staticmethod
	def _decompressResponse(response):
		"""
		Decompress the body of the response based on it's encoding.
		"""
		contentEncoding = response.getheader('Content-Encoding', '').lower()
		logger.debug2(u"Content-Encoding: {}", contentEncoding)

		response = response.data
		if contentEncoding == 'gzip':
			logger.debug(u"Expecting gzip'ed data from server")
			response = gzipDecode(response)
		elif contentEncoding == "deflate":
			logger.debug(u"Expecting deflated data from server")
			response = deflateDecode(response)

		logger.debug2(u"Response is: {0!r}", response)
		return response

	def getInterface(self):
		return self.backend_getInterface()

	def backend_getInterface(self):
		return self._interface

	def __repr__(self):
		if self._name:
			return u'<{0}(address={1!r}, host={2!r}, compression={3!r})>'.format(self.__class__.__name__, self._name, self._host, self._compression)
		else:
			return u'<{0}(host={1!r}, compression={2!r})>'.format(self.__class__.__name__, self._host, self._compression)<|MERGE_RESOLUTION|>--- conflicted
+++ resolved
@@ -271,11 +271,7 @@
 
 		Backend.__init__(self, **kwargs)
 
-<<<<<<< HEAD
-		self._application = 'opsi JSONRPCBackend/%s' % __version__
-=======
 		self._application = 'opsi-JSONRPCBackend/%s' % __version__
->>>>>>> e042c006
 		self._sessionId = None
 		self._compression = False
 		self._connectOnInit = True
