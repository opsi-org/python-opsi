--- conflicted
+++ resolved
@@ -36,12 +36,7 @@
 import threading
 import types
 from hashlib import md5
-<<<<<<< HEAD
 from Queue import Queue, Empty
-=======
-from queue import Queue, Empty
-from twisted.conch.ssh import keys
->>>>>>> 3f2dfeba
 from sys import version_info
 from twisted.conch.ssh import keys
 
