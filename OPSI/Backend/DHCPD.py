--- conflicted
+++ resolved
@@ -41,12 +41,8 @@
 from OPSI.Util.File import DHCPDConfFile
 from OPSI.Util import getfqdn
 
-<<<<<<< HEAD
-__version__ = '4.0.6.3'
 __all__ = ['DHCPDBackend']
 
-=======
->>>>>>> a0b37ed3
 logger = Logger()
 
 
