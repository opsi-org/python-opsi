--- conflicted
+++ resolved
@@ -47,7 +47,6 @@
 	forceUnicodeList, forceUnicodeLower, forceUnsignedInt, forceUrl)
 from OPSI.Util import fromJson, toJson, generateOpsiHostKey, timestamp
 
-<<<<<<< HEAD
 __version__ = '4.1.1'
 __all__ = [
     'AuditHardware', 'AuditHardwareOnHost', 'AuditSoftware',
@@ -66,9 +65,6 @@
     'getIdentAttributes', 'getPossibleClassAttributes',
     'mandatoryConstructorArgs', 'objectsDiffer'
 ]
-=======
-__version__ = '4.0.7.27'
->>>>>>> a702fe7b
 
 logger = Logger()
 _MANDATORY_CONSTRUCTOR_ARGS_CACHE = {}
