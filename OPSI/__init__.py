--- conflicted
+++ resolved
@@ -9,8 +9,4 @@
 (open pc server integration) http://www.opsi.org
 """
 
-<<<<<<< HEAD
-__version__ = '4.2.0.190'
-=======
-__version__ = '4.2.0.194'
->>>>>>> e9d45638
+__version__ = '4.2.0.194'