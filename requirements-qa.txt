--- conflicted
+++ resolved
@@ -1,9 +1,5 @@
-<<<<<<< HEAD
-pytest >= 3.1.0
+pytest >= 3.6
 pytest-asyncio >= 0.6
-=======
-pytest >= 3.6
->>>>>>> 0aa5d13e
 pytest-cov >= 2.3.1
 pylint
 flake8