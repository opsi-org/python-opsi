--- conflicted
+++ resolved
@@ -1,7 +1,6 @@
-<<<<<<< HEAD
 python-opsi (4.1.1.40-2) stable; urgency=medium
 
-  * Postinst: Making sure that /etc/opsi/server_commands_default.conf exists. 
+  * Postinst: Making sure that /etc/opsi/server_commands_default.conf exists.
 
  -- Niko Wenselowski <n.wenselowski@uib.de>  Tue, 16 Jul 2018 12:18:52 +0200
 
@@ -444,7 +443,7 @@
     into OPSI/__init__.py to always show the current version.
 
  -- Niko Wenselowski <n.wenselowski@uib.de>  Tue, 04 Oct 2016 16:15:11 +0200
-=======
+
 python-opsi (4.0.7.68-1) stable; urgency=medium
 
   * OpsiBackup: Internal refactorings for restore handling.
@@ -452,7 +451,6 @@
     does not contain data for a backend.
 
  -- Niko Wenselowski <n.wenselowski@uib.de>  Thu, 26 Jul 2018 14:25:19 +0200
->>>>>>> bba3c4a9
 
 python-opsi (4.0.7.67-1) stable; urgency=medium
 
