<<<<<<< HEAD
python-opsi (4.1.1.2-1) UNRELEASED; urgency=medium

  * OPSI.Backend.Backend got new context manager temporaryBackendOptions.
  * Removed various obsolete modules.
  * OPSI.Util.Task.Rights: removed opsi-deploy-client-agent-default and
    opsi-deploy-client-agent-old from the list of known executables.

 -- Niko Wenselowski <n.wenselowski@uib.de>  Tue, 13 Dec 2016 15:40:21 +0100

python-opsi (4.1.1.1-1) experimental; urgency=medium

  * OPSI.Logger, OPSI.Object, OPSI.System.Posix, OPSI.System.Windows,
    OPSI.Util and the modules in OPSI.Backend now provide __all__.
  * JSONRPCBackend: Avoid using "async" as name for a variable because
    this will become a keyword with Python 3.5.
  * ConfigurationData.initializeConfigs now creates entries for
    opsiclientd.event_user_login.active and
    opsiclientd.event_user_login.action_processor_command by default.
  * Removed parts of an old message bus implementation.
  * Replacing the deprecated module 'new' with 'types'.
  * SQLBackend: Filter creation is done through generators.
  * OPSI.Util.objectToBeautifiedText now uses the json module instead of
    a custom implementation.
  * Removed unsupported backends: Cache, Multiplex, LDAP.
  * ThreadPool: removed functions __createWorker & __deleteWorker.
  * Removed unused function OPSI.Util.flattenSequence.
  * OPSI.Backend.Backend implemented the protocol for being used as a
    context manager.
  * setup.py will patch the first version found in debian/changelog
    into OPSI/__init__.py to always show the current version.

 -- Niko Wenselowski <n.wenselowski@uib.de>  Tue, 04 Oct 2016 16:15:11 +0200
=======
python-opsi (4.0.7.31-1) stable; urgency=medium

  [ Mathias Radtke ]
  * OPSI.System.Posix: Reboot scheduled after 1 minute of reboot() call

  [ Niko Wenselowski ]
  * OPSI.Util.Task.UpdateBackend.MySQL: Disable foreign key checks when
    changing length of productId column.

 -- Niko Wenselowski <n.wenselowski@uib.de>  Mon, 02 Jan 2017 10:52:42 +0100
>>>>>>> 6be10d17

python-opsi (4.0.7.30-1) stable; urgency=medium

  * OPSI.Util.Task.Samba.isSamba4: fix possible reference to unitialised
    variable.

 -- Niko Wenselowski <n.wenselowski@uib.de>  Thu, 15 Dec 2016 12:27:59 +0100

python-opsi (4.0.7.29-1) testing; urgency=medium

  * OPSI.Util.Task.ConfigureBackend.MySQL: allow creation of users containing
    a minus in their name.

 -- Niko Wenselowski <n.wenselowski@uib.de>  Fri, 09 Dec 2016 17:28:45 +0100

python-opsi (4.0.7.28-3) stable; urgency=medium

  * Updated translations for hwaudit.

 -- Niko Wenselowski <n.wenselowski@uib.de>  Thu, 08 Dec 2016 15:17:30 +0100

python-opsi (4.0.7.28-2) stable; urgency=medium

  * Updated translations.

 -- Niko Wenselowski <n.wenselowski@uib.de>  Thu, 08 Dec 2016 14:11:42 +0100

python-opsi (4.0.7.28-1) stable; urgency=medium

  * OPSI.Backend.Backend.Backend.backend_setOptions now logs whenever a value
    is skipped because of the type differs from the expected one.
  * OPSI.Backend.JSONRPC.JSONRPCBackend: corrected indentation.

 -- Niko Wenselowski <n.wenselowski@uib.de>  Tue, 22 Nov 2016 14:12:48 +0100

python-opsi (4.0.7.27-1) experimental; urgency=medium

  * Improved __repr__ of Group, ProductProperty, ProductPropertyState and
    their subclasses.
  * OpsiBackupArchive does not fail anymore if an added file does not exist.

 -- Niko Wenselowski <n.wenselowski@uib.de>  Tue, 25 Oct 2016 11:29:56 +0200

python-opsi (4.0.7.26-1) experimental; urgency=medium

  * SQLite backend: Fix syntax error that may occur during an ALTER TABLE
    if more than one column should be altered.

 -- Niko Wenselowski <n.wenselowski@uib.de>  Mon, 10 Oct 2016 17:54:42 +0200

python-opsi (4.0.7.25-1) testing; urgency=medium

  * DepotserverBackend: Fix problem with package installation.

 -- Niko Wenselowski <n.wenselowski@uib.de>  Thu, 29 Sep 2016 18:16:54 +0200

python-opsi (4.0.7.24-1) stable; urgency=medium

  * ConfigurationData: On UCS we preferably read the domain from UCR.
    If this fails we resort to the Samba config file.

 -- Niko Wenselowski <n.wenselowski@uib.de>  Tue, 27 Sep 2016 12:37:43 +0200

python-opsi (4.0.7.23-2) stable; urgency=medium

  * Correct entry in changelog.

 -- Niko Wenselowski <n.wenselowski@uib.de>  Mon, 26 Sep 2016 15:29:35 +0200

python-opsi (4.0.7.23-1) stable; urgency=medium

  * OPSI.System.Posix: added missing 'datetime' import.
  * OPSI.System.Posix: fix wrong reference in getBlockDeviceBusType

 -- Niko Wenselowski <n.wenselowski@uib.de>  Mon, 26 Sep 2016 13:18:20 +0200

python-opsi (4.0.7.22-1) testing; urgency=medium

  * DepotserverBackend: function depot_installPackage now has parameter
    'forceProductId' to force a specific product id when installing a
     product. The installation will be made into the corresponding directory
     of the given product id.
  * OPSI.Util.File.Archive.getFileType now follows symlinks.

 -- Niko Wenselowski <n.wenselowski@uib.de>  Fri, 23 Sep 2016 14:15:56 +0200

python-opsi (4.0.7.21-1) stable; urgency=medium

  * New BackendMethod changeWANConfig
  * OPSI.System.Posix: added enx network device support
  * small fix in Repository-Handling

 -- Erol Ueluekmen <e.ueluekmen@uib.de>  Wed, 21 Sep 2016 01:22:59 +0200

python-opsi (4.0.7.20-1) stable; urgency=medium

  * Various internal refactorings.
  * OPSI.System.Posix.which now throws CommandNotFoundException instead of
    a basic Exception to make catching errors easier.

 -- Niko Wenselowski <n.wenselowski@uib.de>  Tue, 13 Sep 2016 09:39:56 +0200

python-opsi (4.0.7.19-1) testing; urgency=medium

  * OPSI.Util.Task.UpdateBackend.MySQL: temporary disable foreign key checks
    when altering the depotId / hostId.

 -- Niko Wenselowski <n.wenselowski@uib.de>  Tue, 06 Sep 2016 14:11:02 +0200

python-opsi (4.0.7.18-1) stable; urgency=medium

  * OPSI.System.Posix: added sleep function when using ms-sys to write partition
    boot record
  * Corrected some typos.
  * Make header verify_server_cert work with current Python 2.7.
  * OPSI.Util.Task.Samba.configureSamba: warn if oplocks are present in
    Samba configuration.
  * OPSI.System.Posix: Wait a few seconds before running ms-sys to avoid
    timing problems on systems with NVME storage.

 -- Niko Wenselowski <n.wenselowski@uib.de>  Wed, 24 Aug 2016 17:08:55 +0200

python-opsi (4.0.7.17-1) stable; urgency=medium

  * OPSI.Util: Refactored encryptWithPublicKeyFromX509CertificatePEMFile
    and decryptWithPrivateKeyFromPEMFile.

 -- Niko Wenselowski <n.wenselowski@uib.de>  Thu, 18 Aug 2016 10:10:53 +0200

python-opsi (4.0.7.16-1) testing; urgency=medium

  * OPSI.System.Posix: new function isOpenSUSELeap.
  * OPSI.Util.Task.Rights: Improved support for openSUSE Leap.

 -- Niko Wenselowski <n.wenselowski@uib.de>  Mon, 15 Aug 2016 16:53:24 +0200

python-opsi (4.0.7.15-1) stable; urgency=medium

  * corrected opsi-set-rights for openSUSE

 -- Mathias Radtke <m.radtke@uib.de>  Wed, 10 Aug 2016 13:44:48 +0200

python-opsi (4.0.7.14-1) stable; urgency=medium

  * OPSI.Util.Task.Rights: Corrected path for UCS.

 -- Niko Wenselowski <n.wenselowski@uib.de>  Fri, 05 Aug 2016 15:56:55 +0200

python-opsi (4.0.7.13-1) testing; urgency=medium

  * OPSI.Util.Task.Rights: Corrected path for SLES 11.

 -- Niko Wenselowski <n.wenselowski@uib.de>  Wed, 27 Jul 2016 17:11:57 +0200

python-opsi (4.0.7.12-1) stable; urgency=medium

  * Correct indentation in some places.
  * Use future-proof octal values.
  * Correct version in OPSI.Util.Task.Rights and OPSI.Backend.JSONRPC.

 -- Niko Wenselowski <n.wenselowski@uib.de>  Mon, 25 Jul 2016 14:39:25 +0200

python-opsi (4.0.7.11-1) testing; urgency=medium

  * OPSI.Util.Task.Rights: Better support for different SLES versions.

 -- Niko Wenselowski <n.wenselowski@uib.de>  Mon, 25 Jul 2016 13:13:55 +0200

python-opsi (4.0.7.10-1) testing; urgency=medium

  * OPSI.Util.Task.Rights: Do not fail if MySQL backend is configured but
    not yet set up.

 -- Niko Wenselowski <n.wenselowski@uib.de>  Fri, 22 Jul 2016 11:17:24 +0200

python-opsi (4.0.7.9-1) testing; urgency=medium

  * OPSI.System.Posix: new functions: isDebian, isOpenSuse, isUbuntu, isUCS.
  * OPSI.Util.Task.Rights: Refactored module.
  * OPSI.Util.Task.Rights: setRights will try to set rights on the webserver
    directory as installed by the package opsi-linux-support.
  * 40_admin_tasks.conf: Bugfix for setupWhereNotInstalled

 -- Niko Wenselowski <n.wenselowski@uib.de>  Thu, 21 Jul 2016 16:22:58 +0200

python-opsi (4.0.7.8-1) stable; urgency=low

  * OPSI.System.Windows:
    - getOpsiHotfixName supports now Windows 10
    - fixed Syncing Time function with service
  * Proxysupport for HTTP-Connections
  * Fix for setActionRequestWithDependencies
  * do not add obsolete config software-on-demand.show-details
  * ConfigDataBackend: internal refactoring in log_read and log_write

 -- Erol Ueluekmen <e.ueluekmen@uib.de>  Tue, 19 Jul 2016 15:36:42 +0200

python-opsi (4.0.7.7-1) stable; urgency=low

  * WindowsDrivers byAudit sku fallback fixed.

 -- Erol Ueluekmen <e.ueluekmen@uib.de>  Tue, 05 Jul 2016 15:29:36 +0200

python-opsi (4.0.7.6-1) stable; urgency=medium

  * Changed formatting in Logger to not expose parts of confidential strings
    under special circumstances.
  * OPSI.Util.Task.ConfigureBackend.MySQL: fixed error on hostname with dash

 -- Niko Wenselowski <n.wenselowski@uib.de>  Mon, 04 Jul 2016 17:49:17 +0200

python-opsi (4.0.7.5-1) testing; urgency=medium

  * JSONRPC backend has received small refactorings.
  * 10_opsi.conf: Refactored setProductActionRequestWithDependencies.
    With this change the 'force' parameter is deprecated and does not have
    any effect. It may be removed in future releases.

 -- Niko Wenselowski <n.wenselowski@uib.de>  Thu, 30 Jun 2016 15:39:29 +0200

python-opsi (4.0.7.4-1) testing; urgency=medium

  * OPSI.Util.Task.UpdateBackend.MySQL: Also correct license key column in
    table SOFTWARE_CONFIG.
  * ACL: Pre-compiling patterns
  * ACL: Changed log output for easier debugging.
  * Various small improvements in OPSI.Backend.BackendManager.
  * OPSI.Util.Task.Samba: Removed oplocks from share definition.
    This will only affect new share configurations.
  * OPSI.System.Posix: Improved detection for predictable network interfaces.
  * Configuration of MySQL backends warns if strict mode seems to be
    enabled.

 -- Niko Wenselowski <n.wenselowski@uib.de>  Fri, 24 Jun 2016 14:28:26 +0200

python-opsi (4.0.7.3-1) testing; urgency=medium

  * Repaired sort algorithm 1.

 -- Niko Wenselowski <n.wenselowski@uib.de>  Fri, 10 Jun 2016 13:36:41 +0200

python-opsi (4.0.7.2-1) testing; urgency=medium

  * OPSI.Util.Task.UpdateBackend.MySQL: making sure that columns for license
    keys are 1024 characters long.
  * HostControl: If resolveHostAddress is set to True we fall back to
    using the specified in case of a lookup failure.
  * Various small changes.

 -- Niko Wenselowski <n.wenselowski@uib.de>  Thu, 09 Jun 2016 15:34:59 +0200

python-opsi (4.0.7.1-1) testing; urgency=medium

  * forceObjectClass got a faster check to see if we are processing JSON.
  * OPSI.System.Posix: fixed typo: init -6 -> init 6.
  * OPSI.Backend.Backend: _testFilterAndAttributes is faster if attributes
    and filter are missing.
  * OPSI.Backend.Backend: _objectHashMatches now avoids temporary variable.
  * Improved iteration in many parts to be more efficient.
  * OPSI.Logger: Faster lookup for output color / level name.
  * Changed some log outputs to make use of the formatting during logging.
  * Updated hwaudit.conf: Now showing the number of physical and logical
    cores.
  * OPSI.Util.Task.ConfigureBackend.DHCP: only retrieve and show system
    information once.
  * 20_legacy.conf: Refactored setGeneralConfig.

 -- Niko Wenselowski <n.wenselowski@uib.de>  Fri, 20 May 2016 15:44:59 +0200

python-opsi (4.0.6.50-1) experimental; urgency=medium

  * OPSI.Logger.Logger now is able to do formatting in the style of
    str.format. To format a message use the appropriate placeholders and
    then supply args / kwargs as needed.
    Formatting will only be applied if the message will actually be logged.
  * Improved logging during HTTP Connection.

 -- Niko Wenselowski <n.wenselowski@uib.de>  Tue, 07 Jun 2016 10:47:44 +0200

python-opsi (4.0.6.49-1) stable; urgency=medium

  * OPSI.Util.Task.Samba: removed oplocks from opsi_depot share
  * OPSI.Util.Product: Added debug output to show when tasks end.

 -- Niko Wenselowski <n.wenselowski@uib.de>  Fri, 6 May 2016 07:32:28 +0200

python-opsi (4.0.6.48-1) stable; urgency=medium

  * OPSI.Types.forceOct avoids using a temporary variable.
  * OPSI.Util.Task.Rights.setRights: avoid processing the same path
    twice.
  * OPSI.Logger and OPSI.Service.JsonRpc now use the 'traceback' module
    to get the tracebacks.
  * OPSI.Backend.Replicator: Show the renaming of the server as a single
    step for better user feedback.

 -- Niko Wenselowski <n.wenselowski@uib.de>  Wed, 27 Apr 2016 12:35:39 +0200

python-opsi (4.0.6.47-1) stable; urgency=medium

  * Not using bare "except:" - at least catching Exception.
  * OPSI.Util.Task.Samba: notify the user that he may need to restart the Samba
    daemon.
  * Fix typo in error message if the filter was referencing an attribute not
    present at the used object type.
  * OPSI.Backend.Replicator: Check if the used backend can rename the server
    before trying to do so. If the check fails fall back to using an
    ExtendedBackend.
  * OPSI.Backend.SQL: Limit the length of inserted changelogs to be lower than
    65535 to avoid problems with the limited size of columns of type TEXT.

 -- Niko Wenselowski <n.wenselowski@uib.de>  Thu, 21 Apr 2016 13:18:16 +0200

python-opsi (4.0.6.46.1-1) stable; urgency=medium

  * Using the new-style base64 Python interface to avoid breaking with
    combinations of username and password that exceed 72 characters and
    lead to newlines in the base64-encoded authentication header.
    This is in response to CVE-2016-5699 / Python bug 22928 as these
    patched Python versions may lead to breaks on some systems.

 -- Niko Wenselowski <n.wenselowski@uib.de>  Wed, 22 Jun 2016 17:28:31 +0200

python-opsi (4.0.6.46-1) stable; urgency=medium

  * File backend: Correctly read/write the locked attribute on ProductOnDepot.

 -- Niko Wenselowski <n.wenselowski@uib.de>  Thu, 07 Apr 2016 11:07:15 +0200

python-opsi (4.0.6.45-1) experimental; urgency=medium

  * 40_admin_tasks.conf: added method setupWhereInstalled.
  * 40_admin_tasks.conf: added method getClientsWithOutdatedProduct.
  * 40_admin_tasks.conf: added method
    setActionRequestWhereOutdatedWithDependencies.
  * Updated French translation for hwaudit.
  * OPSI.System.Posix: bypassed startsector 0 in Xenial Sfdisk

 -- Niko Wenselowski <n.wenselowski@uib.de>  Mon, 07 Mar 2016 17:12:50 +0100

python-opsi (4.0.6.44-1) experimental; urgency=medium

  * .spec: Naming all known config files.
  * Small improvements around the creation of AuditHardwareOnHosts.
  * OPSI.Types.forceOpsiTimestamp has received improved handling of
    datetime.datetime objects.
  * OPSI.Types.forceTime can now handle datetime.datetime objects.
  * OPSI.Object.mandatoryConstructorArgs has been refactored.
  * Moved the methods "uninstallWhereInstalled",
    "updateWhereInstalled", "setupWhereNotInstalled" and
    "setActionRequestWhereOutdated" into the new backend extension
    "40_admin_tasks.conf".
  * Method "setActionRequestWhereOutdated" ignores products on client
    with installation-status 'unknown'.
  * Added polish translation. Thanks to Jerzy Włudarczylk!
  * OPSI.System.Posix: corrected typo in sfdisk call
  * OPSI.System.Posix: added more reboot calls in reboot() function
  * OPSI.System.Posix: refactored sfdisk compatability from 4.0.6.41-1
  * OPSI.System.Posix: added new function setLocalSystemTime.

 -- Niko Wenselowski <n.wenselowski@uib.de>  Thu, 03 Mar 2016 13:58:55 +0100

python-opsi (4.0.6.43-1) experimental; urgency=medium

  * Small bugfix in 10_wim.conf.
  * OPSI.Util.WIM got a new function getImageInformation.

 -- Niko Wenselowski <n.wenselowski@uib.de>  Tue, 23 Feb 2016 13:32:33 +0100

python-opsi (4.0.6.42-1) experimental; urgency=medium

  * 20_legacy.conf: Added new methods "uninstallWhereInstalled",
    "updateWhereInstalled", "setupWhereNotInstalled" and
    "setActionRequestWhereOutdated".
  * New module: OPSI.Util.WIM.
  * New file: 10_wim.conf with methods "updateWIMConfigFromPath" and
    "updateWIMConfig".
  * OPSI.Util.File.Opsi.PackageControlFile does not add empty line after
    changelog anymore.
  * Improved error messages during creation of an object from a dict if that
    dict does miss an argument required by the constructor.

 -- Niko Wenselowski <n.wenselowski@uib.de>  Mon, 22 Feb 2016 17:29:04 +0100

python-opsi (4.0.6.41-1) experimental; urgency=medium

  [ Mathias Radtke ]
  * OPSI.System.Posix.py: Added sfdisk (2.26) compatability on HP Smart-Array
  * OPSI.System.Posix.py: Added 'enp' device in getEthernetDevices()

  [ Niko Wenselowski ]
  * OPSI.Util.flattenSequence is now handles generators by consuming them.
  * OPSI.Util.formatFileSize now handles terrabyte sized data.
  * 20_legacy.conf: new function setActionRequestWhereOutdated.
  * Show what sort algorithm get's called.

 -- Niko Wenselowski <n.wenselowski@uib.de>  Fri, 12 Feb 2016 14:45:33 +0100

python-opsi (4.0.6.40-1) experimental; urgency=medium

  [ Mathias Radtke ]
  * OPSI.System.Posix.py: fixed bug in HP Smart Array Disk handling
  * OPSI.System.Posix.py: added simple sfdisk 2.26 (wily) compatability

  [ Niko Wenselowski ]
  * 70_wan.conf: Added docstring for changeWANConfig.
  * 70_wan.conf: The 'enabled' parameter now will be converted to bool internally.
  * Rights.py: added 'windows-image-detector.py' to known executables.
  * JSONRPC-Backend: Changed method to use when checking for deflate support.

 -- Niko Wenselowski <n.wenselowski@uib.de>  Mon, 18 Jan 2016 14:27:19 +0100

python-opsi (4.0.6.39-2) experimental; urgency=medium

  * gettext.python-opsi_en: copied from python-opsi.pot instead of linking because of placeholder Variables

 -- Mathias Radtke <m.radtke@uib.de>  Wed, 06 Jan 2016 08:05:00 +0100

python-opsi (4.0.6.39-1) experimental; urgency=medium

  [Mathias Radtke]
  * gettext: added faked english 'translation'

  [ Niko Wenselowski]
  * Replacing many try/finally-constructs with contextmanagers.
  * OPSI.Util.Repository: Removed wildcard imports.
  * OPSI.Util.Repository: some small refactorings.
  * OPSI.Backend.BackendManager now uses a default configuration if no
    keyword arguments are supplied to the constructor.
  * openSuse: do not alter the path of filename in dhcpd.conf.

 -- Niko Wenselowski <n.wenselowski@uib.de>  Tue, 05 Jan 2016 15:10:27 +0100

python-opsi (4.0.6.38-1) experimental; urgency=medium

  * Reverting changes to
    OPSI.SharedAlgorithm.generateProductOnClientSequence_algorithm1

 -- Niko Wenselowski <n.wenselowski@uib.de>  Tue, 15 Dec 2015 13:43:42 +0100

python-opsi (4.0.6.37-1) experimental; urgency=medium

  * OPSI.SharedAlgorithm.generateProductOnClientSequence_algorithm1
    should now return the products in the expected order.
  * OPSI.Util.HTTP: new function closeConnection.
  * OPSI.Util.HTTP: new context manager closingConnection.

 -- Niko Wenselowski <n.wenselowski@uib.de>  Tue, 08 Dec 2015 15:12:00 +0100

python-opsi (4.0.6.36-1) experimental; urgency=medium

  * OPSI.Util.HTTP: Added log statements for easier debugging.
  * OPSI.Util.HTTP: Refactorings in hybi10Encode & hybi10Decode
  * OPSI.Backend.JSONRPC: Better readable debug output with loglevel 8.
  * OPSI.Logger: do not fail if calling setLogFile with None.
  * OPSI.Backend.ExtendedBackend: calling backend_info without backend
    set will not fail anymore.

 -- Niko Wenselowski <n.wenselowski@uib.de>  Thu, 03 Dec 2015 10:10:43 +0100

python-opsi (4.0.6.35-1) experimental; urgency=medium

  * OPSI.Backend.JSONRPC: Enrich debug information for method creation.
  * OPSI.Types: if forceOct fails show at what number it failed.
  * OPSI.Types: small refactoring in forceBool.
  * HostControl.RpcThread: specify "application/json" as content-type.
  * New module: OPSI.Util.Task.ConfigureBackend.DHCPD
  * New functions in OPSI.System.Posix: isCentOS, isSLES & isRHEL
  * OPSI.Backend.Backend: Small refactorings and improved debug output.
  * OPSI.Backend.ManagerBackend: Small refactorings and improved debug output.
  * configureDHCPD now also patches the DHCPD backend config to use the
    right service restart command.
  * OPSI.Object.AuditHardware: improve __repr__
  * OPSI.Logger: always use the absolute path when setting a logfile.
  * OPSI.Object.Product: __repr__ now shows version of product and package
  * OPSI.Object.BaseObject now creates a __repr__ out of the attributes
    that make an object unique.

 -- Niko Wenselowski <n.wenselowski@uib.de>  Fri, 27 Nov 2015 10:47:19 +0100

python-opsi (4.0.6.34-1) experimental; urgency=medium

  * ConfigDataBackend: the argument 'maxSize' for log_read must be positive.
  * ConfigDataBackend: refactored the log_write method.

 -- Niko Wenselowski <n.wenselowski@uib.de>  Thu, 12 Nov 2015 15:16:28 +0100

python-opsi (4.0.6.33-1) experimental; urgency=medium

  * OPSI.Service.Session.Session gained a __repr__.
  * OPSI.Backend.BackendManager.BackendDispatcher gained a __repr__.
  * OPSI.Backend.HostControl.HostControlBackend gained a __repr__.
  * OPSI.Backend.HostControlSafe.HostControlSafeBackend gained a __repr__.
  * ConfigDataBackend: fixed an edge case where the amount of data written
    would exceed the limit.
  * opsihwaudit.conf: Re-introduce the missing SKU.

 -- Niko Wenselowski <n.wenselowski@uib.de>  Fri, 06 Nov 2015 10:37:12 +0100

python-opsi (4.0.6.32-1) experimental; urgency=medium

  * OPSI.SharedAlgorithm: less log output.
  * OPSI.Backend.JSONRPC: small refactorings in JSONRPC.
  * OPSI.Backend.BackendManager: Log if dispatching a method is done.
  * OPSI.Backend.SQL.timeQuery: log duration even in case of failure.

 -- Niko Wenselowski <n.wenselowski@uib.de>  Fri, 30 Oct 2015 12:28:12 +0100

python-opsi (4.0.6.31-1) experimental; urgency=medium

  * OPSI.Backend.JSONRPC: Added some debug output.
  * OPSI.Service.Session: Show what session is in use before deletion.
  * OPSI.Util.HTTP.HTTPConnectionPool.urlopen: Log errors instead of ignoring
  * OPSI.Util.HTTP.HTTPConnectionPool.urlopen: slightly increased the delay
    between retries to not bomb a busy server with even more requests.

 -- Niko Wenselowski <n.wenselowski@uib.de>  Thu, 29 Oct 2015 14:31:33 +0100

python-opsi (4.0.6.30-1) experimental; urgency=medium

  * OPSI.Service.Session: SessionHandler.sessionExpired does more frequently
    checks if session is still in use or timeout occurred.
  * 20_legacy.conf & 30_configed.conf: getDomain: Fix NameError caused by
    implicit import.
  * 10_opsi.conf & 30_configed.conf: getProductOrdering: Fix NameError caused
    by implicit import.

 -- Niko Wenselowski <n.wenselowski@uib.de>  Wed, 28 Oct 2015 12:05:45 +0100

python-opsi (4.0.6.29-1) experimental; urgency=medium

  * Implementing type checks via isinstance instead of using type.
  * Removed wildcard import in various modules in OPSI.Backend.
  * 20_legacy.conf: Removed librsyncPatchFile because it never worked.
  * OpsiConfFile.parse now raises ValueError if invalid sections are
    found or configuration happens outside sections.
  * objectToHtml now works more efficient with large results.
  * OPSI.Util.Task.Samba: Fix typo in share opsi_repository that lead
    to referencing the wrong path.
  * toJson now handles generators by consuming them.
    The output resembles that of a list.
  * objectToBeautifiedText, objectToBash and objectToHtml are now able
    to handle sets - they interpret it like a list.
  * OPSI.Service.Worker.WorkerOpsiJsonRpc: improved backwards compatible
    handling of queries without any specific encoding. This should make
    any call with a plain encoding work as expected.

 -- Niko Wenselowski <n.wenselowski@uib.de>  Tue, 27 Oct 2015 17:38:16 +0100

python-opsi (4.0.6.28-1) testing; urgency=medium

  * OPSI.SharedAlgorithm: OpsiProductOrderingErrors now show what products
    cause the problem.
  * OPSI.Util.Task.CleanupBackend: Reference correct key.

 -- Niko Wenselowski <n.wenselowski@uib.de>  Thu, 08 Oct 2015 14:37:45 +0200

python-opsi (4.0.6.27-1) experimental; urgency=medium

  * OPSI.Util.flattenSequence now can handle sets.
  * OPSI.Backend.ConfigDataBackend.host_deleteObjects does not fail if
    no license management module is present.
  * OPSI.Backend.MySQL.SQLBackend: softwareLicense_getObjects and
    licenseContract_getObjects now return an empty list instead of None.
  * addDynamicDepotDriveSelection now only adds the new value and does
    not change the default.
  * The config for 'clientconfig.depot.drive' now also has the drives 'a:'
    and 'b:' present if it is created anew.

 -- Niko Wenselowski <n.wenselowski@uib.de>  Wed, 07 Oct 2015 16:40:29 +0200

python-opsi (4.0.6.26-1) testing; urgency=medium

  * toJSON: correctly handle sets.

 -- Niko Wenselowski <n.wenselowski@uib.de>  Wed, 07 Oct 2015 10:15:13 +0200

python-opsi (4.0.6.25-1) stable; urgency=medium

  * added proper sles12 version check

 -- Mathias Radtke <m.radtke@uib.de>  Fri, 02 Oct 2015 11:47:21 +0200

python-opsi (4.0.6.24-1) experimental; urgency=medium

  * OPSI.Util.Task.Rights: set +x on known executables in /opt/pcbin/install
  * OPSI.Util.Task.Rights: disabled the removal of duplicate folders to avoid
    problems with wrong rights in the depot.

 -- Niko Wenselowski <n.wenselowski@uib.de>  Thu, 01 Oct 2015 17:27:07 +0200

python-opsi (4.0.6.23-2) testing; urgency=medium

  * Added Danish translation for hwaudit.

 -- Niko Wenselowski <n.wenselowski@uib.de>  Fri, 25 Sep 2015 15:23:11 +0200

python-opsi (4.0.6.23-1) experimental; urgency=medium

  * Copy the following methods to 30_configed.conf: getDomain,
    getOpsiHWAuditConf, getPossibleMethods_listOfHashes, getServerIds_list
  * OPSI.Backend.Backend: Reading the default maximum logfile size from
    /etc/opsi/opsiconfd.conf.

 -- Niko Wenselowski <n.wenselowski@uib.de>  Wed, 16 Sep 2015 11:59:33 +0200

python-opsi (4.0.6.22-1) experimental; urgency=medium

  * log_read: Removed append-feature for rotated logs.

 -- Niko Wenselowski <n.wenselowski@uib.de>  Tue, 15 Sep 2015 14:23:46 +0200

python-opsi (4.0.6.21-1) experimental; urgency=medium

  * ExtendedConfigBackend: repr now works also with subclasses.
  * ConfigDataBackend: log_write does correctly limit the logsize.

 -- Niko Wenselowski <n.wenselowski@uib.de>  Tue, 15 Sep 2015 12:38:36 +0200

python-opsi (4.0.6.20-1) experimental; urgency=medium

  * OPSI.Service.Worker: header parsing errors are now logged
    with loglevel 8.
  * Re-introduce 30_configed.conf

 -- Niko Wenselowski <n.wenselowski@uib.de>  Wed, 09 Sep 2015 09:15:14 +0200

python-opsi (4.0.6.19-2) experimental; urgency=medium

  * Translations updated and translations for es, it & ru added.

 -- Niko Wenselowski <n.wenselowski@uib.de>  Thu, 03 Sep 2015 11:04:01 +0200

python-opsi (4.0.6.19-1) experimental; urgency=medium

  * OPSI.Backend.JSONRPC: refuse to enable deflate if we are talking to an
    old version of the service to avoid problems.

 -- Niko Wenselowski <n.wenselowski@uib.de>  Thu, 03 Sep 2015 10:30:30 +0200

python-opsi (4.0.6.18-1) experimental; urgency=medium

  * OPSI.Backend.BackendManager: showing the used ACL only on log level debug
    or higher.
  * OPSI.SharedAlgorithm: small refactorings regarding iteration of lists
  * OPSI.Backend.JSONRPC: more reliable fix for working with deflate against
    older webservice versions. This works by disabling deflate to ensure
    proper encoding / decoding.
  * OPSI.Backend.JSONRPC: type check via isinstance instead of type.

 -- Niko Wenselowski <n.wenselowski@uib.de>  Wed, 02 Sep 2015 16:34:26 +0200

python-opsi (4.0.6.17-1) experimental; urgency=medium

  * removed cpatureStderr=False fom execute of 'lsb-release -i' command

 -- Mathias Radtke <m.radtke@uib.de>  Wed, 02 Sep 2015 11:54:51 +0200

python-opsi (4.0.6.16-1) experimental; urgency=medium

  * OPSI.Backend.BackendManager: redirected lsb_release stderr and stdout output to /dev/null

 -- Mathias Radtke <m.radtke@uib.de>  Wed, 02 Sep 2015 09:33:16 +0200

python-opsi (4.0.6.15-1) experimental; urgency=medium

  * OPSI.Util.Task.Samba: add newline when adding repository.
  * RPM: Made the license machine-parseable.
  * OPSI.Util.WindowsDrivers: do not fail if Vendor or Model are None.
  * Create user / groups without explicit uid / gid.

 -- Niko Wenselowski <n.wenselowski@uib.de>  Tue, 25 Aug 2015 11:02:44 +0200

python-opsi (4.0.6.14-1) experimental; urgency=medium

  [ Mathias Radtke ]
  * OPSI.System.Posix: removed unneded captureStderr flag

  [ Anna Sucher ]
  * OPSI.Util.Task.Rights: added opsi-deploy-client-agent-default to
    files that are made executable

  [ Niko Wenselowski ]
  * JSONRPCBackend: Better handling of JSON-RPC-response from an old service.

 -- Niko Wenselowski <n.wenselowski@uib.de>  Tue, 11 Aug 2015 15:27:10 +0200

python-opsi (4.0.6.13-1) experimental; urgency=medium

  * Provide OPSI.System.Posix.shutdown.
  * Added function OPSI.Util.chunk.
  * OPSI.Util.Task.CleanupBackend: added chunking on mass-operations.
  * OPSI.Util.Task.CleanupBackend: Improving speed of operations.
  * OPSI.Backend.Replicator: Speed up membership test for productsOnDepot.
  * OPSI.System.Posix.execute now accepts list, set or tuple for ignoreExitCode
  * Debian: Remove dependency on python-support.
  * OPSI.System.Posix: removed unneded captureStderr flags from sfdisk calls

 -- Niko Wenselowski <n.wenselowski@uib.de>  Mon, 10 Aug 2015 15:22:38 +0200

python-opsi (4.0.6.12-1) experimental; urgency=medium

  [ Niko Wenselowski ]
  * Improving Python 3 compatibility.
  * hwaudit: Added translations for COMPUTER_SYSTEM.sku
  * tests: rename the domain of test objects from uib.local to test.invalid
  * OPSI.Service.Worker.WorkerOpsiJsonRpc: The header handling introduced
    with 4.0.6.8-1 must now be explicitely enabled by creating the file:
    /etc/opsi/opsi.header.fix.enable
    This makes sure that components get the same behaviour as before unless
    an change is done by an administrator.
  * 10_opsi.conf: Reintroduce setRights from the now remove 30_configed.conf
  * OPSI.Util.HTTP: the functions to decode/encode gzip/deflate now work
    better with unicode input and always return unicode.
  * OPSI.Service.Worker.WorkerOpsi: properly decode requests that have their
    content-encoding header set to "deflate".
  * log_read now also reads rotated logs.
  * OPSI.Util.Task.Rights: chown now correctly sets uid/gid on links.

  [ Mathias Radtke ]
  * new module OPSI Util task Samba
  * wrote tests for new module

 -- Niko Wenselowski <n.wenselowski@uib.de>  Wed, 29 Jul 2015 16:04:38 +0200

python-opsi (4.0.6.11-4) experimental; urgency=medium

  * Packaging fixes for Debian 8.

 -- Niko Wenselowski <n.wenselowski@uib.de>  Mon, 29 Jun 2015 16:23:22 +0200

python-opsi (4.0.6.11-3) experimental; urgency=medium

  * RPM: do not link removed file.

 -- Niko Wenselowski <n.wenselowski@uib.de>  Mon, 29 Jun 2015 16:11:06 +0200

python-opsi (4.0.6.11-2) experimental; urgency=medium

  * Removing remaining occurances of 30_configed.conf.

 -- Niko Wenselowski <n.wenselowski@uib.de>  Mon, 29 Jun 2015 16:06:51 +0200

python-opsi (4.0.6.11-1) experimental; urgency=medium

  * Debian: Moving lintian-overrides into debian/source
  * 20_legacy.conf: Small refactoring of getClients_listOfHashes
  * 20_legacy.conf: Refactored getLicenseStatistics_hash
  * OPSI.Types: better error message if forceObjectClass fails because of an
    argument that is missing for the constructor
  * OPSI.Types: better error message if forceObjectClass fails because of an
    invalid type
  * 20_legacy.conf: some small bugfixes.
  * OPSI.Object: repr for ConfigState now includes values.
  * Moving getProductOrdering from 30_configed.conf to 10_opsi.conf.
  * Removing 30_configed.conf.
  * Removing the link from etc/opsi/backendManager/extend.d/20_legacy.conf to
    etc/opsi/backendManager/extend.d/configed/20_legacy.conf.

 -- Niko Wenselowski <n.wenselowski@uib.de>  Mon, 29 Jun 2015 15:58:47 +0200

python-opsi (4.0.6.10-3) experimental; urgency=medium

  * Debian: Setting the package format to 1.0
  * RPM: creating folder for systemd templates before installation

 -- Niko Wenselowski <n.wenselowski@uib.de>  Tue, 16 Jun 2015 12:27:05 +0200

python-opsi (4.0.6.10-2) experimental; urgency=medium

  * RPM: supply %prep and %debug_package
  * Remove references to opsi-distutils

 -- Niko Wenselowski <n.wenselowski@uib.de>  Tue, 16 Jun 2015 10:57:43 +0200

python-opsi (4.0.6.10-1) experimental; urgency=medium

  * Added __repr__ for Backend and JSONRPCBackend.
  * OPSI.Backend.Replicator: Inserting objects should be a little faster.
  * OPSI.Backend: Only do a lookup for returnObjectsOnUpdateAndCreate once
    per method execution.
  * objectToBash, objectToHtml and objectToBeautifiedText now also correctly
    format subclasses of the lists / dicts.
  * 20_legacy.conf: Speed up _getProductStates_hash
  * FileBackend: Do not double the mapping list of LocalbootProduct and NetbootProduct.
  * FileBackend: allow products having ProductPropertyStates that are the same as the id of a product.
  * Some small refactorings to OPSI.Backend.SQL and OPSI.Backend.MySQL.
  * Supply new folder /etc/opsi/systemdTemplates

 -- Niko Wenselowski <n.wenselowski@uib.de>  Tue, 16 Jun 2015 10:45:21 +0200

python-opsi (4.0.6.9-1) experimental; urgency=medium

  * OPSI.Util.Task.Rights: reuse an existing depot URL if we found one before.

 -- Niko Wenselowski <n.wenselowski@uib.de>  Wed, 10 Jun 2015 10:20:56 +0200

python-opsi (4.0.6.8-1) experimental; urgency=low

  * 20_legacy.conf: createLicenseContract now returns the complete
    license contract id instead of just the first character.
  * OPSI.Util.File: Avoid bloating dhcpd.conf with '%s'
  * OPSI.Util.Task.Rights: added 'service_setup.sh' to KNOWN_EXECUTABLES
  * OPSI.Util.Task.Rights: Fix setting rights on KNOWN_EXECUTABLES in
    the depot folder.
  * Refactored worker for the interface page.
  * OPSI.Backend.File: Convert errors to unicode before logging them.
  * 40_groupActions.conf: create method to rename groups: updateGroupname
  * __repr__ now gives even better results.
  * 20_legacy.conf: new method setHostInventoryNumber
  * 20_legacy.conf: refactored getAndAssignSoftwareLicenseKey
  * debian/format: removed
  * OPSI.Types: checking for classes is now implemented via isinstance and
    therefore also subclasses will be accepted.
  * OPSI.Util.Task.Certificate: Fix certificate creation on Debian 8.
  * OPSI.Util.HTTP: Workarround for Python versions that implement PEP0476
  * OPSI.Service.Worker.WorkerOpsiJsonRpc: now correctly stating the HTTP
    header field "content-type" if the content is compressed via deflate or
    gzip. To stay backwards compatible we return in the old style if the
    header field "Accept" of the request starts with "gzip-application".
  * OPSI.Util.HTTP: new functions deflateEncode, deflateDecode, gzipEncode
    and gzipDecode
  * OPSI.Backend.JSONRPC: various refactorings
  * OPSI.Backend.JSONRPC.JSONRPCBackend: correctly handle responses that are
    compressed via deflate or gzip. To stay backwards compatible it deflates
    the data if the HTTP header field "content-type" starts with "gzip".
  * The users opsiconfd / pcpatch are now added to the file admin group
    based on the groupname and not on the gid. This avoids adding these users
    to the wrong group if a group with gid 992 already exists.
  * RPM: if a group with gid 992 is already existing add the file admin group
    without giving a specific gid.

 -- Niko Wenselowski <n.wenselowski@uib.de>  Tue, 09 Jun 2015 16:34:33 +0200

python-opsi (4.0.6.7-2) experimental; urgency=low

  * RHEL / CentOS 7: No indent to avoid confusing rpm.

 -- Niko Wenselowski <n.wenselowski@uib.de>  Fri, 10 Apr 2015 14:23:46 +0200

python-opsi (4.0.6.7-1) experimental; urgency=low

  * Fix encoding problems in new __repr__.

 -- Niko Wenselowski <n.wenselowski@uib.de>  Fri, 10 Apr 2015 13:40:21 +0200

python-opsi (4.0.6.6-1) experimental; urgency=low

  * OPSI.Util.Task.Rights: better ignoring of subfolders.
  * OPSI.Logger: some small refactorings.
  * OPSI.Util.Task.Sudoers: Do not duplicate existing entries.
  * OPSI.Logger.logWarnings: only log to the opsi-Logger.
  * CentOS / RHEL 7: depend on net-tools for ifconfig.
  * Added OPSI.System.Posix.getActiveConsoleSessionId

 -- Niko Wenselowski <n.wenselowski@uib.de>  Fri, 10 Apr 2015 10:31:29 +0200

python-opsi (4.0.6.5-1) experimental; urgency=low

  * Fix problem when working mit DHCP files.

 -- Niko Wenselowski <n.wenselowski@uib.de>  Tue, 31 Mar 2015 11:38:41 +0200

python-opsi (4.0.6.4-1) experimental; urgency=low

  * OPSI.System.Posix.execute now accepts keyword arguments 'shell' and
    'waitForEnding' to have the same keyword arguments as on Windows.

 -- Niko Wenselowski <n.wenselowski@uib.de>  Mon, 30 Mar 2015 15:38:39 +0200

python-opsi (4.0.6.3-1) experimental; urgency=low

  * OPSI.Util.Task.Rights: avoid duplicate path processing.
  * OPSI.Backend.MySQL.ConnectionPool: lower log-level for messages.
  * OPSI.Util.Task.Rights.setRights: show what path is given.
  * Fix various problems in OPSI.Backend.Replicator.
  * OPSI.Util.Task.Sudoers: Retrieve path to 'service' from the OS.
  * OPSI.Util.Task.Sudoers: Add single entry if missing.
  * Small changes in OPSI.Util.File.
  * Less wildcard imports.
  * Refactoring in OPSI.Util.Task.Rights
  * OPSI.Util.Task.Rights will fail without raising an error if chown
    is not possible.
  * OPSI.Backend.BackendManager: refactored reading groups of user to be
    faster for large environments.
  * Many objects now have proper representations.
  * OPSI.Util.Task.ConfigureBackend.ConfigurationData: Adding WAN
    configuration defaults if they are missing.
  * New extension 70_wan.conf for easy disabling/enabling of WAN configuration
  * 70_dynamic_depot.conf: getDepotSelectionAlgorithmByNetworkAddress
    makes use of OPSI.Util.ipAddressInNetwork instead of copying code.
  * OPSI.Util.Task.Rights: chown will only supply an uid if euid is 0 to
    avoid failures.

 -- Niko Wenselowski <n.wenselowski@uib.de>  Mon, 30 Mar 2015 11:44:00 +0200

python-opsi (4.0.6.2-1) experimental; urgency=low

  * OPSI.Backend.MySQL: If connecting to DB fails during creation of the
    connection pool we wait 5 seconds before retrying to connect.
  * OPSI.Logger: Easier and faster check if syslog is present.
  * OPSI.Backend.Replicator: small refactorings.
  * OPSI.Backend.BackendManager: _dispatchMethod creats no more temp. list.
  * OPSI.Util.Task.Certificate: do not set the same serial number for
    every certificate.

 -- Niko Wenselowski <n.wenselowski@uib.de>  Mon, 09 Mar 2015 10:56:28 +0100

python-opsi (4.0.6.1-1) experimental; urgency=low

  * OPSI.Util.Repository: correctly set number of retries for dynamic bandwith
  * setup.py: Exclude test folders.
  * objectToBeautifiedText: indent with only four spaces
  * OPSI/Object.py overhauled module
  * Added OPSI.System.Posix.runCommandInSession to have access to this
    function not only when running Windows.
  * OPSI.Backend.File: Various refactorings, not only to avoid unnecessary
    creation of temporary objects.
  * Backends: speed up option parsing during initalisation.
  * Make excessive use of List Comprehensions for faster processing.
  * OPSI.Backend.HostControl: Using the timeout-parameter available on
    httplib.HTTP(S)Connection in RpcThread and ConnectionThread
  * Improve speed of configState_getClientToDepotserver
  * OPSI.Backend.SQL: Refactored working with the hardware audit
  * Speed up OPSI.Backend.Backend.log_read
  * The size limit of log_write can now be controlled through
    opsiconfd.conf and the value of "max log size" in the section "global".
  * New module: OPSI.Util.Task.Rights
  * OPSI.System.Windows: function "mount" accepts "dynamic" as mountpoint to
    enable the automatic search for a free mountpoint on the system.
    Thanks to Markus Kötter for the initial patch!
  * OPSI.Util.Task.ConfigureBackend.ConfigurationData: add the possibility
    to enable the dynamic mountpoint selection.
  * OPSI.Backend.SQL: the columns referencing hostId are now of the same size
  * New module OPSI.Util.Task.UpdateBackend.MySQL
  * OPSI.Util.Task.UpdateBackend.MySQL: Fix too small hostId columns
  * OPSI.Backend.SQL: replacing duplicate code
  * Removed LDAP schema files and backend configuration.
  * OPSI.Backend.SQL: Functions getData and getRawData only allow SELECT
  * Making method backend_getSharedAlgorithm nonfunctional.
  * OPSI.SharedAlgorithm: No more working with code-as-text and evaluation
    of the text to get objects to work with. Now there are only the objects.
  * WindowsDrivers: Fallback if directories ends with "." or with whitespace.
  * OPSI.Types.forceList is now able to handle sets and generators
  * New function OPSI.System.Posix.getDHCPDRestartCommand
  * OPSI.SharedAlgorithm: Raising an error when a circular dependecy is
    detected between products.
  * OPSI.System.Posix.getNetworkDeviceConfig is now able to parse output
    from newer ifconfig versions like on CentOS 7.
  * OPSI.Backend.SQLite refactored query creation.

 -- Niko Wenselowski <n.wenselowski@uib.de>  Thu, 05 Feb 2015 09:46:50 +0100

python-opsi (4.0.5.17-1) testing; urgency=medium

  * Small bugfix in ConfigureBackend Task.

 -- Erol Ueluekmen <e.ueluekmen@uib.de>  Wed, 25 Feb 2015 14:33:25 +0100

python-opsi (4.0.5.16-1) stable; urgency=low

  * JSONRPCBackend: Fix build long authorization headers.

 -- Erol Ueluekmen <e.ueluekmen@uib.de>  Thu, 19 Feb 2015 13:23:19 +0100

python-opsi (4.0.5.15-1) stable; urgency=low

  * Patching sudoers: allow using service when no TTY present

 -- Niko Wenselowski <n.wenselowski@uib.de>  Wed, 22 Oct 2014 14:30:24 +0200

python-opsi (4.0.5.14-1) experimental; urgency=low

  * 10_opsi.conf: New methods getHardwareAuditDataCount and
    getSoftwareAuditDataCount
  * DHCPD backend: Fix logging problem caused by string / unicode mixup.
  * OPSI.System.Posix.getServiceNames: Prefer "systemctl" over "service"
    to have a solution that flawlessly works on CentOS 7.
  * OPSI.System.Posix.locateDHCPDInit: Added search via getServiceNames

 -- Niko Wenselowski <n.wenselowski@uib.de>  Wed, 22 Oct 2014 12:23:35 +0200

python-opsi (4.0.5.13-1) experimental; urgency=low

  * OPSI.System.Posix.Distribution: stripping the distribution attribute.

 -- Niko Wenselowski <n.wenselowski@uib.de>  Tue, 14 Oct 2014 15:34:21 +0200

python-opsi (4.0.5.12-1) experimental; urgency=low

  * More work on OPSI.System.Posix.getSambaServiceName

 -- Niko Wenselowski <n.wenselowski@uib.de>  Wed, 08 Oct 2014 14:50:17 +0200

python-opsi (4.0.5.11-2) experimental; urgency=low

  * Dropping python-simplejson as dependency because it is Pythons stdlib as
    json since Python 2.6

 -- Niko Wenselowski <n.wenselowski@uib.de>  Wed, 08 Oct 2014 11:43:34 +0200

python-opsi (4.0.5.11-1) experimental; urgency=low

  * MySQL-backend: lower log-level for messages regarding transactions
  * Posix: added Methods getServiceNames and getSambaServiceName

 -- Niko Wenselowski <n.wenselowski@uib.de>  Mon, 06 Oct 2014 15:58:24 +0200

python-opsi (4.0.5.10-1) stable; urgency=low

  * DHCPD.py: small fix in restarting dhcp-service

 -- Erol Ueluekmen <e.ueluekmen@uib.de>  Wed, 01 Oct 2014 16:54:50 +0200

python-opsi (4.0.5.9-1) stable; urgency=low

  * opsi-setup: changed restarting services over service calls
    instead of using init-scripts directly.

 -- Erol Ueluekmen <e.ueluekmen@uib.de>  Wed, 01 Oct 2014 16:14:13 +0200

python-opsi (4.0.5.8-2) testing; urgency=low

  * python-crypto requirement modified for sles to python-pycrypto

 -- Erol Ueluekmen <e.ueluekmen@uib.de>  Mon, 29 Sep 2014 10:13:17 +0200

python-opsi (4.0.5.8-1) testing; urgency=low

  * FileBackend raises Exception if getRawData method is called.

 -- Erol Ueluekmen <e.ueluekmen@uib.de>  Tue, 23 Sep 2014 15:16:56 +0200

python-opsi (4.0.5.7-1) experimental; urgency=low

  * Preferring ldaptor over OPSI.ldaptor

 -- Niko Wenselowski <n.wenselowski@uib.de>  Wed, 10 Sep 2014 13:36:47 +0200

python-opsi (4.0.5.6-2) experimental; urgency=low

  * rpm-based packages: require python-pyasn1

 -- Niko Wenselowski <n.wenselowski@uib.de>  Tue, 09 Sep 2014 16:55:20 +0200

python-opsi (4.0.5.6-1) experimental; urgency=low

  * Fix for certificate creation on SLES11SP3

 -- Niko Wenselowski <n.wenselowski@uib.de>  Mon, 25 Aug 2014 15:26:42 +0200

python-opsi (4.0.5.5-1) testing; urgency=medium

  * setProductActionRequestWithDependencies: added optional force
    parameter, to set dependend products even if they are installed

 -- Erol Ueluekmen <e.ueluekmen@uib.de>  Sat, 23 Aug 2014 02:37:20 +0200

python-opsi (4.0.5.4-3) testing; urgency=low

  * Also build on Ubuntu 10.04

 -- Niko Wenselowski <n.wenselowski@uib.de>  Fri, 22 Aug 2014 17:28:08 +0200

python-opsi (4.0.5.4-2) experimental; urgency=low

  * 40_groupActions.conf: _getClientsOnDepotByHostGroup get correct clients.
  * Debian: call dh --with python2

 -- Niko Wenselowski <n.wenselowski@uib.de>  Fri, 22 Aug 2014 17:18:16 +0200

python-opsi (4.0.5.3-2) experimental; urgency=low

  * SLES: Require libmagic1 for working python-magic

 -- Niko Wenselowski <n.wenselowski@uib.de>  Tue, 19 Aug 2014 12:55:00 +0200

python-opsi (4.0.5.3-1) experimental; urgency=low

  * Fix termination of KillableThread on newer Pythons

 -- Niko Wenselowski <n.wenselowski@uib.de>  Mon, 11 Aug 2014 14:09:02 +0200

python-opsi (4.0.5.2-7) experimental; urgency=low

  * RHEL / CentOS: Depending on MySQL-python instead python-mysql
  * openSUSE / SLES: Fix depending on wrong version number for python-newt

 -- Niko Wenselowski <n.wenselowski@uib.de>  Wed, 06 Aug 2014 12:10:08 +0200

python-opsi (4.0.5.2-5) experimental; urgency=low

  * Dependencies for RHEL / CentOS 6 fixed and cleaned up .spec.

 -- Niko Wenselowski <n.wenselowski@uib.de>  Wed, 06 Aug 2014 11:20:25 +0200

python-opsi (4.0.5.2-4) experimental; urgency=low

  * Re-Enabling dependency on python-ldaptor.

 -- Niko Wenselowski <n.wenselowski@uib.de>  Mon, 04 Aug 2014 16:39:12 +0200

python-opsi (4.0.5.2-2) experimental; urgency=low

  * Possible to build with python-support again.

 -- Niko Wenselowski <n.wenselowski@uib.de>  Mon, 04 Aug 2014 14:35:00 +0200

python-opsi (4.0.5.2-1) experimental; urgency=low

  * fix in write method for backendConfigFiles

 -- Erol Ueluekmen <e.ueluekmen@uib.de>  Sun, 03 Aug 2014 03:26:28 +0200

python-opsi (4.0.5.1-2) experimental; urgency=low

  * Using dh_python2

 -- Niko Wenselowski <n.wenselowski@uib.de>  Wed, 30 Jul 2014 17:38:00 +0200

python-opsi (4.0.5.1-1) experimental; urgency=low

  * New module: OPSI.Util.Task.Sudoers
  * 70_dynamic_depot.conf: Latency algorythm does even work if pinging
    a depot results in a timeout.
  * OpsiBackupArchive: Avoid hanging in an endless loop when running
    backupMySQLBackend and stderr gets spammed with the same message
  * DHCPD Backend: Trying to read the address of an client from the
    DHCPD configuration file if it can't be resolved via DNS.
  * Certificate Creation: Using 2048 bit instead of 1024
  * small fix in getOpsiHostKey method
  * configed: direct access for mysql-backend users
  * forceUrl method don't convert value to lower
  * OpsiBackupArchive: get path to mysqldump via which
  * Speeding up backend_getInterface, getArgAndCallString, objectToHtml,
    objectToBeautifiedText
  * New module: OPSI.Util.Task.ConfigureBackend.ConfigurationData
  * Added possibility to disable pigz in opsi.conf
  * SQL-Backends: Improved speed of query creation
  * Do not fail on removing installed products if the directory
    contains filenames with unicode characters
  * OPSI.System.Posix: Fixing reread partiontable problem with new bootimage
  * OPSI.System.Windows: Added setLocalSystemTime and getServiceTime in backend
  * Driverintegration: Fallback for byAudit to check if mainboard integration is possible.
  * OPSI.System.Posix: initializing bytesPerSector attribute in Harddisk class
    constructor
  * OPSI.Util.Repository: workarround timing problem after reconnect network
    adapter

 -- Erol Ueluekmen <e.ueluekmen@uib.de>  Thu, 28 Jul 2014 23:51:00 +0200

python-opsi (4.0.4.5-1) stable; urgency=low

  * set of small fixes.

 -- Erol Ueluekmen <e.ueluekmen@uib.de>  Fri, 07 Feb 2014 02:10:23 +0100

python-opsi (4.0.4.4-1) testing; urgency=low

  * added geo_override patch for older bios (opsi-linux-bootimage)
  * removed debug outputs from repository.py
  * SQL backend: tables PRODUCT_PROPERTY and BOOT_CONFIGURATION now use type
    TEXT for column 'description'
  * Harddisks have a new attribute 'rotational'.
  * MySQL backend: table 'HOST': using DEFAULT value for column 'created' to
    avoid using the values given by MySQL. These values did result in a
    unwanted misbehaviour where clients always updated their 'created'
    attribute to the time of the last update.
  * Removed workarounds for Python versions prior to 2.6
  * New depot selection alogrith: Select the depot with lowest latency that
    either is or belongs to the master depot the client is attached to.
  * New module: OPSI.Util.Task.CleanupBackend
  * Suppressing DeprecationWarning from ldaptor.
  * Bugfix in HTTPRepository.
  * Workarround for Windows 8.1 detection.

 -- Erol Ueluekmen <e.ueluekmen@uib.de>  Wed, 29 Jan 2014 01:22:18 +0100

python-opsi (4.0.4.3-1) testing; urgency=low

  * Small bugfix for objectToBeautifiedText Method.

 -- Erol Ueluekmen <e.ueluekmen@uib.>  Fri, 20 Dec 2013 18:11:37 +0100

python-opsi (4.0.4.2-1) testing; urgency=low

  * objectToBeautifiedText optimization.

 -- Erol Ueluekmen <e.ueluekmen@uib.de>  Wed, 11 Dec 2013 11:02:06 +0100

python-opsi (4.0.4.1-1) testing; urgency=low

  * Minimum required Python version is now 2.6
  * New backend method for configed: setRights
  * Tar archives: make use of pigz for parallel gzip compression if available.
    Requires pigz version >2.2.3
  * File backend: Added options to configure user/group the files belong to.
  * Bugfix: Added missing import to prevent "opsi-setup --renew-opsiconfd-cert"
    from crashing
  * Bugfix: Do not fail when reading distribution information from an UCS
    system.
  * Bugfix in posix.py for precise
  * Remove loading geo_override kernel patch
  * Fixing mountoptions handling for cifs-mount
  * Added Transaction control for sql-backends for prevent of duplicate entries in productProperty-Defaultvalues. (fixes #456)
  * New module: OPSI.Util.Task.Certificate

 -- Erol Ueluekmen <e.ueluekmen@uib.de>  Tue, 12 Sep 2013 11:41:33 +0200

python-opsi (4.0.3.3-1) experimental; urgency=low

  * Fixes for wheezy and raring support
  * System.Windows: Added handling mshotfix for win8 and win2012
  * Moved method formatFileSize from OPSI.web2.dirlist to OPSI.Util
  * Added 40_groupActions.conf in opsi-webservice-extender
  * Modified debian postinst script (user opsiconfd will be created if not exists)

 -- Erol Ueluekmen <e.ueluekmen@uib.de>  Tue, 03 Jun 2013 11:41:33 +0200

python-opsi (4.0.3.2-1) experimental; urgency=low

  * Don't load geo_override module on 64bit bootimage.

 -- Erol Ueluekmen <e.ueluekmen@uib.de>  Mon, 29 Apr 2013 16:13:16 +0200

python-opsi (4.0.3.1-1) testing; urgency=low

  * dhcp-backend: ddns-rev-domainname added to list where the values are written in double quotas
  * System: opsi-setup --init-current-config gives an warning instead of error, when vendor not found for network device
  * Posix:
    - saveImage returns the result from partclone if run was successfull.
    - readPartitionTable: Try to find out the right filesystem with blkid tool.
    - createPartition: allows linux as filesystem-type and produces partition with id 83
  * WindowsDriver: byAudit: Translating model and vendor from hwinvent: characters <>?":|\/* will be translated to _
  * python-opsi locale: danish added
  * compareVersion: fixed handling with versions from custom packages.
  * global.conf: fixed hostname entries
  * fixed resource directory listing for custom packages /repository
  * fix for ubuntu 12.10

 -- Erol Ueluekmen <e.ueluekmen@uib.de>  Tue, 05 Feb 2013 17:40:23 +0100

python-opsi (4.0.2.6-1) testing; urgency=low

  * Posix: getBlockDeviceControllerInfo():
    - if no devices attached on a AHCI-Controller (maybe a lshw or a kernel bug)
      try to find AHCI-Controller, if found try return the first found AHCI Controller
      for textmode-driverintegration (only for nt5)
  * Posix: modifications for newer ms-sys version
  * rpm-spec-file: noreplace option for dispatch.conf.default in files-section

 -- Erol Ueluekmen <e.ueluekmen@uib.de>  Mon, 07 Nov 2012 17:34:13 +0100

python-opsi (4.0.2.5-1) testing; urgency=low

  * fix in hwinvent procedure, don't crash if lshw don't work properly
  * fix for resizeNTFSPartition if blockAlignmnet is used (ntfs-restore-image)

 -- Erol Ueluekmen <e.ueluekmen@uib.de>  Fri, 02 Nov 2012 15:00:34 +0200

python-opsi (4.0.2.4-1) stable; urgency=low

  * fixes method setProductActionRequestWithDependencies after host_createOpsiClient
  * added default dhcp string and text options that the values will be set in double-quotes (fixes#403)
  * added method userIsReadOnlyUser()
  * WindowsDriverIntegration: do not break when no devices found in txtsetup.oem (corrupted txtsetup.oem)

 -- Erol Ueluekmen <e.ueluekmen@uib.de>  Thu, 27 Sep 2012 10:35:17 +0200

python-opsi (4.0.2.3-1) testing; urgency=low

  * Workarround for bootimage: wait if blockfile to partition not exists.
  * Automated additional-driver - byAudit - integration support.
  * hostControl-Fix for host_reachable method.
  * added opsiFileAdminhandling, added new opsi.conf File.
  * dellexpresscode for hwinvent implemented
  * licensekey length increased to 1024
  * use opsi-auth pam module if exists

 -- Erol Ueluekmen <e.ueluekmen@uib.de>  Tue, 17 Jul 2012 13:33:13 +0200

python-opsi (4.0.2.2-1) testing; urgency=low

  * Workarround for python 2.7 in jsonrpc-backend: compressed data will send as bytearray
  * fix for isc-dhcp-server for oneiric and precise
  * Workarround for bootimage: wait if blockfile to partition not exists.

 -- Erol Ueluekmen <e.ueluekmen@uib.de>  Mon, 11 Jun 2012 13:42:58 +0200

python-opsi (4.0.2.1-1) stable; urgency=low

  * Featurepack-Release 4.0.2

 -- Erol Ueluekmen <e.ueluekmen@uib.de>  Wed, 30 May 2012 11:20:56 +0200

python-opsi (4.0.1.40-1) testing; urgency=low

  * Fix getArchitecture for Windows-Systems (opsiclientd)
  * Workarround for WinAPI Bug: LSAGetLogonSessionData in NT5 x64

 -- Erol Ueluekmen <e.ueluekmen@uib.de>  Tue, 08 May 2012 15:27:08 +0200

python-opsi (4.0.1.39-1) testing; urgency=low

  * opsi-makeproductfile: switch to tar format if source files take
      then 2GB of diskusage, to prevent a override of cpio sizelimit.
  * 20_legacy.conf: method getProductDependencies_listOfHashes fix.
  * fix loosing membership in productGroups when upgrading opsi-packages
  * setProductActionRequestWithDepedencies:
      Raising exeption if required packages are not available.
  * fix setVersion for auditSoftware and auditSoftwareOnClient
      software Version 0 will be produce '0' and not ''

 -- Erol Ueluekmen <e.ueluekmen@uib.de>  Tue, 17 Apr 2012 16:51:08 +0200

python-opsi (4.0.1.38-1) testing; urgency=low

  * HostControl-Backend: added hostControl_execute
  * 10_opsi.conf: added setProductActionRequestWithDependencies
  * Object.py: OpsiDepotserver new default: isMasterDepot=True

 -- Erol Ueluekmen <e.ueluekmen@uib.de>  Wed, 15 Feb 2012 13:42:37 +0100

python-opsi (4.0.1.37-1) stable; urgency=low

  * fix hybi10Decode

 -- Jan Schneider <j.schneider@uib.de>  Tue, 17 Jan 2012 13:40:01 +0100

python-opsi (4.0.1.36-1) stable; urgency=low

  * MessageBus improvements
  * fix deleteProduct method

 -- Jan Schneider <j.schneider@uib.de>  Tue, 22 Nov 2011 13:05:41 +0100

python-opsi (4.0.1.35-1) stable; urgency=low

  * Add funtions hybi10Decode, hybi10Encode to Util/HTTP

 -- Jan Schneider <j.schneider@uib.de>  Tue, 15 Nov 2011 15:08:07 +0100

python-opsi (4.0.1.34-1) stable; urgency=low

  * Posix.py: blockAlignment in createPartition

 -- Erol Ueluekmen <e.ueluekmen@uib.de>  Mon, 14 Nov 2011 10:27:23 +0100

python-opsi (4.0.1.33-1) stable; urgency=low

  * OPSI/Util: Add function getGlobalConf
  * OPSI/Types: Add BootConfiguration

 -- Jan Schneider <j.schneider@uib.de>  Tue, 11 Oct 2011 09:36:12 +0200

python-opsi (4.0.1.32-1) stable; urgency=low

  * Add module OPSI/Util/MessageBus
  * OPSI/Backend/BackendManager: implement MessageBusNotifier
  * OPSI/Backend/HostControl: Don't reboot or shutdown all opsiClients if wrong hostId is given
  * OPSI/Util/WindowsDriver: Fix for duplicatesearch in WindowsDriver
  * OPSI/Backend/JSONRPCBackend: raise socket.error on connect
  * opsihwaudit.conf: HDAUDIO_DEVICE wmi

 -- Jan Schneider <j.schneider@uib.de>  Tue, 27 Sep 2011 14:29:14 +0200

python-opsi (4.0.1.31-1) stable; urgency=low

  * OPSI/Backend/Backend:
     - log_read/log_write: add type userlogin
     - log_write: maximum logfile size
  * OPSI/Objects:
     - remove forceUnicodeLower for all licensekeys

 -- Jan Schneider <j.schneider@uib.de>  Tue, 13 Sep 2011 14:40:13 +0200

python-opsi (4.0.1.30-1) stable; urgency=low

  * DHCP-parser: Fix recursive searching blocks.

 -- Erol Ueluekmen <e.ueluekmen@uib.de>  Tue, 13 Sep 2011 10:11:15 +0200

python-opsi (4.0.1.29-1) stable; urgency=low

  * OPSI/Util/WindowsDriver
     - Fix intregateWindowsDrivers
  * OPSI/UI
     - Fix encoding

 -- Erol Ueluekmen <e.ueluekmen@uib.de>  Fri, 02 Sep 2011 17:11:13 +0200

python-opsi (4.0.1.28-1) stable; urgency=low

  * french localization

 -- Jan Schneider <j.schneider@uib.de>  Wed, 31 Aug 2011 16:57:40 +0200

python-opsi (4.0.1.27-1) stable; urgency=low

  * OPSI/UI
     - Fix getSelection for many entries / scrolling

 -- Jan Schneider <j.schneider@uib.de>  Mon, 29 Aug 2011 14:38:29 +0200

python-opsi (4.0.1.26-1) stable; urgency=low

  * OPSI/Util/WindowsDriver:
     - Fix integrateWindowsDrivers
  * OPSI/Util/File:
     - Modify loglevels in inf-file-parsing

 -- Jan Schneider <j.schneider@uib.de>  Thu, 25 Aug 2011 15:42:13 +0200

python-opsi (4.0.1.25-1) stable; urgency=low

  * OPSI/Object:
     - BoolConfig: remove duplicates from default values

 -- Jan Schneider <j.schneider@uib.de>  Tue, 23 Aug 2011 12:15:29 +0200

python-opsi (4.0.1.24-1) stable; urgency=low

  * tests/helper/fixture
    - fix for python 2.4

 -- Jan Schneider <j.schneider@uib.de>  Mon, 15 Aug 2011 15:12:05 +0200

python-opsi (4.0.1.23-1) stable; urgency=low

  * OPSI/Object
    - Host: force list of hardware addresses to single value (needed for univention)

 -- Jan Schneider <j.schneider@uib.de>  Mon, 15 Aug 2011 14:15:33 +0200

python-opsi (4.0.1.22-1) stable; urgency=low

  * OPSI/Util/File/Opsi/__init__:
    - Fix startswith for python 2.4

 -- Jan Schneider <j.schneider@uib.de>  Thu, 04 Aug 2011 09:58:22 +0200

python-opsi (4.0.1.21-1) experimental; urgency=low

  * Build against dhcp3 in lucid

 -- Christian Kampka <c.kampka@uib.de>  Mon, 01 Aug 2011 12:27:34 +0200

python-opsi (4.0.1.20-1) stable; urgency=low

  * OPSI/Backend/JSONRPC
    - forceUnicode Exception

 -- Jan Schneider <j.schneider@uib.de>  Thu, 21 Jul 2011 17:36:54 +0200

python-opsi (4.0.1.19-1) stable; urgency=low

  * OPSI/Util/WindowsDrivers
    - add integrated drivers to integratedDrivers list in loop

 -- Jan Schneider <j.schneider@uib.de>  Wed, 20 Jul 2011 14:48:27 +0200

python-opsi (4.0.1.18-1) stable; urgency=low

  * OPSI/Backend/SQL
    - fix _getHardwareIds

 -- Jan Schneider <j.schneider@uib.de>  Wed, 20 Jul 2011 11:42:10 +0200

python-opsi (4.0.1.17-1) stable; urgency=low

  * Correct replacement of escaped asterisk in search filter
  * Added new hostControl method opsiclientdRpc

 -- Jan Schneider <j.schneider@uib.de>  Tue, 19 Jul 2011 14:46:35 +0200

python-opsi (4.0.1.16-1) stable; urgency=low

  * Version bump

 -- Christian Kampka <c.kampka@uib.de>  Wed, 13 Jul 2011 14:20:15 +0200

python-opsi (4.0.1.15-2) stable; urgency=low

  * OPSI/Utils
    - fixed import bug

 -- Christian Kampka <c.kampka@uib.de>  Wed, 13 Jul 2011 11:54:22 +0200

python-opsi (4.0.1.15-1) stable; urgency=low

  * OPSI/Util
    - method to determain a fixed fqdn
  * OPIS/Util/HTTP
    - make sure socket is not None

 -- Christian Kampka <c.kampka@uib.de>  Tue, 12 Jul 2011 12:49:24 +0200

python-opsi (4.0.1.14-1) stable; urgency=low

  * SQL: methods for character escaping

 -- Jan Schneider <j.schneider@uib.de>  Wed, 29 Jun 2011 14:47:47 +0200

python-opsi (4.0.1.13-1) stable; urgency=low

  * Service/Session
    - sessionExpired(): return true if expired / false if closed by client
  * Util/HTTP:
    - disable server verification for localhost
  * Backend/HostControl:
    - new method hostControl_getActiveSessions

 -- Jan Schneider <j.schneider@uib.de>  Fri, 17 Jun 2011 14:21:03 +0200

python-opsi (4.0.1.12-1) stable; urgency=low

  * Util/File/Opsi
    - copy permission bits and mtime on filecopy

 -- Christian Kampka <c.kampka@uib.de>  Wed, 15 Jun 2011 11:00:27 +0200

python-opsi (4.0.1.11-2) stable; urgency=low

  * Util/Task/Backup:
    - supress waring when restoring configuration

 -- Christian Kampka <c.kampka@uib.de>  Tue, 14 Jun 2011 15:57:24 +0200

python-opsi (4.0.1.11-1) stable; urgency=low

  * Util/Task/Backup:
    - Override backup file if it already exists
    - Fixed spelling in help text

 -- Christian Kampka <c.kampka@uib.de>  Tue, 14 Jun 2011 13:41:56 +0200

python-opsi (4.0.1.10-1.1) stable; urgency=low

  * Util/Task/Backup, Util/File/Opsi
    - Several usability improvements

 -- Christian Kampka <c.kampka@uib.de>  Fri, 10 Jun 2011 14:14:46 +0200

python-opsi (4.0.1.9-1) stable; urgency=low

  * System/Posix:
     - Added Harddisk.setDosCompatibility()
     - reread partition table after deleting partition table
  * Util/Repository:
     - Fix HTTPRepository.copy
  * Util/HTTP, Util/Repository, Backend/JSONRPC
     - SSL verify by ca certs file

 -- Jan Schneider <j.schneider@uib.de>  Tue, 07 Jun 2011 10:45:49 +0200

python-opsi (4.0.1.8-1) stable; urgency=low

  * HostControl backend: Fix error message

 -- Jan Schneider <j.schneider@uib.de>  Tue, 31 May 2011 12:41:44 +0200

python-opsi (4.0.1.7-1) stable; urgency=low

  * Fixes additional driver integration with directories as symbolic links
  * Improved logging in generateProductOnClientSequence_algorithm1
  * Fixes Driverintegration: Fix loading duplicate driver, if integrated in additional

 -- Jan Schneider <j.schneider@uib.de>  Mon, 30 May 2011 14:21:08 +0200

python-opsi (4.0.1.6-1) stable; urgency=low

  * fixes for OpsiBackup

 -- Erol Ueluekmen <e.ueluekmen@uib.de>  Wed, 18 May 2011 15:42:33 +0200

python-opsi (4.0.1.5-1) stable; urgency=low

  * OpsiBackupFile: Fix symlink restore

 -- Jan Schneider <j.schneider@uib.de>  Wed, 11 May 2011 17:40:42 +0200

python-opsi (4.0.1.4-1) stable; urgency=low

  * IniFile: Add newline at end of section
  * BackenAccessControl _pamAuthenticateUser: pam winbind forceUnicode names

 -- Jan Schneider <j.schneider@uib.de>  Wed, 04 May 2011 14:46:17 +0200

python-opsi (4.0.1.3-1) stable; urgency=low

  * File-Backend: Fix host_insert for depots

 -- Jan Schneider <j.schneider@uib.de>  Mon, 02 May 2011 14:55:27 +0200

python-opsi (4.0.1.2-1) stable; urgency=low

  * Posix: fix calculation of disk size

 -- Jan Schneider <j.schneider@uib.de>  Tue, 19 Apr 2011 10:41:19 +0200

python-opsi (4.0.1.1-1) stable; urgency=low

  * Product: do not set owner of links
  * Util: new function ipAddressInNetwork
  * DHCPD: use ipAddressInNetwork
  * 70_dynamic_depot.conf: fix log
  * BackendAccessControl: forced groups

 -- Jan Schneider <j.schneider@uib.de>  Fri, 15 Apr 2011 12:19:02 +0200

python-opsi (4.0.1-22) stable; urgency=low

  * Correct json html output

 -- Jan Schneider <j.schneider@uib.de>  Thu, 14 Apr 2011 10:33:35 +0200

python-opsi (4.0.1-21) stable; urgency=low

  * Fix product sequence

 -- Jan Schneider <j.schneider@uib.de>  Wed, 13 Apr 2011 18:58:41 +0200

python-opsi (4.0.1-20) stable; urgency=low

  * fixed import for python 2.4 environments

 -- Christain Kampka <c.kampka@uib.de>  Tue, 05 Apr 2011 12:23:32 +0200

python-opsi (4.0.1-19) stable; urgency=low

  * Fixes

 -- Jan Schneider <j.schneider@uib.de>  Fri, 01 Apr 2011 15:10:37 +0200

python-opsi (4.0.1-18) testing; urgency=low

  * move server verification into HTTP module

 -- Jan Schneider <j.schneider@uib.de>  Tue, 29 Mar 2011 16:13:03 +0200

python-opsi (4.0.1-17) testing; urgency=low

  * LDAP: Fix productPropertyState_updateObject

 -- Jan Schneider <j.schneider@uib.de>  Sat, 26 Mar 2011 13:26:47 +0100

python-opsi (4.0.1-16) testing; urgency=low

  * PackageControlFile: fix generation of productproperty with empty values
  * DepotserverBackend: cleanup product property states on package installation

 -- Jan Schneider <j.schneider@uib.de>  Wed, 23 Mar 2011 18:46:19 +0100

python-opsi (4.0.1-15) testing; urgency=low

  * Posix.py: get dhcp config from dhclient

 -- Jan Schneider <j.schneider@uib.de>  Tue, 22 Mar 2011 14:08:04 +0100

python-opsi (4.0.1-14) testing; urgency=low

  * Rework KillableThread
  * HostControlBackend: wait 5 seconds before killing threads

 -- Jan Schneider <j.schneider@uib.de>  Thu, 17 Mar 2011 16:47:07 +0100

python-opsi (4.0.1-13) testing; urgency=low

  * Fix _transfer in Repository

 -- Jan Schneider <j.schneider@uib.de>  Wed, 16 Mar 2011 14:15:25 +0100

python-opsi (4.0.1-12) testing; urgency=low

  * Fix SQL

 -- Jan Schneider <j.schneider@uib.de>  Wed, 16 Mar 2011 10:52:41 +0100

python-opsi (4.0.1-11) testing; urgency=low

  * SQL: Fix config_updateObject/productProperty_updateObject

 -- Jan Schneider <j.schneider@uib.de>  Tue, 15 Mar 2011 11:14:58 +0100

python-opsi (4.0.1-10) testing; urgency=low

  * Add OPSI.Util.Ping

 -- Jan Schneider <j.schneider@uib.de>  Mon, 14 Mar 2011 14:40:10 +0100

python-opsi (4.0.1-8) testing; urgency=low

  * Add dependency to m2crypto

 -- Jan Schneider <j.schneider@uib.de>  Tue, 08 Mar 2011 22:25:46 +0100

python-opsi (4.0.1-7) testing; urgency=low

  * Fix group type filter in file backend

 -- Jan Schneider <j.schneider@uib.de>  Thu, 24 Feb 2011 19:23:29 +0100

python-opsi (4.0.1-6) testing; urgency=low

  * HostControl_reachable

 -- Jan Schneider <j.schneider@uib.de>  Thu, 24 Feb 2011 11:56:22 +0100

python-opsi (4.0.1-5) testing; urgency=low

  * HostControl: support for directed broadcasts

 -- Jan Schneider <j.schneider@uib.de>  Wed, 23 Feb 2011 16:34:00 +0100

python-opsi (4.0.1-3) testing; urgency=low

  * HostControl: resolve if ip address not known

 -- Jan Schneider <j.schneider@uib.de>  Wed, 23 Feb 2011 12:35:25 +0100

python-opsi (4.0.1-2) testing; urgency=low

  * testing release

 -- Jan Schneider <j.schneider@uib.de>  Wed, 23 Feb 2011 11:15:04 +0100

python-opsi (4.0.0.99-2) testing; urgency=low

  * Add config file for HostControlBackend

 -- Jan Schneider <j.schneider@uib.de>  Wed, 16 Feb 2011 16:57:01 +0100

python-opsi (4.0.0.99-1) testing; urgency=low

  * Add new serivce lib
  * Close socket in HTTP

 -- Jan Schneider <j.schneider@uib.de>  Wed, 02 Feb 2011 12:32:59 +0100

python-opsi (4.0.0.20-1) stable; urgency=low

  * Fix AccessControlBackend
  * Add OPSI/Service
  * Fix getNetworkDeviceConfig Posix.py

 -- Jan Schneider <j.schneider@uib.de>  Tue, 11 Jan 2011 11:03:28 +0100

python-opsi (4.0.0.19-1) stable; urgency=low

  * Added ProductGroup Handling
  * add ConfigDataBackend methods <objectclass>_getHashes

 -- Erol Ueluekmen <e.ueluekmen@uib.de>  Wed, 08 Dec 2010 00:29:18 +0100

python-opsi (4.0.0.18-1) stable; urgency=low

  * Util: objectToHtml() Escape &
  * Backend/Backend: reimplemented configState_getClientToDepotserver

 -- Jan Schneider <j.schneider@uib.de>  Thu, 02 Dec 2010 15:29:10 +0100

python-opsi (4.0.0.17-1) stable; urgency=low

  * Util/File: ZsyncFile

 -- Jan Schneider <j.schneider@uib.de>  Wed, 01 Dec 2010 14:30:18 +0100

python-opsi (4.0.0.16-1) testing; urgency=low

  * Fix LDAP.py: Don't delete HostObject on ucs-Servers, if deleteCommand is not set.

 -- Erol Ueluekmen <e.ueluekmen@uib.de>  Tue, 30 Nov 2010 13:33:26 +0000

python-opsi (4.0.0.15-2) stable; urgency=low

  * new package version for build service

 -- Jan Schneider <j.schneider@uib.de>  Mon, 29 Nov 2010 18:08:50 +0100

python-opsi (4.0.0.15-1) stable; urgency=low

  * Move method getDepotSelectionAlgorithm into new config file 70_dynamic_depot.conf
  * Backend/Backend: Fix _objectHashMatches for version numbers
  * System/Posix: Fix getBlockDeviceContollerInfo for device/vendor ids with len < 4

 -- Jan Schneider <j.schneider@uib.de>  Mon, 29 Nov 2010 17:04:37 +0100

python-opsi (4.0.0.14-1) stable; urgency=low

  * Util/Repository: fix upload

 -- Jan Schneider <j.schneider@uib.de>  Thu, 25 Nov 2010 15:09:27 +0100

python-opsi (4.0.0.13-1) stable; urgency=low

  * Backend/JSONRPC: fix username/password kwargs

 -- Jan Schneider <j.schneider@uib.de>  Wed, 24 Nov 2010 09:09:57 +0100

python-opsi (4.0.0.12-1) stable; urgency=low

  * Util/HTTP
     - change default to not reuse HTTP connection in pool
     - fix urlsplit
  * Util/Repository: retry upload
  * Backend/Backend: fix key error in _productOnClient_processWithFunction

 -- Jan Schneider <j.schneider@uib.de>  Tue, 23 Nov 2010 12:16:39 +0100

python-opsi (4.0.0.11-1) stable; urgency=low

  * Backend/LDAP: fix execution of external commands
  * Backend/DHCPD: fix deletion of hosts

 -- Jan Schneider <j.schneider@uib.de>  Fri, 19 Nov 2010 11:39:45 +0100

python-opsi (4.0.0.10-1) stable; urgency=low

  * Product sort algorithm1: move product up in sequence if requirement type is "after"
  * Backend/LDAP: fix handling on attributes param in get methods
  * Backend/DHCPD: fix depot handling

 -- Jan Schneider <j.schneider@uib.de>  Wed, 17 Nov 2010 16:58:59 +0100

python-opsi (4.0.0.9-1) stable; urgency=low

  * Util/File: try/except setting locale
  * BAckend/Backend: fix backend_searchIdents for ProductOnClient, ProductPropertyState, ConfigState objects

 -- Jan Schneider <j.schneider@uib.de>  Fri, 22 Oct 2010 12:17:57 +0200

python-opsi (4.0.0.8-1) stable; urgency=low

  * Added SQLite backend
  * New JSONRPCBackend
  * Use ConnectionPool in Util/WebDAVRepository
  * Added Util/HTTP
  * Fix package extraction order in Util/Product

 -- Jan Schneider <j.schneider@uib.de>  Wed, 20 Oct 2010 17:03:55 +0200

python-opsi (4.0.0.7-1) stable; urgency=low

  * Util/Repository: remove functools import, Repository.disconnect()
                     call mount from System, nt compatibility
  * Util/Message: fix fireAlways
  * System/Windows: new funftions: getArchitecture, getFreeDrive, reimplemented mount for cifs/smb

 -- Jan Schneider <j.schneider@uib.de>  Tue, 12 Oct 2010 16:26:43 +0200

python-opsi (4.0.0.6-1) stable; urgency=low

  * Util/File/Opsi: Fix parsing of true/false of product property defaults in control file (again)

 -- Jan Schneider <j.schneider@uib.de>  Mon, 11 Oct 2010 21:24:38 +0200

python-opsi (4.0.0.5-1) stable; urgency=low

  * Util/File/Opsi: Fix parsing of true/false of product property defaults in control file
  * Backend/LDAP: Fix reading objects with attribute value []

 -- Jan Schneider <j.schneider@uib.de>  Mon, 11 Oct 2010 18:02:52 +0200

python-opsi (4.0.0.4-1) stable; urgency=low

  * 30_configed.conf: add method getConfigs
  * Backend/File: Fix auditHardware/auditHardwareOnHost insert/update/delete

 -- Jan Schneider <j.schneider@uib.de>  Mon, 11 Oct 2010 14:20:23 +0200

python-opsi (4.0.0.3-1) stable; urgency=low

  * Types,Logger: forceUnicode try except __unicode__
  * System/Posix: get fs from partclone
  * Backend/File: fix double escape
  * opsihwaudit.conf: : USB_DEVICE: interfaceClass, interfaceSubClass resized to 500, interfaceProtocol resized to 200

 -- Jan Schneider <j.schneider@uib.de>  Thu, 07 Oct 2010 10:47:48 +0200

python-opsi (4.0.0.2-1) stable; urgency=low

  * UI: drawRootText: encode to ascii because snack does not support unicode here

 -- Jan Schneider <j.schneider@uib.de>  Tue, 05 Oct 2010 17:25:59 +0200

python-opsi (4.0.0.1-1) stable; urgency=low

  * Added hwaudit locale fr_FR
  * System/Posix: use partclone for images
  * Util/File: set "<value>" for DHCPDConf_Option *-domain
  * opsihwaudit.conf: USB_DEVICE: interfaceClass, interfaceSubClass resized to 200

 -- Jan Schneider <j.schneider@uib.de>  Mon, 04 Oct 2010 09:48:46 +0200

python-opsi (4.0.0.0-1) stable; urgency=low

  * opsi 4.0 stable release

 -- Jan Schneider <j.schneider@uib.de>  Mon, 27 Sep 2010 14:11:39 +0200

python-opsi (3.99.0.6-1) testing; urgency=low

  * Object __repr__ now returning __str__

 -- Jan Schneider <j.schneider@uib.de>  Mon, 27 Sep 2010 10:34:59 +0200

python-opsi (3.99.0.5-1) testing; urgency=low

  * Fix getDepotIds_list in legacy extension
  * Fix SQL expression for numbers

 -- Jan Schneider <j.schneider@uib.de>  Fri, 24 Sep 2010 14:35:08 +0200

python-opsi (3.99.0.4-1) testing; urgency=low

  * Fix dependcy recurion in _productOnClient_processWithFunction
  * Prevent unnecessary update of dhcpd configuration

 -- Jan Schneider <j.schneider@uib.de>  Fri, 17 Sep 2010 14:15:01 +0200

python-opsi (3.99.0.3-1) testing; urgency=low

  * Fix table creation in MySQL-Backend

 -- Jan Schneider <j.schneider@uib.de>  Fri, 17 Sep 2010 12:04:11 +0200

python-opsi (3.99.0.2-1) testing; urgency=low

  * rc2

 -- Jan Schneider <j.schneider@uib.de>  Thu, 16 Sep 2010 10:04:21 +0200

python-opsi (3.99.0.1-1) testing; urgency=low

  * rc 1

 -- Jan Schneider <j.schneider@uib.de>  Wed, 01 Sep 2010 15:45:41 +0200

python-opsi (3.99.0.0-1) testing; urgency=low

  * local package
  * opsi 4.0

 -- Jan Schneider <j.schneider@uib.de>  Tue, 18 May 2010 15:38:15 +0200

python-opsi (3.4.99.1-1) testing; urgency=low

  * testing release

 -- Jan Schneider <j.schneider@uib.de>  Tue, 06 Apr 2010 12:19:37 +0200

python-opsi (3.4.99.0-1) experimental; urgency=low

  * starting 3.5 development

 -- Jan Schneider <j.schneider@uib.de>  Fri, 06 Nov 2009 15:33:48 +0100

python-opsi (3.4.0.4-1) stable; urgency=low

  * implemented setIpAddress() in DHCPD, File31

 -- Jan Schneider <j.schneider@uib.de>  Wed, 04 Nov 2009 12:41:51 +0100

python-opsi (3.4.0.3-1) stable; urgency=low

  * Posix 1.3.1
     - fixed getNetworkDeviceConfig

 -- Jan Schneider <j.schneider@uib.de>  Wed, 28 Oct 2009 17:51:07 +0100

python-opsi (3.4.0.2-1) stable; urgency=low

  * Posix 1.3
     - new method getEthernetDevices
     - new method getNetworkDeviceConfig
     - rewritten method getDHCPResult

 -- Jan Schneider <j.schneider@uib.de>  Fri, 11 Sep 2009 19:03:50 +0200

python-opsi (3.4.0.1-1) stable; urgency=low

  * Changed lshw class for DISK_PARITION in hwaudit.conf
  * Posix 1.2.6

 -- Jan Schneider <j.schneider@uib.de>  Mon, 07 Sep 2009 10:12:19 +0200

python-opsi (3.4.0.0-s1) stable; urgency=low

  * New version number

 -- Jan Schneider <j.schneider@uib.de>  Thu, 27 Aug 2009 14:23:40 +0200

python-opsi (3.4.0.0-rc6) unstable; urgency=low

  * MySQL 0.3.3.4: fixed encoding error
  * Fixed db conversion in init-opsi-mysql-db.py

 -- Jan Schneider <j.schneider@uib.de>  Wed, 26 Aug 2009 10:19:37 +0200

python-opsi (3.4.0.0-rc5) unstable; urgency=low

  * Posix.py 1.2.4

 -- Jan Schneider <j.schneider@uib.de>  Wed, 29 Jul 2009 16:39:46 +0200

python-opsi (3.4.0.0-rc4) unstable; urgency=low

  * LDAP.py 1.0.9

 -- Jan Schneider <j.schneider@uib.de>  Tue, 28 Jul 2009 11:07:28 +0200

python-opsi (3.4.0.0-rc3) unstable; urgency=low

  * Bugfix in File31
  * LDAP 1.0.7

 -- Jan Schneider <j.schneider@uib.de>  Fri, 26 Jun 2009 16:00:29 +0200

python-opsi (3.4.0.0-rc2) unstable; urgency=low

  * Tools.py 1.0.1: replaced popen by subprocess
  * BackendManager 1.0.6: installPackage() encode defaultValue to utf-8
  * Bugfix in LDAP.py and File31

 -- Jan Schneider <j.schneider@uib.de>  Tue, 16 Jun 2009 12:40:10 +0200

python-opsi (3.4.0.0-rc1) unstable; urgency=low

  * Introducing license management
  * JSONRPC backend: non-blocking connect
  * Introducing modules file /etc/opsi/modules
  * Added /usr/share/opsi/opsi-fire-event.py
  * opsi-admin 1.0

 -- Jan Schneider <j.schneider@uib.de>  Tue, 02 Jun 2009 12:49:22 +0200

python-opsi (3.3.1.5-1) stable; urgency=low

  * Fixed getSelections on lenny in module UI (snack)

 -- Jan Schneider <j.schneider@uib.de>  Mon, 06 Apr 2009 15:30:13 +0200

python-opsi (3.3.1.4-1) stable; urgency=low

  * Tools.py 0.9.9.6
      - fixed text mode driver integration
  * BackendManager.py 1.0
      - introducing method getOpsiInformation_hash

 -- Jan Schneider <j.schneider@uib.de>  Wed, 04 Mar 2009 12:32:32 +0100

python-opsi (3.3.1.3-1) stable; urgency=low

  * Product.py 1.1.2
  * BackendManager.py 0.9.9.5
  * LDAP.py 0.9.1.12
  * Tools.py 0.9.9.4
  * Util.py 0.2.1

 -- Jan Schneider <j.schneider@uib.de>  Tue, 24 Feb 2009 14:02:42 +0100

python-opsi (3.3.1.2-1) stable; urgency=low

  * Posix.py 1.1.12
     - createPartition: lowest possible start sector now 0
  * Util.py 0.2
  * BackendManager.py 0.9.9.3
     - possibility to pass forced backend instance to constructor
  * Cache.py 0.1 (starting a new data backend)
  * Backend.py 0.9.9
  * Product.py 1.1.1
     - introducing file-info-file
  * Tools.py 0.9.9.2
     - includeDir, includeFile parms for findFile

 -- Jan Schneider <j.schneider@uib.de>  Tue, 17 Feb 2009 10:28:12 +0100

python-opsi (3.3.1.1-1) stable; urgency=low

  * Product.py 1.0.1
  * Util.py 0.2
  * BackendManager.py 0.9.9.2

 -- Jan Schneider <schneider@pcbon14.uib.local>  Wed, 11 Feb 2009 16:18:17 +0100

python-opsi (3.3.1.0-5) stable; urgency=low

  * File31.py 0.2.7.22
  * Windows.py 0.1.5

 -- Jan Schneider <j.schneider@uib.de>  Wed, 04 Feb 2009 14:51:24 +0100

python-opsi (3.3.1.0-4) stable; urgency=low

  * Bugfixes in:
      - Windows.py
      - LDAP.py
      - BackendManager.py

 -- Jan Schneider <j.schneider@uib.de>  Wed, 04 Feb 2009 14:50:08 +0100

python-opsi (3.3.1.0-3) stable; urgency=low

  * BackendManager.py 0.9.9
      new methods adjustProductActionRequests, adjustProductStates
  * File.py 0.9.7.9
      pathnams.ini fixes
  * new version of config file 50_interface.conf

 -- Jan Schneider <j.schneider@uib.de>  Mon, 26 Jan 2009 11:54:04 +0100

python-opsi (3.3.1.0-2) stable; urgency=low

  * Fix

 -- Jan Schneider <j.schneider@uib.de>  Wed, 14 Jan 2009 17:57:18 +0100

python-opsi (3.3.1.0-1) stable; urgency=low

  * changed signature of methods getClientIds_list, getClients_listOfHashes
      depotid=None => depotIds=[]
  * added creation timestamp to host hash

 -- Jan Schneider <j.schneider@uib.de>  Tue, 13 Jan 2009 12:42:41 +0100

python-opsi (3.3.0.32-1) stable; urgency=low

  * Posix 1.1.11
      hardwareInventory(): added alsa hdaudio information
  * opsihwaudit.conf: added class HDAUDIO_DEVICE

 -- Jan Schneider <j.schneider@uib.de>  Tue, 06 Jan 2009 11:49:47 +0100

python-opsi (3.3.0.31-1) stable; urgency=low

  * MySQL.py 0.2.4.4

 -- Jan Schneider <j.schneider@uib.de>  Wed, 17 Dec 2008 16:23:51 +0100

python-opsi (3.3.0.30-1) stable; urgency=low

  * Fixed bug in File31.py method getSoftwareInformation_hash
  * File.py 0.9.7.5

 -- Jan Schneider <j.schneider@uib.de>  Tue, 16 Dec 2008 17:44:35 +0100

python-opsi (3.3.0.29-1) stable; urgency=low

  * Fixed bug in Product.py (Product instance has no attribute 'windowsSoftwareId')

 -- Jan Schneider <j.schneider@uib.de>  Fri, 21 Nov 2008 23:06:59 +0100

python-opsi (3.3.0.28-1) stable; urgency=low

  * Added maxSize param to readLog()

 -- Jan Schneider <j.schneider@uib.de>  Wed, 19 Nov 2008 15:45:47 +0100

python-opsi (3.3.0.27-1) stable; urgency=low

  * new versions of opsi-standalone.schema, opsi.schema
  * new version of 50_interface.conf
  * Windows.py 0.1.1
  * Util.py 0.1.2.1
  * Product.py 0.9.9
  * Backend/LDAP.py 0.9.1.6
  * Backend/BackendManager.py 0.9.7.2
  * Backend/File31.py 0.2.7.14
  * Backend/File.py 0.9.7.4

 -- Jan Schneider <j.schneider@uib.de>  Wed, 19 Nov 2008 13:50:22 +0100

python-opsi (3.3.0.26-1) stable; urgency=low

  * Product.py 0.9.8.9
  * Backend/MySQL.py 0.2.4.3
  * System/Posix.py 1.1.9
  * new version of opsihwaudit.conf
  * register-depot.py 1.1.1

 -- Jan Schneider <j.schneider@uib.de>  Tue, 28 Oct 2008 14:43:01 +0100

python-opsi (3.3.0.25-1) stable; urgency=low

  * Added Twisted.Web2.dav
  * Posix.py 1.1.8
  * JSONRPC.py 0.9.5.8

 -- Jan Schneider <j.schneider@uib.de>  Wed, 08 Oct 2008 15:53:05 +0200

python-opsi (3.3.0.24-1) stable; urgency=low

  * Using librsync from duplicity

 -- Jan Schneider <j.schneider@uib.de>  Mon, 25 Aug 2008 13:59:57 +0200

python-opsi (3.3.0.23-1) stable; urgency=low

  * Util.py 0.1
  * File31.py 0.2.7.13
  * LDAP.py 0.9.1.4
  * System.py removed
  * System/Posix.py 1.1.5
  * System/Windows.py 0.0.1

 -- Jan Schneider <j.schneider@uib.de>  Mon, 11 Aug 2008 11:50:51 +0200

python-opsi (3.3.0.22-1) stable; urgency=low

  * librsync included

 -- Jan Schneider <j.schneider@uib.de>  Wed, 09 Jul 2008 17:12:04 +0200

python-opsi (3.3.0.21-1) stable; urgency=low

  * File31.py 0.2.7.11
     fixed bug in getDefaultNetbootProductId

 -- Jan Schneider <j.schneider@uib.de>  Wed, 09 Jul 2008 17:07:02 +0200

python-opsi (3.3.0.20-1) stable; urgency=low

  * File31.py 0.2.7.10
  * LDAP.py 0.9.1.2

 -- Jan Schneider <j.schneider@uib.de>  Mon, 07 Jul 2008 14:11:40 +0200

python-opsi (3.3.0.19-1) stable; urgency=low

  * LDAP.py 0.9.1.1
  * Univention.py 0.5
  * File31.py 0.2.7.9

 -- Jan Schneider <j.schneider@uib.de>  Thu, 03 Jul 2008 13:46:13 +0200

python-opsi (3.3.0.18-1) stable; urgency=low

  * File.py 0.9.7.3
  * LDAP.py 0.9.0.3
  * Product.py 0.9.8.8

 -- Jan Schneider <j.schneider@uib.de>  Thu, 26 Jun 2008 09:36:36 +0200

python-opsi (3.3.0.17-1) stable; urgency=low

  * LDAP Backend rewritten

 -- Jan Schneider <j.schneider@uib.de>  Mon, 23 Jun 2008 17:16:03 +0200

python-opsi (3.3.0.16-1) stable; urgency=low

  * WakeOnLAN 0.9.2
      Magic Packet changed

 -- Jan Schneider <j.schneider@uib.de>  Tue, 17 Jun 2008 14:08:30 +0200

python-opsi (3.3.0.15-1) stable; urgency=low

  * System.py 1.1.0
      LD_PRELOAD now set temporary while running subprocesses
      new methods getBlockDeviceBusType(), Harddisk.getBusType()

 -- Jan Schneider <j.schneider@uib.de>  Thu, 12 Jun 2008 17:35:19 +0200

python-opsi (3.3.0.14-1) stable; urgency=low

  * System.py 1.0.1
  * interface method getDepot_hash returns depot's ip

 -- Jan Schneider <j.schneider@uib.de>  Thu, 05 Jun 2008 16:16:46 +0200

python-opsi (3.3.0.13-1) stable; urgency=low

  * System.py 1.0.0.8

 -- Jan Schneider <j.schneider@uib.de>  Thu, 29 May 2008 14:40:20 +0200

python-opsi (3.3.0.12-1) stable; urgency=low

  * System.py 1.0.0.7
  * File31.py 0.2.7.7

 -- Jan Schneider <j.schneider@uib.de>  Thu, 29 May 2008 13:40:01 +0200

python-opsi (3.3.0.11-1) stable; urgency=low

  * changed logging

 -- Jan Schneider <j.schneider@uib.de>  Wed, 28 May 2008 14:33:22 +0200

python-opsi (3.3.0.10-1) stable; urgency=low

  * added BackendManager method getDiskSpaceUsage

 -- Jan Schneider <j.schneider@uib.de>  Tue, 20 May 2008 09:48:22 +0200

python-opsi (3.3.0.9-1) stable; urgency=low

  * parameter tempDir added to method installPackage in BackendManager

 -- Jan Schneider <j.schneider@uib.de>  Thu, 15 May 2008 14:11:03 +0200

python-opsi (3.3.0.8-1) stable; urgency=low

  * added interface method setMacAddress()
  * repository bandwidth added

 -- Jan Schneider <j.schneider@uib.de>  Tue, 13 May 2008 13:39:56 +0200

python-opsi (3.3.0.7-1) stable; urgency=low

  * setMacAddresses() implemented in DHCPD-Backend
  * added methods readLog(), writeLog()
  * Fixed bug in System.py

 -- Jan Schneider <j.schneider@uib.de>  Mon,  5 May 2008 13:26:45 +0200

python-opsi (3.3.0.6-1) stable; urgency=low

  * Fixed several bugs

 -- Jan Schneider <j.schneider@uib.de>  Fri,  2 May 2008 14:05:46 +0200

python-opsi (3.3.0.5-1) stable; urgency=low

  * Fixed bug in Logger linkLogFile()

 -- Jan Schneider <j.schneider@uib.de>  Thu, 24 Apr 2008 17:08:12 +0200

python-opsi (3.3.0.4-1) stable; urgency=low

  * MySQL lacy connect

 -- Jan Schneider <j.schneider@uib.de>  Wed, 23 Apr 2008 16:25:33 +0200

python-opsi (3.3.0.3-1) stable; urgency=low

  * Fixed unpack of SERVER_DATA

 -- Jan Schneider <j.schneider@uib.de>  Tue, 22 Apr 2008 18:00:03 +0200

python-opsi (3.3.0.2-1) stable; urgency=low

  * MySQL Backend 0.2.3

 -- Jan Schneider <j.schneider@uib.de>  Mon, 21 Apr 2008 16:11:48 +0200

python-opsi (3.3.0.1-1) stable; urgency=high

  * Fixed postinst bug in BackendManager
  * Added method getMD5Sum()

 -- Jan Schneider <j.schneider@uib.de>  Thu, 17 Apr 2008 16:16:55 +0200

python-opsi (3.3.0.0-1) stable; urgency=low

  * Multidepot support
  * Major changes in product/package handling
  * OpsiPXEConfd backend can forward requests to other depots
  * MySQL Backend for hardware audit and software audit
  * Removed Reinstmgr Backend
  * Logger can handle special configuration for class instances

 -- Jan Schneider <j.schneider@uib.de>  Tue, 15 Apr 2008 13:42:27 +0200

python-opsi (3.2.0.16-1) stable; urgency=low

  * JSONRPC - fixed bug in retry request

 -- Jan Schneider <j.schneider@uib.de>  Mon, 31 Mar 2008 10:44:44 +0200

python-opsi (3.2.0.15-1) stable; urgency=low

  * Added backend methods userIsHost() and userIsAdmin()
  * Univention.py fixed some warnings

 -- Jan Schneider <j.schneider@uib.de>  Mon, 10 Mar 2008 13:03:15 +0100

python-opsi (3.2.0.14-1) stable; urgency=low

  * System.py 0.9.9.9
     - hardwareInventory() replacing invalid tokens from lshw output

 -- Jan Schneider <j.schneider@uib.de>  Wed, 27 Feb 2008 12:43:13 +0100

python-opsi (3.2.0.13-1) stable; urgency=low

  * Product.py 0.9.8.0
     - fixes
     - faster unpacking
     - custom only packages
  * System.py: fixed bug in shred()

 -- Jan Schneider <j.schneider@uib.de>  Mon, 18 Feb 2008 11:17:57 +0100

python-opsi (3.2.0.12-1) stable; urgency=low

  * File31.py 0.2.6.1: fixed bug in getProductProperties_hash

 -- Jan Schneider <j.schneider@uib.de>  Sun, 10 Feb 2008 21:04:21 +0100

python-opsi (3.2.0.11-1) stable; urgency=low

  * Product.py 0.9.7.0: productProperty values with space characters
  * Added interface method setProductProperty

 -- Jan Schneider <j.schneider@uib.de>  Fri,  8 Feb 2008 09:12:35 +0100

python-opsi (3.2.0.10-1) stable; urgency=low

  * System.py 0.9.9.7

 -- Jan Schneider <j.schneider@uib.de>  Wed,  6 Feb 2008 12:35:11 +0100

python-opsi (3.2.0.9-1) stable; urgency=low

  * System.py 0.9.9.6

 -- Jan Schneider <j.schneider@uib.de>  Wed,  6 Feb 2008 10:31:49 +0100

python-opsi (3.2.0.8-1) stable; urgency=low

  * System.py 0.9.9.5

 -- Jan Schneider <j.schneider@uib.de>  Fri, 25 Jan 2008 13:52:38 +0100

python-opsi (3.2.0.7-1) stable; urgency=low

  * Fixed bug when passing unicode strings in Logger.log

 -- Jan Schneider <j.schneider@uib.de>  Mon, 21 Jan 2008 14:53:00 +0100

python-opsi (3.2.0.6-1) stable; urgency=low

  * Fixed bug in backend LDAP method getProductIds_list

 -- Jan Schneider <j.schneider@uib.de>  Wed, 16 Jan 2008 17:20:09 +0100

python-opsi (3.2.0.5-1) stable; urgency=low

  * readPartitionTable adapted for cciss

 -- Jan Schneider <j.schneider@uib.de>  Tue, 15 Jan 2008 11:20:26 +0100

python-opsi (3.2.0.4-1) stable; urgency=low

  * getPcpatchRSAPrivateKey updated

 -- Jan Schneider <j.schneider@uib.de>  Tue, 18 Dec 2007 11:29:01 +0100

python-opsi (3.2.0.3-1) stable; urgency=low

  * added default parameter for getProductIds_list in LDAP.py

 -- Rupert Roeder <r.roeder@uib.de>  Mon,  3 Dec 2007 15:29:39 +0100

python-opsi (3.2.0.2-1) stable; urgency=low

  * handling of percent signs in file 3.1

 -- Jan Schneider <j.schneider@uib.de>  Thu,  8 Nov 2007 15:29:39 +0100

python-opsi (3.2.0.1-1) stable; urgency=low

  * Extended hwaudit

 -- Jan Schneider <j.schneider@uib.de>  Thu,  8 Nov 2007 15:29:39 +0100

python-opsi (3.2.0-1) stable; urgency=low

  * Changes in System.hardwareInventory()
  * Bugfix in System.execute()
  * New function Tools.objectToBeautifiedText()

 -- Jan Schneider <j.schneider@uib.de>  Fri,  2 Nov 2007 11:04:35 +0100

python-opsi (3.1.2.1-1) stable; urgency=low

  * File31: Implemented getSoftwareInformation_hash(), setSoftwareInformation(), deleteSoftwareInformation()

 -- Jan Schneider <j.schneider@uib.de>  Tue, 23 Oct 2007 12:56:04 +0200

python-opsi (3.1.2.0-1) stable; urgency=low

  * Added methods comment(), exit() to Logger
  * Fixed bug in Logger (exception if log-file not writable)

 -- Jan Schneider <j.schneider@uib.de>  Mon, 22 Oct 2007 16:09:26 +0200

python-opsi (3.1.1.0-1) stable; urgency=low

  * Added opsi hwaudit
  * SSH RSA authentication for pcpatch
  * Fixed bug on unpacking incremental packages
  * ProductPackageSource.pack() excludes .svn dirs by default

 -- Jan Schneider <j.schneider@uib.de>  Fri, 19 Oct 2007 13:35:55 +0200

python-opsi (3.1.0.1-1) stable; urgency=low

  * fixed bug in Tools.compareVersions()
  * changed permissions for method getClientIds_list in 50_interface.conf
  * fixed bugs in DHCPD.py: inheritance when creating clients, single ; as command
  * added methods getPcpatchRSAPrivateKey(), getHostRSAPublicKey()

 -- Jan Schneider <j.schneider@uib.de>  Tue, 11 Sep 2007 10:12:32 +0200

python-opsi (3.1.0-2) stable; urgency=low

  * added method getProducts_listOfHashes to 50_interface.conf

 -- Jan Schneider <j.schneider@uib.de>  Thu, 30 Aug 2007 15:37:46 +0200

python-opsi (3.1.0-1) stable; urgency=low

  * Opsi 3.1 stable release

 -- Jan Schneider <j.schneider@uib.de>  Tue, 28 Aug 2007 10:02:48 +0200

python-opsi (3.1rc1-8) unstable; urgency=low

  * 50_interface: Corrected hwinvent-backend
  * File-Backend: fixed createProduct()

 -- Jan Schneider <j.schneider@uib.de>  Thu,  2 Aug 2007 13:51:33 +0200

python-opsi (3.1rc1-7) unstable; urgency=low

  * File: keep client property values when reinstalling product with opsiinst

 -- Jan Schneider <j.schneider@uib.de>  Wed, 25 Jul 2007 13:31:37 +0200

python-opsi (3.1rc1-6) unstable; urgency=low

  * reverted hardware information handling
  * Fixed version information (all backends)

 -- Jan Schneider <j.schneider@uib.de>  Thu, 19 Jul 2007 11:50:27 +0200

python-opsi (3.1rc1-5) unstable; urgency=low

  * opsiaudit adjustments
  * Bugfixes

 -- Jan Schneider <j.schneider@uib.de>  Tue, 17 Jul 2007 13:19:45 +0200

python-opsi (3.1rc1-4) unstable; urgency=low

  * Fixed: DHCPD-Backend-configuration fixed-address type setting not working
  * Fixed: makeproductfile does not create Customized products
  * Fixed: LDAP-Backend wrong version information

 -- Jan Schneider <j.schneider@uib.de>  Thu, 12 Jul 2007 10:34:05 +0200

python-opsi (3.1rc1-3) unstable; urgency=low

  * added support for pxeConfigTemplates defined in netboot products

 -- Jan Schneider <j.schneider@uib.de>  Thu,  5 Jul 2007 12:16:37 +0200

python-opsi (3.1rc1-2) unstable; urgency=low

  * File31 getDepotId() recursion fix

 -- Jan Schneider <j.schneider@uib.de>  Wed,  4 Jul 2007 09:51:24 +0200

python-opsi (3.1rc1-1) unstable; urgency=low

  * opsi 3.1 release candidate 1
  * opsipxeconfd becomes default boot manager
  * getClientIds_list, getClients_listOfHashes: filter by productVersion + packageVersion
  * new method setProductState
  * FileBackend becomes LegacyFileBackend, new FileBackend

 -- Jan Schneider <j.schneider@uib.de>  Thu, 26 May 2007 15:17:00 +0200

python-opsi (0.9.6.0-1) unstable; urgency=low

  * getDomain() returns default domain if called without params
  * setPcpatchPassword / getPcpatchPassword for server
  * Bugfixes

 -- Jan Schneider <j.schneider@uib.de>  Fri, 11 May 2007 17:21:46 +0200

python-opsi (0.9.5.1-1) unstable; urgency=low

  * Added support for package-dependencies and incremental packages

 -- Jan Schneider <j.schneider@uib.de>  Mon, 07 May 2007 12:18:34 +0200

python-opsi (0.9.5.0-1) unstable; urgency=low

  * Added product state "installing"
  * Added backend OpsiPXEConfd

 -- Jan Schneider <j.schneider@uib.de>  Thu, 26 Apr 2007 11:24:56 +0200

python-opsi (0.9.4.4-1) unstable; urgency=low

  * support for product archives without compression

 -- Jan Schneider <j.schneider@uib.de>  Mon, 23 Apr 2007 09:54:28 +0200

python-opsi (0.9.4.3-1) unstable; urgency=low

  * BackendManager uses /etc/opsi/backendManager.d for config by default

 -- Jan Schneider <j.schneider@uib.de>  Thu, 19 Apr 2007 14:13:31 +0200

python-opsi (0.9.4.2-1) unstable; urgency=high

  * Corrected important errors when creating and extracting tar archives

 -- Jan Schneider <j.schneider@uib.de>  Thu, 19 Apr 2007 14:13:31 +0200

python-opsi (0.9.4.1-1) unstable; urgency=low

  * added backend method setPcpatchPassword

 -- Jan Schneider <j.schneider@uib.de>  Wed, 18 Apr 2007 16:41:21 +0200

python-opsi (0.9.4.0-1) unstable; urgency=low

  * fixed setGeneralConfig in LDAP backend

 -- Jan Schneider <j.schneider@uib.de>  Fri, 13 Apr 2007 16:07:51 +0200

python-opsi (0.9.3.9-1) unstable; urgency=low

  * fixes

 -- Jan Schneider <j.schneider@uib.de>  Thu, 12 Apr 2007 14:39:22 +0200

python-opsi (0.9.3.8-1) unstable; urgency=low

  * Product.py pack() fix

 -- Jan Schneider <j.schneider@uib.de>  Tue, 05 Apr 2007 15:06:12 +0200

python-opsi (0.9.3.7-1) unstable; urgency=low

  * several fixes, improvements
  * tar as default format for opsi packages

 -- Jan Schneider <j.schneider@uib.de>  Tue, 05 Apr 2007 13:02:23 +0200

python-opsi (0.9.3.6-1) unstable; urgency=low

  * several fixes, improvements

 -- Jan Schneider <j.schneider@uib.de>  Thu, 22 Mar 2007 12:16:01 +0200

python-opsi (0.9.3.5-1) unstable; urgency=low

  * Tools.py
      Fixed createArchive()

 -- Jan Schneider <j.schneider@uib.de>  Fri, 13 Mar 2007 17:16:26 +0200

python-opsi (0.9.3.4-1) unstable; urgency=low

  * Latest version of File.py
      Fixed ini writing (uninstall script) on createProduct()
  * Latest version of LDAP.py
  * Latest version of Univention.py

 -- Jan Schneider <j.schneider@uib.de>  Fri, 09 Mar 2007 16:15:02 +0200

python-opsi (0.9.3.3-1) unstable; urgency=low

  * Latest version of Product.py

 -- Jan Schneider <j.schneider@uib.de>  Thu, 08 Mar 2007 11:24:01 +0200

python-opsi (0.9.3.2-2) unstable; urgency=low

  * Added LDAP schema /etc/ldap/schema/opsi.schema

 -- Jan Schneider <j.schneider@uib.de>  Thu, 15 Feb 2007 14:25:44 +0200

python-opsi (0.9.3.2-1) unstable; urgency=high

  * Product.py (0.9.3.2)
       Bugfix

 -- Jan Schneider <j.schneider@uib.de>  Thu, 15 Feb 2007 14:18:01 +0200

python-opsi (0.9.3.1-1) unstable; urgency=low

  * System.py (0.9.3.1)
       Using -t cifs instead of -t smbfs to mount smb shares

 -- Jan Schneider <j.schneider@uib.de>  Thu, 15 Feb 2007 13:20:03 +0200

python-opsi (0.9.3-1) unstable; urgency=low

  * File.py (0.9.2)
       Improved logging of name resolution errors

 -- Jan Schneider <j.schneider@uib.de>  Wed, 14 Feb 2007 14:51:13 +0200

python-opsi (0.9.2-1) unstable; urgency=low

  * backendManager.conf
       permissions rw-rw---- pcpatch:opsiadmin
  * /usr/bin/opsi-admin
       permissions rwxrwx--- pcpatch:opsiadmin
  * Backend.py (0.9.2)
       added abstract DataBackend.createOpsiBase()
  * File.py (0.9.2)
       createClient() file mode for <pcname>.ini now 660
  * Product.py (0.9.2)
       added method ProductPackageFile.unpackSource,
       which creates package source from package file
  * Reinstmgr (0.9.2)
       no Exception raised by getBootimages_list if no bootimages present

 -- Jan Schneider <j.schneider@uib.de>  Wed, 14 Feb 2007 13:16:10 +0200

python-opsi (0.91-1) unstable; urgency=low

  * backendManager.conf: createClient() creates opsi-hostkey only if missing.
  * some fixes in File backend

 -- Jan Schneider <j.schneider@uib.de>  Tue, 13 Feb 2007 8:56:44 +0200


python-opsi (0.9-1) unstable; urgency=low

  * Initial Release.

 -- Jan Schneider <j.schneider@uib.de>  Thu, 18 Jan 2007 11:46:44 +0200<|MERGE_RESOLUTION|>--- conflicted
+++ resolved
@@ -1,4 +1,3 @@
-<<<<<<< HEAD
 python-opsi (4.1.1.2-1) UNRELEASED; urgency=medium
 
   * OPSI.Backend.Backend got new context manager temporaryBackendOptions.
@@ -31,7 +30,7 @@
     into OPSI/__init__.py to always show the current version.
 
  -- Niko Wenselowski <n.wenselowski@uib.de>  Tue, 04 Oct 2016 16:15:11 +0200
-=======
+
 python-opsi (4.0.7.31-1) stable; urgency=medium
 
   [ Mathias Radtke ]
@@ -42,7 +41,6 @@
     changing length of productId column.
 
  -- Niko Wenselowski <n.wenselowski@uib.de>  Mon, 02 Jan 2017 10:52:42 +0100
->>>>>>> 6be10d17
 
 python-opsi (4.0.7.30-1) stable; urgency=medium
 
