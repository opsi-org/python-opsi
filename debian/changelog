<<<<<<< HEAD
python-opsi (4.1.1-1) UNRELEASED; urgency=medium

  * OPSI.Logger, OPSI.Object, OPSI.System.Posix, OPSI.System.Windows,
    OPSI.Util now use __all__.
  * JSONRPCBackend: Avoid using "async" as name for a variable because
    this will become a keyword with Python 3.5.
  * ConfigurationData.initializeConfigs now creates entries for
    opsiclientd.event_user_login.active and
    opsiclientd.event_user_login.action_processor_command by default.
  * Removed parts of an old message bus implementation.
  * Replacing the deprecated module 'new' with 'types'.
  * SQLBackend: Filter creation is done through generators.
  * OPSI.Util.objectToBeautifiedText now uses the json module instead of
    a custom implementation.

 -- Niko Wenselowski <n.wenselowski@uib.de>  Fri, 16 Sep 2016 12:25:22 +0200
=======
python-opsi (4.0.7.22-1) testing; urgency=medium

  * DepotserverBackend: function depot_installPackage now has parameter
    'forceProductId' to force a specific product id when installing a
     product. The installation will be made into the corresponding directory
     of the given product id.
  * OPSI.Util.File.Archive.getFileType now follows symlinks.

 -- Niko Wenselowski <n.wenselowski@uib.de>  Fri, 23 Sep 2016 14:15:56 +0200

python-opsi (4.0.7.21-1) stable; urgency=medium

  * New BackendMethod changeWANConfig
  * OPSI.System.Posix: added enx network device support
  * small fix in Repository-Handling

 -- Erol Ueluekmen <e.ueluekmen@uib.de>  Wed, 21 Sep 2016 01:22:59 +0200
>>>>>>> cc717512

python-opsi (4.0.7.20-1) stable; urgency=medium

  * Various internal refactorings.
  * OPSI.System.Posix.which now throws CommandNotFoundException instead of
    a basic Exception to make catching errors easier.

 -- Niko Wenselowski <n.wenselowski@uib.de>  Tue, 13 Sep 2016 09:39:56 +0200

python-opsi (4.0.7.19-1) testing; urgency=medium

  * OPSI.Util.Task.UpdateBackend.MySQL: temporary disable foreign key checks
    when altering the depotId / hostId.

 -- Niko Wenselowski <n.wenselowski@uib.de>  Tue, 06 Sep 2016 14:11:02 +0200

python-opsi (4.0.7.18-1) stable; urgency=medium

  * OPSI.System.Posix: added sleep function when using ms-sys to write partition
    boot record
  * Corrected some typos.
  * Make header verify_server_cert work with current Python 2.7.
  * OPSI.Util.Task.Samba.configureSamba: warn if oplocks are present in
    Samba configuration.
  * OPSI.System.Posix: Wait a few seconds before running ms-sys to avoid
    timing problems on systems with NVME storage.

 -- Niko Wenselowski <n.wenselowski@uib.de>  Wed, 24 Aug 2016 17:08:55 +0200

python-opsi (4.0.7.17-1) stable; urgency=medium

  * OPSI.Util: Refactored encryptWithPublicKeyFromX509CertificatePEMFile
    and decryptWithPrivateKeyFromPEMFile.

 -- Niko Wenselowski <n.wenselowski@uib.de>  Thu, 18 Aug 2016 10:10:53 +0200

python-opsi (4.0.7.16-1) testing; urgency=medium

  * OPSI.System.Posix: new function isOpenSUSELeap.
  * OPSI.Util.Task.Rights: Improved support for openSUSE Leap.

 -- Niko Wenselowski <n.wenselowski@uib.de>  Mon, 15 Aug 2016 16:53:24 +0200

python-opsi (4.0.7.15-1) stable; urgency=medium

  * corrected opsi-set-rights for openSUSE

 -- Mathias Radtke <m.radtke@uib.de>  Wed, 10 Aug 2016 13:44:48 +0200

python-opsi (4.0.7.14-1) stable; urgency=medium

  * OPSI.Util.Task.Rights: Corrected path for UCS.

 -- Niko Wenselowski <n.wenselowski@uib.de>  Fri, 05 Aug 2016 15:56:55 +0200

python-opsi (4.0.7.13-1) testing; urgency=medium

  * OPSI.Util.Task.Rights: Corrected path for SLES 11.

 -- Niko Wenselowski <n.wenselowski@uib.de>  Wed, 27 Jul 2016 17:11:57 +0200

python-opsi (4.0.7.12-1) stable; urgency=medium

  * Correct indentation in some places.
  * Use future-proof octal values.
  * Correct version in OPSI.Util.Task.Rights and OPSI.Backend.JSONRPC.

 -- Niko Wenselowski <n.wenselowski@uib.de>  Mon, 25 Jul 2016 14:39:25 +0200

python-opsi (4.0.7.11-1) testing; urgency=medium

  * OPSI.Util.Task.Rights: Better support for different SLES versions.

 -- Niko Wenselowski <n.wenselowski@uib.de>  Mon, 25 Jul 2016 13:13:55 +0200

python-opsi (4.0.7.10-1) testing; urgency=medium

  * OPSI.Util.Task.Rights: Do not fail if MySQL backend is configured but
    not yet set up.

 -- Niko Wenselowski <n.wenselowski@uib.de>  Fri, 22 Jul 2016 11:17:24 +0200

python-opsi (4.0.7.9-1) testing; urgency=medium

  * OPSI.System.Posix: new functions: isDebian, isOpenSuse, isUbuntu, isUCS.
  * OPSI.Util.Task.Rights: Refactored module.
  * OPSI.Util.Task.Rights: setRights will try to set rights on the webserver
    directory as installed by the package opsi-linux-support.
  * 40_admin_tasks.conf: Bugfix for setupWhereNotInstalled

 -- Niko Wenselowski <n.wenselowski@uib.de>  Thu, 21 Jul 2016 16:22:58 +0200

python-opsi (4.0.7.8-1) stable; urgency=low

  * OPSI.System.Windows:
    - getOpsiHotfixName supports now Windows 10
    - fixed Syncing Time function with service
  * Proxysupport for HTTP-Connections
  * Fix for setActionRequestWithDependencies
  * do not add obsolete config software-on-demand.show-details
  * ConfigDataBackend: internal refactoring in log_read and log_write

 -- Erol Ueluekmen <e.ueluekmen@uib.de>  Tue, 19 Jul 2016 15:36:42 +0200

python-opsi (4.0.7.7-1) stable; urgency=low

  * WindowsDrivers byAudit sku fallback fixed.

 -- Erol Ueluekmen <e.ueluekmen@uib.de>  Tue, 05 Jul 2016 15:29:36 +0200

python-opsi (4.0.7.6-1) stable; urgency=medium

  * Changed formatting in Logger to not expose parts of confidential strings
    under special circumstances.
  * OPSI.Util.Task.ConfigureBackend.MySQL: fixed error on hostname with dash

 -- Niko Wenselowski <n.wenselowski@uib.de>  Mon, 04 Jul 2016 17:49:17 +0200

python-opsi (4.0.7.5-1) testing; urgency=medium

  * JSONRPC backend has received small refactorings.
  * 10_opsi.conf: Refactored setProductActionRequestWithDependencies.
    With this change the 'force' parameter is deprecated and does not have
    any effect. It may be removed in future releases.

 -- Niko Wenselowski <n.wenselowski@uib.de>  Thu, 30 Jun 2016 15:39:29 +0200

python-opsi (4.0.7.4-1) testing; urgency=medium

  * OPSI.Util.Task.UpdateBackend.MySQL: Also correct license key column in
    table SOFTWARE_CONFIG.
  * ACL: Pre-compiling patterns
  * ACL: Changed log output for easier debugging.
  * Various small improvements in OPSI.Backend.BackendManager.
  * OPSI.Util.Task.Samba: Removed oplocks from share definition.
    This will only affect new share configurations.
  * OPSI.System.Posix: Improved detection for predictable network interfaces.
  * Configuration of MySQL backends warns if strict mode seems to be
    enabled.

 -- Niko Wenselowski <n.wenselowski@uib.de>  Fri, 24 Jun 2016 14:28:26 +0200

python-opsi (4.0.7.3-1) testing; urgency=medium

  * Repaired sort algorithm 1.

 -- Niko Wenselowski <n.wenselowski@uib.de>  Fri, 10 Jun 2016 13:36:41 +0200

python-opsi (4.0.7.2-1) testing; urgency=medium

  * OPSI.Util.Task.UpdateBackend.MySQL: making sure that columns for license
    keys are 1024 characters long.
  * HostControl: If resolveHostAddress is set to True we fall back to
    using the specified in case of a lookup failure.
  * Various small changes.

 -- Niko Wenselowski <n.wenselowski@uib.de>  Thu, 09 Jun 2016 15:34:59 +0200

python-opsi (4.0.7.1-1) testing; urgency=medium

  * forceObjectClass got a faster check to see if we are processing JSON.
  * OPSI.System.Posix: fixed typo: init -6 -> init 6.
  * OPSI.Backend.Backend: _testFilterAndAttributes is faster if attributes
    and filter are missing.
  * OPSI.Backend.Backend: _objectHashMatches now avoids temporary variable.
  * Improved iteration in many parts to be more efficient.
  * OPSI.Logger: Faster lookup for output color / level name.
  * Changed some log outputs to make use of the formatting during logging.
  * Updated hwaudit.conf: Now showing the number of physical and logical
    cores.
  * OPSI.Util.Task.ConfigureBackend.DHCP: only retrieve and show system
    information once.
  * 20_legacy.conf: Refactored setGeneralConfig.

 -- Niko Wenselowski <n.wenselowski@uib.de>  Fri, 20 May 2016 15:44:59 +0200

python-opsi (4.0.6.50-1) experimental; urgency=medium

  * OPSI.Logger.Logger now is able to do formatting in the style of
    str.format. To format a message use the appropriate placeholders and
    then supply args / kwargs as needed.
    Formatting will only be applied if the message will actually be logged.
  * Improved logging during HTTP Connection.

 -- Niko Wenselowski <n.wenselowski@uib.de>  Tue, 07 Jun 2016 10:47:44 +0200

python-opsi (4.0.6.49-1) stable; urgency=medium

  * OPSI.Util.Task.Samba: removed oplocks from opsi_depot share
  * OPSI.Util.Product: Added debug output to show when tasks end.

 -- Niko Wenselowski <n.wenselowski@uib.de>  Fri, 6 May 2016 07:32:28 +0200

python-opsi (4.0.6.48-1) stable; urgency=medium

  * OPSI.Types.forceOct avoids using a temporary variable.
  * OPSI.Util.Task.Rights.setRights: avoid processing the same path
    twice.
  * OPSI.Logger and OPSI.Service.JsonRpc now use the 'traceback' module
    to get the tracebacks.
  * OPSI.Backend.Replicator: Show the renaming of the server as a single
    step for better user feedback.

 -- Niko Wenselowski <n.wenselowski@uib.de>  Wed, 27 Apr 2016 12:35:39 +0200

python-opsi (4.0.6.47-1) stable; urgency=medium

  * Not using bare "except:" - at least catching Exception.
  * OPSI.Util.Task.Samba: notify the user that he may need to restart the Samba
    daemon.
  * Fix typo in error message if the filter was referencing an attribute not
    present at the used object type.
  * OPSI.Backend.Replicator: Check if the used backend can rename the server
    before trying to do so. If the check fails fall back to using an
    ExtendedBackend.
  * OPSI.Backend.SQL: Limit the length of inserted changelogs to be lower than
    65535 to avoid problems with the limited size of columns of type TEXT.

 -- Niko Wenselowski <n.wenselowski@uib.de>  Thu, 21 Apr 2016 13:18:16 +0200

python-opsi (4.0.6.46.1-1) stable; urgency=medium

  * Using the new-style base64 Python interface to avoid breaking with
    combinations of username and password that exceed 72 characters and
    lead to newlines in the base64-encoded authentication header.
    This is in response to CVE-2016-5699 / Python bug 22928 as these
    patched Python versions may lead to breaks on some systems.

 -- Niko Wenselowski <n.wenselowski@uib.de>  Wed, 22 Jun 2016 17:28:31 +0200

python-opsi (4.0.6.46-1) stable; urgency=medium

  * File backend: Correctly read/write the locked attribute on ProductOnDepot.

 -- Niko Wenselowski <n.wenselowski@uib.de>  Thu, 07 Apr 2016 11:07:15 +0200

python-opsi (4.0.6.45-1) experimental; urgency=medium

  * 40_admin_tasks.conf: added method setupWhereInstalled.
  * 40_admin_tasks.conf: added method getClientsWithOutdatedProduct.
  * 40_admin_tasks.conf: added method
    setActionRequestWhereOutdatedWithDependencies.
  * Updated French translation for hwaudit.
  * OPSI.System.Posix: bypassed startsector 0 in Xenial Sfdisk

 -- Niko Wenselowski <n.wenselowski@uib.de>  Mon, 07 Mar 2016 17:12:50 +0100

python-opsi (4.0.6.44-1) experimental; urgency=medium

  * .spec: Naming all known config files.
  * Small improvements around the creation of AuditHardwareOnHosts.
  * OPSI.Types.forceOpsiTimestamp has received improved handling of
    datetime.datetime objects.
  * OPSI.Types.forceTime can now handle datetime.datetime objects.
  * OPSI.Object.mandatoryConstructorArgs has been refactored.
  * Moved the methods "uninstallWhereInstalled",
    "updateWhereInstalled", "setupWhereNotInstalled" and
    "setActionRequestWhereOutdated" into the new backend extension
    "40_admin_tasks.conf".
  * Method "setActionRequestWhereOutdated" ignores products on client
    with installation-status 'unknown'.
  * Added polish translation. Thanks to Jerzy Włudarczylk!
  * OPSI.System.Posix: corrected typo in sfdisk call
  * OPSI.System.Posix: added more reboot calls in reboot() function
  * OPSI.System.Posix: refactored sfdisk compatability from 4.0.6.41-1
  * OPSI.System.Posix: added new function setLocalSystemTime.

 -- Niko Wenselowski <n.wenselowski@uib.de>  Thu, 03 Mar 2016 13:58:55 +0100

python-opsi (4.0.6.43-1) experimental; urgency=medium

  * Small bugfix in 10_wim.conf.
  * OPSI.Util.WIM got a new function getImageInformation.

 -- Niko Wenselowski <n.wenselowski@uib.de>  Tue, 23 Feb 2016 13:32:33 +0100

python-opsi (4.0.6.42-1) experimental; urgency=medium

  * 20_legacy.conf: Added new methods "uninstallWhereInstalled",
    "updateWhereInstalled", "setupWhereNotInstalled" and
    "setActionRequestWhereOutdated".
  * New module: OPSI.Util.WIM.
  * New file: 10_wim.conf with methods "updateWIMConfigFromPath" and
    "updateWIMConfig".
  * OPSI.Util.File.Opsi.PackageControlFile does not add empty line after
    changelog anymore.
  * Improved error messages during creation of an object from a dict if that
    dict does miss an argument required by the constructor.

 -- Niko Wenselowski <n.wenselowski@uib.de>  Mon, 22 Feb 2016 17:29:04 +0100

python-opsi (4.0.6.41-1) experimental; urgency=medium

  [ Mathias Radtke ]
  * OPSI.System.Posix.py: Added sfdisk (2.26) compatability on HP Smart-Array
  * OPSI.System.Posix.py: Added 'enp' device in getEthernetDevices()

  [ Niko Wenselowski ]
  * OPSI.Util.flattenSequence is now handles generators by consuming them.
  * OPSI.Util.formatFileSize now handles terrabyte sized data.
  * 20_legacy.conf: new function setActionRequestWhereOutdated.
  * Show what sort algorithm get's called.

 -- Niko Wenselowski <n.wenselowski@uib.de>  Fri, 12 Feb 2016 14:45:33 +0100

python-opsi (4.0.6.40-1) experimental; urgency=medium

  [ Mathias Radtke ]
  * OPSI.System.Posix.py: fixed bug in HP Smart Array Disk handling
  * OPSI.System.Posix.py: added simple sfdisk 2.26 (wily) compatability

  [ Niko Wenselowski ]
  * 70_wan.conf: Added docstring for changeWANConfig.
  * 70_wan.conf: The 'enabled' parameter now will be converted to bool internally.
  * Rights.py: added 'windows-image-detector.py' to known executables.
  * JSONRPC-Backend: Changed method to use when checking for deflate support.

 -- Niko Wenselowski <n.wenselowski@uib.de>  Mon, 18 Jan 2016 14:27:19 +0100

python-opsi (4.0.6.39-2) experimental; urgency=medium

  * gettext.python-opsi_en: copied from python-opsi.pot instead of linking because of placeholder Variables

 -- Mathias Radtke <m.radtke@uib.de>  Wed, 06 Jan 2016 08:05:00 +0100

python-opsi (4.0.6.39-1) experimental; urgency=medium

  [Mathias Radtke]
  * gettext: added faked english 'translation'

  [ Niko Wenselowski]
  * Replacing many try/finally-constructs with contextmanagers.
  * OPSI.Util.Repository: Removed wildcard imports.
  * OPSI.Util.Repository: some small refactorings.
  * OPSI.Backend.BackendManager now uses a default configuration if no
    keyword arguments are supplied to the constructor.
  * openSuse: do not alter the path of filename in dhcpd.conf.

 -- Niko Wenselowski <n.wenselowski@uib.de>  Tue, 05 Jan 2016 15:10:27 +0100

python-opsi (4.0.6.38-1) experimental; urgency=medium

  * Reverting changes to
    OPSI.SharedAlgorithm.generateProductOnClientSequence_algorithm1

 -- Niko Wenselowski <n.wenselowski@uib.de>  Tue, 15 Dec 2015 13:43:42 +0100

python-opsi (4.0.6.37-1) experimental; urgency=medium

  * OPSI.SharedAlgorithm.generateProductOnClientSequence_algorithm1
    should now return the products in the expected order.
  * OPSI.Util.HTTP: new function closeConnection.
  * OPSI.Util.HTTP: new context manager closingConnection.

 -- Niko Wenselowski <n.wenselowski@uib.de>  Tue, 08 Dec 2015 15:12:00 +0100

python-opsi (4.0.6.36-1) experimental; urgency=medium

  * OPSI.Util.HTTP: Added log statements for easier debugging.
  * OPSI.Util.HTTP: Refactorings in hybi10Encode & hybi10Decode
  * OPSI.Backend.JSONRPC: Better readable debug output with loglevel 8.
  * OPSI.Logger: do not fail if calling setLogFile with None.
  * OPSI.Backend.ExtendedBackend: calling backend_info without backend
    set will not fail anymore.

 -- Niko Wenselowski <n.wenselowski@uib.de>  Thu, 03 Dec 2015 10:10:43 +0100

python-opsi (4.0.6.35-1) experimental; urgency=medium

  * OPSI.Backend.JSONRPC: Enrich debug information for method creation.
  * OPSI.Types: if forceOct fails show at what number it failed.
  * OPSI.Types: small refactoring in forceBool.
  * HostControl.RpcThread: specify "application/json" as content-type.
  * New module: OPSI.Util.Task.ConfigureBackend.DHCPD
  * New functions in OPSI.System.Posix: isCentOS, isSLES & isRHEL
  * OPSI.Backend.Backend: Small refactorings and improved debug output.
  * OPSI.Backend.ManagerBackend: Small refactorings and improved debug output.
  * configureDHCPD now also patches the DHCPD backend config to use the
    right service restart command.
  * OPSI.Object.AuditHardware: improve __repr__
  * OPSI.Logger: always use the absolute path when setting a logfile.
  * OPSI.Object.Product: __repr__ now shows version of product and package
  * OPSI.Object.BaseObject now creates a __repr__ out of the attributes
    that make an object unique.

 -- Niko Wenselowski <n.wenselowski@uib.de>  Fri, 27 Nov 2015 10:47:19 +0100

python-opsi (4.0.6.34-1) experimental; urgency=medium

  * ConfigDataBackend: the argument 'maxSize' for log_read must be positive.
  * ConfigDataBackend: refactored the log_write method.

 -- Niko Wenselowski <n.wenselowski@uib.de>  Thu, 12 Nov 2015 15:16:28 +0100

python-opsi (4.0.6.33-1) experimental; urgency=medium

  * OPSI.Service.Session.Session gained a __repr__.
  * OPSI.Backend.BackendManager.BackendDispatcher gained a __repr__.
  * OPSI.Backend.HostControl.HostControlBackend gained a __repr__.
  * OPSI.Backend.HostControlSafe.HostControlSafeBackend gained a __repr__.
  * ConfigDataBackend: fixed an edge case where the amount of data written
    would exceed the limit.
  * opsihwaudit.conf: Re-introduce the missing SKU.

 -- Niko Wenselowski <n.wenselowski@uib.de>  Fri, 06 Nov 2015 10:37:12 +0100

python-opsi (4.0.6.32-1) experimental; urgency=medium

  * OPSI.SharedAlgorithm: less log output.
  * OPSI.Backend.JSONRPC: small refactorings in JSONRPC.
  * OPSI.Backend.BackendManager: Log if dispatching a method is done.
  * OPSI.Backend.SQL.timeQuery: log duration even in case of failure.

 -- Niko Wenselowski <n.wenselowski@uib.de>  Fri, 30 Oct 2015 12:28:12 +0100

python-opsi (4.0.6.31-1) experimental; urgency=medium

  * OPSI.Backend.JSONRPC: Added some debug output.
  * OPSI.Service.Session: Show what session is in use before deletion.
  * OPSI.Util.HTTP.HTTPConnectionPool.urlopen: Log errors instead of ignoring
  * OPSI.Util.HTTP.HTTPConnectionPool.urlopen: slightly increased the delay
    between retries to not bomb a busy server with even more requests.

 -- Niko Wenselowski <n.wenselowski@uib.de>  Thu, 29 Oct 2015 14:31:33 +0100

python-opsi (4.0.6.30-1) experimental; urgency=medium

  * OPSI.Service.Session: SessionHandler.sessionExpired does more frequently
    checks if session is still in use or timeout occurred.
  * 20_legacy.conf & 30_configed.conf: getDomain: Fix NameError caused by
    implicit import.
  * 10_opsi.conf & 30_configed.conf: getProductOrdering: Fix NameError caused
    by implicit import.

 -- Niko Wenselowski <n.wenselowski@uib.de>  Wed, 28 Oct 2015 12:05:45 +0100

python-opsi (4.0.6.29-1) experimental; urgency=medium

  * Implementing type checks via isinstance instead of using type.
  * Removed wildcard import in various modules in OPSI.Backend.
  * 20_legacy.conf: Removed librsyncPatchFile because it never worked.
  * OpsiConfFile.parse now raises ValueError if invalid sections are
    found or configuration happens outside sections.
  * objectToHtml now works more efficient with large results.
  * OPSI.Util.Task.Samba: Fix typo in share opsi_repository that lead
    to referencing the wrong path.
  * toJson now handles generators by consuming them.
    The output resembles that of a list.
  * objectToBeautifiedText, objectToBash and objectToHtml are now able
    to handle sets - they interpret it like a list.
  * OPSI.Service.Worker.WorkerOpsiJsonRpc: improved backwards compatible
    handling of queries without any specific encoding. This should make
    any call with a plain encoding work as expected.

 -- Niko Wenselowski <n.wenselowski@uib.de>  Tue, 27 Oct 2015 17:38:16 +0100

python-opsi (4.0.6.28-1) testing; urgency=medium

  * OPSI.SharedAlgorithm: OpsiProductOrderingErrors now show what products
    cause the problem.
  * OPSI.Util.Task.CleanupBackend: Reference correct key.

 -- Niko Wenselowski <n.wenselowski@uib.de>  Thu, 08 Oct 2015 14:37:45 +0200

python-opsi (4.0.6.27-1) experimental; urgency=medium

  * OPSI.Util.flattenSequence now can handle sets.
  * OPSI.Backend.ConfigDataBackend.host_deleteObjects does not fail if
    no license management module is present.
  * OPSI.Backend.MySQL.SQLBackend: softwareLicense_getObjects and
    licenseContract_getObjects now return an empty list instead of None.
  * addDynamicDepotDriveSelection now only adds the new value and does
    not change the default.
  * The config for 'clientconfig.depot.drive' now also has the drives 'a:'
    and 'b:' present if it is created anew.

 -- Niko Wenselowski <n.wenselowski@uib.de>  Wed, 07 Oct 2015 16:40:29 +0200

python-opsi (4.0.6.26-1) testing; urgency=medium

  * toJSON: correctly handle sets.

 -- Niko Wenselowski <n.wenselowski@uib.de>  Wed, 07 Oct 2015 10:15:13 +0200

python-opsi (4.0.6.25-1) stable; urgency=medium

  * added proper sles12 version check

 -- Mathias Radtke <m.radtke@uib.de>  Fri, 02 Oct 2015 11:47:21 +0200

python-opsi (4.0.6.24-1) experimental; urgency=medium

  * OPSI.Util.Task.Rights: set +x on known executables in /opt/pcbin/install
  * OPSI.Util.Task.Rights: disabled the removal of duplicate folders to avoid
    problems with wrong rights in the depot.

 -- Niko Wenselowski <n.wenselowski@uib.de>  Thu, 01 Oct 2015 17:27:07 +0200

python-opsi (4.0.6.23-2) testing; urgency=medium

  * Added Danish translation for hwaudit.

 -- Niko Wenselowski <n.wenselowski@uib.de>  Fri, 25 Sep 2015 15:23:11 +0200

python-opsi (4.0.6.23-1) experimental; urgency=medium

  * Copy the following methods to 30_configed.conf: getDomain,
    getOpsiHWAuditConf, getPossibleMethods_listOfHashes, getServerIds_list
  * OPSI.Backend.Backend: Reading the default maximum logfile size from
    /etc/opsi/opsiconfd.conf.

 -- Niko Wenselowski <n.wenselowski@uib.de>  Wed, 16 Sep 2015 11:59:33 +0200

python-opsi (4.0.6.22-1) experimental; urgency=medium

  * log_read: Removed append-feature for rotated logs.

 -- Niko Wenselowski <n.wenselowski@uib.de>  Tue, 15 Sep 2015 14:23:46 +0200

python-opsi (4.0.6.21-1) experimental; urgency=medium

  * ExtendedConfigBackend: repr now works also with subclasses.
  * ConfigDataBackend: log_write does correctly limit the logsize.

 -- Niko Wenselowski <n.wenselowski@uib.de>  Tue, 15 Sep 2015 12:38:36 +0200

python-opsi (4.0.6.20-1) experimental; urgency=medium

  * OPSI.Service.Worker: header parsing errors are now logged
    with loglevel 8.
  * Re-introduce 30_configed.conf

 -- Niko Wenselowski <n.wenselowski@uib.de>  Wed, 09 Sep 2015 09:15:14 +0200

python-opsi (4.0.6.19-2) experimental; urgency=medium

  * Translations updated and translations for es, it & ru added.

 -- Niko Wenselowski <n.wenselowski@uib.de>  Thu, 03 Sep 2015 11:04:01 +0200

python-opsi (4.0.6.19-1) experimental; urgency=medium

  * OPSI.Backend.JSONRPC: refuse to enable deflate if we are talking to an
    old version of the service to avoid problems.

 -- Niko Wenselowski <n.wenselowski@uib.de>  Thu, 03 Sep 2015 10:30:30 +0200

python-opsi (4.0.6.18-1) experimental; urgency=medium

  * OPSI.Backend.BackendManager: showing the used ACL only on log level debug
    or higher.
  * OPSI.SharedAlgorithm: small refactorings regarding iteration of lists
  * OPSI.Backend.JSONRPC: more reliable fix for working with deflate against
    older webservice versions. This works by disabling deflate to ensure
    proper encoding / decoding.
  * OPSI.Backend.JSONRPC: type check via isinstance instead of type.

 -- Niko Wenselowski <n.wenselowski@uib.de>  Wed, 02 Sep 2015 16:34:26 +0200

python-opsi (4.0.6.17-1) experimental; urgency=medium

  * removed cpatureStderr=False fom execute of 'lsb-release -i' command

 -- Mathias Radtke <m.radtke@uib.de>  Wed, 02 Sep 2015 11:54:51 +0200

python-opsi (4.0.6.16-1) experimental; urgency=medium

  * OPSI.Backend.BackendManager: redirected lsb_release stderr and stdout output to /dev/null

 -- Mathias Radtke <m.radtke@uib.de>  Wed, 02 Sep 2015 09:33:16 +0200

python-opsi (4.0.6.15-1) experimental; urgency=medium

  * OPSI.Util.Task.Samba: add newline when adding repository.
  * RPM: Made the license machine-parseable.
  * OPSI.Util.WindowsDrivers: do not fail if Vendor or Model are None.
  * Create user / groups without explicit uid / gid.

 -- Niko Wenselowski <n.wenselowski@uib.de>  Tue, 25 Aug 2015 11:02:44 +0200

python-opsi (4.0.6.14-1) experimental; urgency=medium

  [ Mathias Radtke ]
  * OPSI.System.Posix: removed unneded captureStderr flag

  [ Anna Sucher ]
  * OPSI.Util.Task.Rights: added opsi-deploy-client-agent-default to
    files that are made executable

  [ Niko Wenselowski ]
  * JSONRPCBackend: Better handling of JSON-RPC-response from an old service.

 -- Niko Wenselowski <n.wenselowski@uib.de>  Tue, 11 Aug 2015 15:27:10 +0200

python-opsi (4.0.6.13-1) experimental; urgency=medium

  * Provide OPSI.System.Posix.shutdown.
  * Added function OPSI.Util.chunk.
  * OPSI.Util.Task.CleanupBackend: added chunking on mass-operations.
  * OPSI.Util.Task.CleanupBackend: Improving speed of operations.
  * OPSI.Backend.Replicator: Speed up membership test for productsOnDepot.
  * OPSI.System.Posix.execute now accepts list, set or tuple for ignoreExitCode
  * Debian: Remove dependency on python-support.
  * OPSI.System.Posix: removed unneded captureStderr flags from sfdisk calls

 -- Niko Wenselowski <n.wenselowski@uib.de>  Mon, 10 Aug 2015 15:22:38 +0200

python-opsi (4.0.6.12-1) experimental; urgency=medium

  [ Niko Wenselowski ]
  * Improving Python 3 compatibility.
  * hwaudit: Added translations for COMPUTER_SYSTEM.sku
  * tests: rename the domain of test objects from uib.local to test.invalid
  * OPSI.Service.Worker.WorkerOpsiJsonRpc: The header handling introduced
    with 4.0.6.8-1 must now be explicitely enabled by creating the file:
    /etc/opsi/opsi.header.fix.enable
    This makes sure that components get the same behaviour as before unless
    an change is done by an administrator.
  * 10_opsi.conf: Reintroduce setRights from the now remove 30_configed.conf
  * OPSI.Util.HTTP: the functions to decode/encode gzip/deflate now work
    better with unicode input and always return unicode.
  * OPSI.Service.Worker.WorkerOpsi: properly decode requests that have their
    content-encoding header set to "deflate".
  * log_read now also reads rotated logs.
  * OPSI.Util.Task.Rights: chown now correctly sets uid/gid on links.

  [ Mathias Radtke ]
  * new module OPSI Util task Samba
  * wrote tests for new module

 -- Niko Wenselowski <n.wenselowski@uib.de>  Wed, 29 Jul 2015 16:04:38 +0200

python-opsi (4.0.6.11-4) experimental; urgency=medium

  * Packaging fixes for Debian 8.

 -- Niko Wenselowski <n.wenselowski@uib.de>  Mon, 29 Jun 2015 16:23:22 +0200

python-opsi (4.0.6.11-3) experimental; urgency=medium

  * RPM: do not link removed file.

 -- Niko Wenselowski <n.wenselowski@uib.de>  Mon, 29 Jun 2015 16:11:06 +0200

python-opsi (4.0.6.11-2) experimental; urgency=medium

  * Removing remaining occurances of 30_configed.conf.

 -- Niko Wenselowski <n.wenselowski@uib.de>  Mon, 29 Jun 2015 16:06:51 +0200

python-opsi (4.0.6.11-1) experimental; urgency=medium

  * Debian: Moving lintian-overrides into debian/source
  * 20_legacy.conf: Small refactoring of getClients_listOfHashes
  * 20_legacy.conf: Refactored getLicenseStatistics_hash
  * OPSI.Types: better error message if forceObjectClass fails because of an
    argument that is missing for the constructor
  * OPSI.Types: better error message if forceObjectClass fails because of an
    invalid type
  * 20_legacy.conf: some small bugfixes.
  * OPSI.Object: repr for ConfigState now includes values.
  * Moving getProductOrdering from 30_configed.conf to 10_opsi.conf.
  * Removing 30_configed.conf.
  * Removing the link from etc/opsi/backendManager/extend.d/20_legacy.conf to
    etc/opsi/backendManager/extend.d/configed/20_legacy.conf.

 -- Niko Wenselowski <n.wenselowski@uib.de>  Mon, 29 Jun 2015 15:58:47 +0200

python-opsi (4.0.6.10-3) experimental; urgency=medium

  * Debian: Setting the package format to 1.0
  * RPM: creating folder for systemd templates before installation

 -- Niko Wenselowski <n.wenselowski@uib.de>  Tue, 16 Jun 2015 12:27:05 +0200

python-opsi (4.0.6.10-2) experimental; urgency=medium

  * RPM: supply %prep and %debug_package
  * Remove references to opsi-distutils

 -- Niko Wenselowski <n.wenselowski@uib.de>  Tue, 16 Jun 2015 10:57:43 +0200

python-opsi (4.0.6.10-1) experimental; urgency=medium

  * Added __repr__ for Backend and JSONRPCBackend.
  * OPSI.Backend.Replicator: Inserting objects should be a little faster.
  * OPSI.Backend: Only do a lookup for returnObjectsOnUpdateAndCreate once
    per method execution.
  * objectToBash, objectToHtml and objectToBeautifiedText now also correctly
    format subclasses of the lists / dicts.
  * 20_legacy.conf: Speed up _getProductStates_hash
  * FileBackend: Do not double the mapping list of LocalbootProduct and NetbootProduct.
  * FileBackend: allow products having ProductPropertyStates that are the same as the id of a product.
  * Some small refactorings to OPSI.Backend.SQL and OPSI.Backend.MySQL.
  * Supply new folder /etc/opsi/systemdTemplates

 -- Niko Wenselowski <n.wenselowski@uib.de>  Tue, 16 Jun 2015 10:45:21 +0200

python-opsi (4.0.6.9-1) experimental; urgency=medium

  * OPSI.Util.Task.Rights: reuse an existing depot URL if we found one before.

 -- Niko Wenselowski <n.wenselowski@uib.de>  Wed, 10 Jun 2015 10:20:56 +0200

python-opsi (4.0.6.8-1) experimental; urgency=low

  * 20_legacy.conf: createLicenseContract now returns the complete
    license contract id instead of just the first character.
  * OPSI.Util.File: Avoid bloating dhcpd.conf with '%s'
  * OPSI.Util.Task.Rights: added 'service_setup.sh' to KNOWN_EXECUTABLES
  * OPSI.Util.Task.Rights: Fix setting rights on KNOWN_EXECUTABLES in
    the depot folder.
  * Refactored worker for the interface page.
  * OPSI.Backend.File: Convert errors to unicode before logging them.
  * 40_groupActions.conf: create method to rename groups: updateGroupname
  * __repr__ now gives even better results.
  * 20_legacy.conf: new method setHostInventoryNumber
  * 20_legacy.conf: refactored getAndAssignSoftwareLicenseKey
  * debian/format: removed
  * OPSI.Types: checking for classes is now implemented via isinstance and
    therefore also subclasses will be accepted.
  * OPSI.Util.Task.Certificate: Fix certificate creation on Debian 8.
  * OPSI.Util.HTTP: Workarround for Python versions that implement PEP0476
  * OPSI.Service.Worker.WorkerOpsiJsonRpc: now correctly stating the HTTP
    header field "content-type" if the content is compressed via deflate or
    gzip. To stay backwards compatible we return in the old style if the
    header field "Accept" of the request starts with "gzip-application".
  * OPSI.Util.HTTP: new functions deflateEncode, deflateDecode, gzipEncode
    and gzipDecode
  * OPSI.Backend.JSONRPC: various refactorings
  * OPSI.Backend.JSONRPC.JSONRPCBackend: correctly handle responses that are
    compressed via deflate or gzip. To stay backwards compatible it deflates
    the data if the HTTP header field "content-type" starts with "gzip".
  * The users opsiconfd / pcpatch are now added to the file admin group
    based on the groupname and not on the gid. This avoids adding these users
    to the wrong group if a group with gid 992 already exists.
  * RPM: if a group with gid 992 is already existing add the file admin group
    without giving a specific gid.

 -- Niko Wenselowski <n.wenselowski@uib.de>  Tue, 09 Jun 2015 16:34:33 +0200

python-opsi (4.0.6.7-2) experimental; urgency=low

  * RHEL / CentOS 7: No indent to avoid confusing rpm.

 -- Niko Wenselowski <n.wenselowski@uib.de>  Fri, 10 Apr 2015 14:23:46 +0200

python-opsi (4.0.6.7-1) experimental; urgency=low

  * Fix encoding problems in new __repr__.

 -- Niko Wenselowski <n.wenselowski@uib.de>  Fri, 10 Apr 2015 13:40:21 +0200

python-opsi (4.0.6.6-1) experimental; urgency=low

  * OPSI.Util.Task.Rights: better ignoring of subfolders.
  * OPSI.Logger: some small refactorings.
  * OPSI.Util.Task.Sudoers: Do not duplicate existing entries.
  * OPSI.Logger.logWarnings: only log to the opsi-Logger.
  * CentOS / RHEL 7: depend on net-tools for ifconfig.
  * Added OPSI.System.Posix.getActiveConsoleSessionId

 -- Niko Wenselowski <n.wenselowski@uib.de>  Fri, 10 Apr 2015 10:31:29 +0200

python-opsi (4.0.6.5-1) experimental; urgency=low

  * Fix problem when working mit DHCP files.

 -- Niko Wenselowski <n.wenselowski@uib.de>  Tue, 31 Mar 2015 11:38:41 +0200

python-opsi (4.0.6.4-1) experimental; urgency=low

  * OPSI.System.Posix.execute now accepts keyword arguments 'shell' and
    'waitForEnding' to have the same keyword arguments as on Windows.

 -- Niko Wenselowski <n.wenselowski@uib.de>  Mon, 30 Mar 2015 15:38:39 +0200

python-opsi (4.0.6.3-1) experimental; urgency=low

  * OPSI.Util.Task.Rights: avoid duplicate path processing.
  * OPSI.Backend.MySQL.ConnectionPool: lower log-level for messages.
  * OPSI.Util.Task.Rights.setRights: show what path is given.
  * Fix various problems in OPSI.Backend.Replicator.
  * OPSI.Util.Task.Sudoers: Retrieve path to 'service' from the OS.
  * OPSI.Util.Task.Sudoers: Add single entry if missing.
  * Small changes in OPSI.Util.File.
  * Less wildcard imports.
  * Refactoring in OPSI.Util.Task.Rights
  * OPSI.Util.Task.Rights will fail without raising an error if chown
    is not possible.
  * OPSI.Backend.BackendManager: refactored reading groups of user to be
    faster for large environments.
  * Many objects now have proper representations.
  * OPSI.Util.Task.ConfigureBackend.ConfigurationData: Adding WAN
    configuration defaults if they are missing.
  * New extension 70_wan.conf for easy disabling/enabling of WAN configuration
  * 70_dynamic_depot.conf: getDepotSelectionAlgorithmByNetworkAddress
    makes use of OPSI.Util.ipAddressInNetwork instead of copying code.
  * OPSI.Util.Task.Rights: chown will only supply an uid if euid is 0 to
    avoid failures.

 -- Niko Wenselowski <n.wenselowski@uib.de>  Mon, 30 Mar 2015 11:44:00 +0200

python-opsi (4.0.6.2-1) experimental; urgency=low

  * OPSI.Backend.MySQL: If connecting to DB fails during creation of the
    connection pool we wait 5 seconds before retrying to connect.
  * OPSI.Logger: Easier and faster check if syslog is present.
  * OPSI.Backend.Replicator: small refactorings.
  * OPSI.Backend.BackendManager: _dispatchMethod creats no more temp. list.
  * OPSI.Util.Task.Certificate: do not set the same serial number for
    every certificate.

 -- Niko Wenselowski <n.wenselowski@uib.de>  Mon, 09 Mar 2015 10:56:28 +0100

python-opsi (4.0.6.1-1) experimental; urgency=low

  * OPSI.Util.Repository: correctly set number of retries for dynamic bandwith
  * setup.py: Exclude test folders.
  * objectToBeautifiedText: indent with only four spaces
  * OPSI/Object.py overhauled module
  * Added OPSI.System.Posix.runCommandInSession to have access to this
    function not only when running Windows.
  * OPSI.Backend.File: Various refactorings, not only to avoid unnecessary
    creation of temporary objects.
  * Backends: speed up option parsing during initalisation.
  * Make excessive use of List Comprehensions for faster processing.
  * OPSI.Backend.HostControl: Using the timeout-parameter available on
    httplib.HTTP(S)Connection in RpcThread and ConnectionThread
  * Improve speed of configState_getClientToDepotserver
  * OPSI.Backend.SQL: Refactored working with the hardware audit
  * Speed up OPSI.Backend.Backend.log_read
  * The size limit of log_write can now be controlled through
    opsiconfd.conf and the value of "max log size" in the section "global".
  * New module: OPSI.Util.Task.Rights
  * OPSI.System.Windows: function "mount" accepts "dynamic" as mountpoint to
    enable the automatic search for a free mountpoint on the system.
    Thanks to Markus Kötter for the initial patch!
  * OPSI.Util.Task.ConfigureBackend.ConfigurationData: add the possibility
    to enable the dynamic mountpoint selection.
  * OPSI.Backend.SQL: the columns referencing hostId are now of the same size
  * New module OPSI.Util.Task.UpdateBackend.MySQL
  * OPSI.Util.Task.UpdateBackend.MySQL: Fix too small hostId columns
  * OPSI.Backend.SQL: replacing duplicate code
  * Removed LDAP schema files and backend configuration.
  * OPSI.Backend.SQL: Functions getData and getRawData only allow SELECT
  * Making method backend_getSharedAlgorithm nonfunctional.
  * OPSI.SharedAlgorithm: No more working with code-as-text and evaluation
    of the text to get objects to work with. Now there are only the objects.
  * WindowsDrivers: Fallback if directories ends with "." or with whitespace.
  * OPSI.Types.forceList is now able to handle sets and generators
  * New function OPSI.System.Posix.getDHCPDRestartCommand
  * OPSI.SharedAlgorithm: Raising an error when a circular dependecy is
    detected between products.
  * OPSI.System.Posix.getNetworkDeviceConfig is now able to parse output
    from newer ifconfig versions like on CentOS 7.
  * OPSI.Backend.SQLite refactored query creation.

 -- Niko Wenselowski <n.wenselowski@uib.de>  Thu, 05 Feb 2015 09:46:50 +0100

python-opsi (4.0.5.17-1) testing; urgency=medium

  * Small bugfix in ConfigureBackend Task.

 -- Erol Ueluekmen <e.ueluekmen@uib.de>  Wed, 25 Feb 2015 14:33:25 +0100

python-opsi (4.0.5.16-1) stable; urgency=low

  * JSONRPCBackend: Fix build long authorization headers.

 -- Erol Ueluekmen <e.ueluekmen@uib.de>  Thu, 19 Feb 2015 13:23:19 +0100

python-opsi (4.0.5.15-1) stable; urgency=low

  * Patching sudoers: allow using service when no TTY present

 -- Niko Wenselowski <n.wenselowski@uib.de>  Wed, 22 Oct 2014 14:30:24 +0200

python-opsi (4.0.5.14-1) experimental; urgency=low

  * 10_opsi.conf: New methods getHardwareAuditDataCount and
    getSoftwareAuditDataCount
  * DHCPD backend: Fix logging problem caused by string / unicode mixup.
  * OPSI.System.Posix.getServiceNames: Prefer "systemctl" over "service"
    to have a solution that flawlessly works on CentOS 7.
  * OPSI.System.Posix.locateDHCPDInit: Added search via getServiceNames

 -- Niko Wenselowski <n.wenselowski@uib.de>  Wed, 22 Oct 2014 12:23:35 +0200

python-opsi (4.0.5.13-1) experimental; urgency=low

  * OPSI.System.Posix.Distribution: stripping the distribution attribute.

 -- Niko Wenselowski <n.wenselowski@uib.de>  Tue, 14 Oct 2014 15:34:21 +0200

python-opsi (4.0.5.12-1) experimental; urgency=low

  * More work on OPSI.System.Posix.getSambaServiceName

 -- Niko Wenselowski <n.wenselowski@uib.de>  Wed, 08 Oct 2014 14:50:17 +0200

python-opsi (4.0.5.11-2) experimental; urgency=low

  * Dropping python-simplejson as dependency because it is Pythons stdlib as
    json since Python 2.6

 -- Niko Wenselowski <n.wenselowski@uib.de>  Wed, 08 Oct 2014 11:43:34 +0200

python-opsi (4.0.5.11-1) experimental; urgency=low

  * MySQL-backend: lower log-level for messages regarding transactions
  * Posix: added Methods getServiceNames and getSambaServiceName

 -- Niko Wenselowski <n.wenselowski@uib.de>  Mon, 06 Oct 2014 15:58:24 +0200

python-opsi (4.0.5.10-1) stable; urgency=low

  * DHCPD.py: small fix in restarting dhcp-service

 -- Erol Ueluekmen <e.ueluekmen@uib.de>  Wed, 01 Oct 2014 16:54:50 +0200

python-opsi (4.0.5.9-1) stable; urgency=low

  * opsi-setup: changed restarting services over service calls
    instead of using init-scripts directly.

 -- Erol Ueluekmen <e.ueluekmen@uib.de>  Wed, 01 Oct 2014 16:14:13 +0200

python-opsi (4.0.5.8-2) testing; urgency=low

  * python-crypto requirement modified for sles to python-pycrypto

 -- Erol Ueluekmen <e.ueluekmen@uib.de>  Mon, 29 Sep 2014 10:13:17 +0200

python-opsi (4.0.5.8-1) testing; urgency=low

  * FileBackend raises Exception if getRawData method is called.

 -- Erol Ueluekmen <e.ueluekmen@uib.de>  Tue, 23 Sep 2014 15:16:56 +0200

python-opsi (4.0.5.7-1) experimental; urgency=low

  * Preferring ldaptor over OPSI.ldaptor

 -- Niko Wenselowski <n.wenselowski@uib.de>  Wed, 10 Sep 2014 13:36:47 +0200

python-opsi (4.0.5.6-2) experimental; urgency=low

  * rpm-based packages: require python-pyasn1

 -- Niko Wenselowski <n.wenselowski@uib.de>  Tue, 09 Sep 2014 16:55:20 +0200

python-opsi (4.0.5.6-1) experimental; urgency=low

  * Fix for certificate creation on SLES11SP3

 -- Niko Wenselowski <n.wenselowski@uib.de>  Mon, 25 Aug 2014 15:26:42 +0200

python-opsi (4.0.5.5-1) testing; urgency=medium

  * setProductActionRequestWithDependencies: added optional force
    parameter, to set dependend products even if they are installed

 -- Erol Ueluekmen <e.ueluekmen@uib.de>  Sat, 23 Aug 2014 02:37:20 +0200

python-opsi (4.0.5.4-3) testing; urgency=low

  * Also build on Ubuntu 10.04

 -- Niko Wenselowski <n.wenselowski@uib.de>  Fri, 22 Aug 2014 17:28:08 +0200

python-opsi (4.0.5.4-2) experimental; urgency=low

  * 40_groupActions.conf: _getClientsOnDepotByHostGroup get correct clients.
  * Debian: call dh --with python2

 -- Niko Wenselowski <n.wenselowski@uib.de>  Fri, 22 Aug 2014 17:18:16 +0200

python-opsi (4.0.5.3-2) experimental; urgency=low

  * SLES: Require libmagic1 for working python-magic

 -- Niko Wenselowski <n.wenselowski@uib.de>  Tue, 19 Aug 2014 12:55:00 +0200

python-opsi (4.0.5.3-1) experimental; urgency=low

  * Fix termination of KillableThread on newer Pythons

 -- Niko Wenselowski <n.wenselowski@uib.de>  Mon, 11 Aug 2014 14:09:02 +0200

python-opsi (4.0.5.2-7) experimental; urgency=low

  * RHEL / CentOS: Depending on MySQL-python instead python-mysql
  * openSUSE / SLES: Fix depending on wrong version number for python-newt

 -- Niko Wenselowski <n.wenselowski@uib.de>  Wed, 06 Aug 2014 12:10:08 +0200

python-opsi (4.0.5.2-5) experimental; urgency=low

  * Dependencies for RHEL / CentOS 6 fixed and cleaned up .spec.

 -- Niko Wenselowski <n.wenselowski@uib.de>  Wed, 06 Aug 2014 11:20:25 +0200

python-opsi (4.0.5.2-4) experimental; urgency=low

  * Re-Enabling dependency on python-ldaptor.

 -- Niko Wenselowski <n.wenselowski@uib.de>  Mon, 04 Aug 2014 16:39:12 +0200

python-opsi (4.0.5.2-2) experimental; urgency=low

  * Possible to build with python-support again.

 -- Niko Wenselowski <n.wenselowski@uib.de>  Mon, 04 Aug 2014 14:35:00 +0200

python-opsi (4.0.5.2-1) experimental; urgency=low

  * fix in write method for backendConfigFiles

 -- Erol Ueluekmen <e.ueluekmen@uib.de>  Sun, 03 Aug 2014 03:26:28 +0200

python-opsi (4.0.5.1-2) experimental; urgency=low

  * Using dh_python2

 -- Niko Wenselowski <n.wenselowski@uib.de>  Wed, 30 Jul 2014 17:38:00 +0200

python-opsi (4.0.5.1-1) experimental; urgency=low

  * New module: OPSI.Util.Task.Sudoers
  * 70_dynamic_depot.conf: Latency algorythm does even work if pinging
    a depot results in a timeout.
  * OpsiBackupArchive: Avoid hanging in an endless loop when running
    backupMySQLBackend and stderr gets spammed with the same message
  * DHCPD Backend: Trying to read the address of an client from the
    DHCPD configuration file if it can't be resolved via DNS.
  * Certificate Creation: Using 2048 bit instead of 1024
  * small fix in getOpsiHostKey method
  * configed: direct access for mysql-backend users
  * forceUrl method don't convert value to lower
  * OpsiBackupArchive: get path to mysqldump via which
  * Speeding up backend_getInterface, getArgAndCallString, objectToHtml,
    objectToBeautifiedText
  * New module: OPSI.Util.Task.ConfigureBackend.ConfigurationData
  * Added possibility to disable pigz in opsi.conf
  * SQL-Backends: Improved speed of query creation
  * Do not fail on removing installed products if the directory
    contains filenames with unicode characters
  * OPSI.System.Posix: Fixing reread partiontable problem with new bootimage
  * OPSI.System.Windows: Added setLocalSystemTime and getServiceTime in backend
  * Driverintegration: Fallback for byAudit to check if mainboard integration is possible.
  * OPSI.System.Posix: initializing bytesPerSector attribute in Harddisk class
    constructor
  * OPSI.Util.Repository: workarround timing problem after reconnect network
    adapter

 -- Erol Ueluekmen <e.ueluekmen@uib.de>  Thu, 28 Jul 2014 23:51:00 +0200

python-opsi (4.0.4.5-1) stable; urgency=low

  * set of small fixes.

 -- Erol Ueluekmen <e.ueluekmen@uib.de>  Fri, 07 Feb 2014 02:10:23 +0100

python-opsi (4.0.4.4-1) testing; urgency=low

  * added geo_override patch for older bios (opsi-linux-bootimage)
  * removed debug outputs from repository.py
  * SQL backend: tables PRODUCT_PROPERTY and BOOT_CONFIGURATION now use type
    TEXT for column 'description'
  * Harddisks have a new attribute 'rotational'.
  * MySQL backend: table 'HOST': using DEFAULT value for column 'created' to
    avoid using the values given by MySQL. These values did result in a
    unwanted misbehaviour where clients always updated their 'created'
    attribute to the time of the last update.
  * Removed workarounds for Python versions prior to 2.6
  * New depot selection alogrith: Select the depot with lowest latency that
    either is or belongs to the master depot the client is attached to.
  * New module: OPSI.Util.Task.CleanupBackend
  * Suppressing DeprecationWarning from ldaptor.
  * Bugfix in HTTPRepository.
  * Workarround for Windows 8.1 detection.

 -- Erol Ueluekmen <e.ueluekmen@uib.de>  Wed, 29 Jan 2014 01:22:18 +0100

python-opsi (4.0.4.3-1) testing; urgency=low

  * Small bugfix for objectToBeautifiedText Method.

 -- Erol Ueluekmen <e.ueluekmen@uib.>  Fri, 20 Dec 2013 18:11:37 +0100

python-opsi (4.0.4.2-1) testing; urgency=low

  * objectToBeautifiedText optimization.

 -- Erol Ueluekmen <e.ueluekmen@uib.de>  Wed, 11 Dec 2013 11:02:06 +0100

python-opsi (4.0.4.1-1) testing; urgency=low

  * Minimum required Python version is now 2.6
  * New backend method for configed: setRights
  * Tar archives: make use of pigz for parallel gzip compression if available.
    Requires pigz version >2.2.3
  * File backend: Added options to configure user/group the files belong to.
  * Bugfix: Added missing import to prevent "opsi-setup --renew-opsiconfd-cert"
    from crashing
  * Bugfix: Do not fail when reading distribution information from an UCS
    system.
  * Bugfix in posix.py for precise
  * Remove loading geo_override kernel patch
  * Fixing mountoptions handling for cifs-mount
  * Added Transaction control for sql-backends for prevent of duplicate entries in productProperty-Defaultvalues. (fixes #456)
  * New module: OPSI.Util.Task.Certificate

 -- Erol Ueluekmen <e.ueluekmen@uib.de>  Tue, 12 Sep 2013 11:41:33 +0200

python-opsi (4.0.3.3-1) experimental; urgency=low

  * Fixes for wheezy and raring support
  * System.Windows: Added handling mshotfix for win8 and win2012
  * Moved method formatFileSize from OPSI.web2.dirlist to OPSI.Util
  * Added 40_groupActions.conf in opsi-webservice-extender
  * Modified debian postinst script (user opsiconfd will be created if not exists)

 -- Erol Ueluekmen <e.ueluekmen@uib.de>  Tue, 03 Jun 2013 11:41:33 +0200

python-opsi (4.0.3.2-1) experimental; urgency=low

  * Don't load geo_override module on 64bit bootimage.

 -- Erol Ueluekmen <e.ueluekmen@uib.de>  Mon, 29 Apr 2013 16:13:16 +0200

python-opsi (4.0.3.1-1) testing; urgency=low

  * dhcp-backend: ddns-rev-domainname added to list where the values are written in double quotas
  * System: opsi-setup --init-current-config gives an warning instead of error, when vendor not found for network device
  * Posix:
    - saveImage returns the result from partclone if run was successfull.
    - readPartitionTable: Try to find out the right filesystem with blkid tool.
    - createPartition: allows linux as filesystem-type and produces partition with id 83
  * WindowsDriver: byAudit: Translating model and vendor from hwinvent: characters <>?":|\/* will be translated to _
  * python-opsi locale: danish added
  * compareVersion: fixed handling with versions from custom packages.
  * global.conf: fixed hostname entries
  * fixed resource directory listing for custom packages /repository
  * fix for ubuntu 12.10

 -- Erol Ueluekmen <e.ueluekmen@uib.de>  Tue, 05 Feb 2013 17:40:23 +0100

python-opsi (4.0.2.6-1) testing; urgency=low

  * Posix: getBlockDeviceControllerInfo():
    - if no devices attached on a AHCI-Controller (maybe a lshw or a kernel bug)
      try to find AHCI-Controller, if found try return the first found AHCI Controller
      for textmode-driverintegration (only for nt5)
  * Posix: modifications for newer ms-sys version
  * rpm-spec-file: noreplace option for dispatch.conf.default in files-section

 -- Erol Ueluekmen <e.ueluekmen@uib.de>  Mon, 07 Nov 2012 17:34:13 +0100

python-opsi (4.0.2.5-1) testing; urgency=low

  * fix in hwinvent procedure, don't crash if lshw don't work properly
  * fix for resizeNTFSPartition if blockAlignmnet is used (ntfs-restore-image)

 -- Erol Ueluekmen <e.ueluekmen@uib.de>  Fri, 02 Nov 2012 15:00:34 +0200

python-opsi (4.0.2.4-1) stable; urgency=low

  * fixes method setProductActionRequestWithDependencies after host_createOpsiClient
  * added default dhcp string and text options that the values will be set in double-quotes (fixes#403)
  * added method userIsReadOnlyUser()
  * WindowsDriverIntegration: do not break when no devices found in txtsetup.oem (corrupted txtsetup.oem)

 -- Erol Ueluekmen <e.ueluekmen@uib.de>  Thu, 27 Sep 2012 10:35:17 +0200

python-opsi (4.0.2.3-1) testing; urgency=low

  * Workarround for bootimage: wait if blockfile to partition not exists.
  * Automated additional-driver - byAudit - integration support.
  * hostControl-Fix for host_reachable method.
  * added opsiFileAdminhandling, added new opsi.conf File.
  * dellexpresscode for hwinvent implemented
  * licensekey length increased to 1024
  * use opsi-auth pam module if exists

 -- Erol Ueluekmen <e.ueluekmen@uib.de>  Tue, 17 Jul 2012 13:33:13 +0200

python-opsi (4.0.2.2-1) testing; urgency=low

  * Workarround for python 2.7 in jsonrpc-backend: compressed data will send as bytearray
  * fix for isc-dhcp-server for oneiric and precise
  * Workarround for bootimage: wait if blockfile to partition not exists.

 -- Erol Ueluekmen <e.ueluekmen@uib.de>  Mon, 11 Jun 2012 13:42:58 +0200

python-opsi (4.0.2.1-1) stable; urgency=low

  * Featurepack-Release 4.0.2

 -- Erol Ueluekmen <e.ueluekmen@uib.de>  Wed, 30 May 2012 11:20:56 +0200

python-opsi (4.0.1.40-1) testing; urgency=low

  * Fix getArchitecture for Windows-Systems (opsiclientd)
  * Workarround for WinAPI Bug: LSAGetLogonSessionData in NT5 x64

 -- Erol Ueluekmen <e.ueluekmen@uib.de>  Tue, 08 May 2012 15:27:08 +0200

python-opsi (4.0.1.39-1) testing; urgency=low

  * opsi-makeproductfile: switch to tar format if source files take
      then 2GB of diskusage, to prevent a override of cpio sizelimit.
  * 20_legacy.conf: method getProductDependencies_listOfHashes fix.
  * fix loosing membership in productGroups when upgrading opsi-packages
  * setProductActionRequestWithDepedencies:
      Raising exeption if required packages are not available.
  * fix setVersion for auditSoftware and auditSoftwareOnClient
      software Version 0 will be produce '0' and not ''

 -- Erol Ueluekmen <e.ueluekmen@uib.de>  Tue, 17 Apr 2012 16:51:08 +0200

python-opsi (4.0.1.38-1) testing; urgency=low

  * HostControl-Backend: added hostControl_execute
  * 10_opsi.conf: added setProductActionRequestWithDependencies
  * Object.py: OpsiDepotserver new default: isMasterDepot=True

 -- Erol Ueluekmen <e.ueluekmen@uib.de>  Wed, 15 Feb 2012 13:42:37 +0100

python-opsi (4.0.1.37-1) stable; urgency=low

  * fix hybi10Decode

 -- Jan Schneider <j.schneider@uib.de>  Tue, 17 Jan 2012 13:40:01 +0100

python-opsi (4.0.1.36-1) stable; urgency=low

  * MessageBus improvements
  * fix deleteProduct method

 -- Jan Schneider <j.schneider@uib.de>  Tue, 22 Nov 2011 13:05:41 +0100

python-opsi (4.0.1.35-1) stable; urgency=low

  * Add funtions hybi10Decode, hybi10Encode to Util/HTTP

 -- Jan Schneider <j.schneider@uib.de>  Tue, 15 Nov 2011 15:08:07 +0100

python-opsi (4.0.1.34-1) stable; urgency=low

  * Posix.py: blockAlignment in createPartition

 -- Erol Ueluekmen <e.ueluekmen@uib.de>  Mon, 14 Nov 2011 10:27:23 +0100

python-opsi (4.0.1.33-1) stable; urgency=low

  * OPSI/Util: Add function getGlobalConf
  * OPSI/Types: Add BootConfiguration

 -- Jan Schneider <j.schneider@uib.de>  Tue, 11 Oct 2011 09:36:12 +0200

python-opsi (4.0.1.32-1) stable; urgency=low

  * Add module OPSI/Util/MessageBus
  * OPSI/Backend/BackendManager: implement MessageBusNotifier
  * OPSI/Backend/HostControl: Don't reboot or shutdown all opsiClients if wrong hostId is given
  * OPSI/Util/WindowsDriver: Fix for duplicatesearch in WindowsDriver
  * OPSI/Backend/JSONRPCBackend: raise socket.error on connect
  * opsihwaudit.conf: HDAUDIO_DEVICE wmi

 -- Jan Schneider <j.schneider@uib.de>  Tue, 27 Sep 2011 14:29:14 +0200

python-opsi (4.0.1.31-1) stable; urgency=low

  * OPSI/Backend/Backend:
     - log_read/log_write: add type userlogin
     - log_write: maximum logfile size
  * OPSI/Objects:
     - remove forceUnicodeLower for all licensekeys

 -- Jan Schneider <j.schneider@uib.de>  Tue, 13 Sep 2011 14:40:13 +0200

python-opsi (4.0.1.30-1) stable; urgency=low

  * DHCP-parser: Fix recursive searching blocks.

 -- Erol Ueluekmen <e.ueluekmen@uib.de>  Tue, 13 Sep 2011 10:11:15 +0200

python-opsi (4.0.1.29-1) stable; urgency=low

  * OPSI/Util/WindowsDriver
     - Fix intregateWindowsDrivers
  * OPSI/UI
     - Fix encoding

 -- Erol Ueluekmen <e.ueluekmen@uib.de>  Fri, 02 Sep 2011 17:11:13 +0200

python-opsi (4.0.1.28-1) stable; urgency=low

  * french localization

 -- Jan Schneider <j.schneider@uib.de>  Wed, 31 Aug 2011 16:57:40 +0200

python-opsi (4.0.1.27-1) stable; urgency=low

  * OPSI/UI
     - Fix getSelection for many entries / scrolling

 -- Jan Schneider <j.schneider@uib.de>  Mon, 29 Aug 2011 14:38:29 +0200

python-opsi (4.0.1.26-1) stable; urgency=low

  * OPSI/Util/WindowsDriver:
     - Fix integrateWindowsDrivers
  * OPSI/Util/File:
     - Modify loglevels in inf-file-parsing

 -- Jan Schneider <j.schneider@uib.de>  Thu, 25 Aug 2011 15:42:13 +0200

python-opsi (4.0.1.25-1) stable; urgency=low

  * OPSI/Object:
     - BoolConfig: remove duplicates from default values

 -- Jan Schneider <j.schneider@uib.de>  Tue, 23 Aug 2011 12:15:29 +0200

python-opsi (4.0.1.24-1) stable; urgency=low

  * tests/helper/fixture
    - fix for python 2.4

 -- Jan Schneider <j.schneider@uib.de>  Mon, 15 Aug 2011 15:12:05 +0200

python-opsi (4.0.1.23-1) stable; urgency=low

  * OPSI/Object
    - Host: force list of hardware addresses to single value (needed for univention)

 -- Jan Schneider <j.schneider@uib.de>  Mon, 15 Aug 2011 14:15:33 +0200

python-opsi (4.0.1.22-1) stable; urgency=low

  * OPSI/Util/File/Opsi/__init__:
    - Fix startswith for python 2.4

 -- Jan Schneider <j.schneider@uib.de>  Thu, 04 Aug 2011 09:58:22 +0200

python-opsi (4.0.1.21-1) experimental; urgency=low

  * Build against dhcp3 in lucid

 -- Christian Kampka <c.kampka@uib.de>  Mon, 01 Aug 2011 12:27:34 +0200

python-opsi (4.0.1.20-1) stable; urgency=low

  * OPSI/Backend/JSONRPC
    - forceUnicode Exception

 -- Jan Schneider <j.schneider@uib.de>  Thu, 21 Jul 2011 17:36:54 +0200

python-opsi (4.0.1.19-1) stable; urgency=low

  * OPSI/Util/WindowsDrivers
    - add integrated drivers to integratedDrivers list in loop

 -- Jan Schneider <j.schneider@uib.de>  Wed, 20 Jul 2011 14:48:27 +0200

python-opsi (4.0.1.18-1) stable; urgency=low

  * OPSI/Backend/SQL
    - fix _getHardwareIds

 -- Jan Schneider <j.schneider@uib.de>  Wed, 20 Jul 2011 11:42:10 +0200

python-opsi (4.0.1.17-1) stable; urgency=low

  * Correct replacement of escaped asterisk in search filter
  * Added new hostControl method opsiclientdRpc

 -- Jan Schneider <j.schneider@uib.de>  Tue, 19 Jul 2011 14:46:35 +0200

python-opsi (4.0.1.16-1) stable; urgency=low

  * Version bump

 -- Christian Kampka <c.kampka@uib.de>  Wed, 13 Jul 2011 14:20:15 +0200

python-opsi (4.0.1.15-2) stable; urgency=low

  * OPSI/Utils
    - fixed import bug

 -- Christian Kampka <c.kampka@uib.de>  Wed, 13 Jul 2011 11:54:22 +0200

python-opsi (4.0.1.15-1) stable; urgency=low

  * OPSI/Util
    - method to determain a fixed fqdn
  * OPIS/Util/HTTP
    - make sure socket is not None

 -- Christian Kampka <c.kampka@uib.de>  Tue, 12 Jul 2011 12:49:24 +0200

python-opsi (4.0.1.14-1) stable; urgency=low

  * SQL: methods for character escaping

 -- Jan Schneider <j.schneider@uib.de>  Wed, 29 Jun 2011 14:47:47 +0200

python-opsi (4.0.1.13-1) stable; urgency=low

  * Service/Session
    - sessionExpired(): return true if expired / false if closed by client
  * Util/HTTP:
    - disable server verification for localhost
  * Backend/HostControl:
    - new method hostControl_getActiveSessions

 -- Jan Schneider <j.schneider@uib.de>  Fri, 17 Jun 2011 14:21:03 +0200

python-opsi (4.0.1.12-1) stable; urgency=low

  * Util/File/Opsi
    - copy permission bits and mtime on filecopy

 -- Christian Kampka <c.kampka@uib.de>  Wed, 15 Jun 2011 11:00:27 +0200

python-opsi (4.0.1.11-2) stable; urgency=low

  * Util/Task/Backup:
    - supress waring when restoring configuration

 -- Christian Kampka <c.kampka@uib.de>  Tue, 14 Jun 2011 15:57:24 +0200

python-opsi (4.0.1.11-1) stable; urgency=low

  * Util/Task/Backup:
    - Override backup file if it already exists
    - Fixed spelling in help text

 -- Christian Kampka <c.kampka@uib.de>  Tue, 14 Jun 2011 13:41:56 +0200

python-opsi (4.0.1.10-1.1) stable; urgency=low

  * Util/Task/Backup, Util/File/Opsi
    - Several usability improvements

 -- Christian Kampka <c.kampka@uib.de>  Fri, 10 Jun 2011 14:14:46 +0200

python-opsi (4.0.1.9-1) stable; urgency=low

  * System/Posix:
     - Added Harddisk.setDosCompatibility()
     - reread partition table after deleting partition table
  * Util/Repository:
     - Fix HTTPRepository.copy
  * Util/HTTP, Util/Repository, Backend/JSONRPC
     - SSL verify by ca certs file

 -- Jan Schneider <j.schneider@uib.de>  Tue, 07 Jun 2011 10:45:49 +0200

python-opsi (4.0.1.8-1) stable; urgency=low

  * HostControl backend: Fix error message

 -- Jan Schneider <j.schneider@uib.de>  Tue, 31 May 2011 12:41:44 +0200

python-opsi (4.0.1.7-1) stable; urgency=low

  * Fixes additional driver integration with directories as symbolic links
  * Improved logging in generateProductOnClientSequence_algorithm1
  * Fixes Driverintegration: Fix loading duplicate driver, if integrated in additional

 -- Jan Schneider <j.schneider@uib.de>  Mon, 30 May 2011 14:21:08 +0200

python-opsi (4.0.1.6-1) stable; urgency=low

  * fixes for OpsiBackup

 -- Erol Ueluekmen <e.ueluekmen@uib.de>  Wed, 18 May 2011 15:42:33 +0200

python-opsi (4.0.1.5-1) stable; urgency=low

  * OpsiBackupFile: Fix symlink restore

 -- Jan Schneider <j.schneider@uib.de>  Wed, 11 May 2011 17:40:42 +0200

python-opsi (4.0.1.4-1) stable; urgency=low

  * IniFile: Add newline at end of section
  * BackenAccessControl _pamAuthenticateUser: pam winbind forceUnicode names

 -- Jan Schneider <j.schneider@uib.de>  Wed, 04 May 2011 14:46:17 +0200

python-opsi (4.0.1.3-1) stable; urgency=low

  * File-Backend: Fix host_insert for depots

 -- Jan Schneider <j.schneider@uib.de>  Mon, 02 May 2011 14:55:27 +0200

python-opsi (4.0.1.2-1) stable; urgency=low

  * Posix: fix calculation of disk size

 -- Jan Schneider <j.schneider@uib.de>  Tue, 19 Apr 2011 10:41:19 +0200

python-opsi (4.0.1.1-1) stable; urgency=low

  * Product: do not set owner of links
  * Util: new function ipAddressInNetwork
  * DHCPD: use ipAddressInNetwork
  * 70_dynamic_depot.conf: fix log
  * BackendAccessControl: forced groups

 -- Jan Schneider <j.schneider@uib.de>  Fri, 15 Apr 2011 12:19:02 +0200

python-opsi (4.0.1-22) stable; urgency=low

  * Correct json html output

 -- Jan Schneider <j.schneider@uib.de>  Thu, 14 Apr 2011 10:33:35 +0200

python-opsi (4.0.1-21) stable; urgency=low

  * Fix product sequence

 -- Jan Schneider <j.schneider@uib.de>  Wed, 13 Apr 2011 18:58:41 +0200

python-opsi (4.0.1-20) stable; urgency=low

  * fixed import for python 2.4 environments

 -- Christain Kampka <c.kampka@uib.de>  Tue, 05 Apr 2011 12:23:32 +0200

python-opsi (4.0.1-19) stable; urgency=low

  * Fixes

 -- Jan Schneider <j.schneider@uib.de>  Fri, 01 Apr 2011 15:10:37 +0200

python-opsi (4.0.1-18) testing; urgency=low

  * move server verification into HTTP module

 -- Jan Schneider <j.schneider@uib.de>  Tue, 29 Mar 2011 16:13:03 +0200

python-opsi (4.0.1-17) testing; urgency=low

  * LDAP: Fix productPropertyState_updateObject

 -- Jan Schneider <j.schneider@uib.de>  Sat, 26 Mar 2011 13:26:47 +0100

python-opsi (4.0.1-16) testing; urgency=low

  * PackageControlFile: fix generation of productproperty with empty values
  * DepotserverBackend: cleanup product property states on package installation

 -- Jan Schneider <j.schneider@uib.de>  Wed, 23 Mar 2011 18:46:19 +0100

python-opsi (4.0.1-15) testing; urgency=low

  * Posix.py: get dhcp config from dhclient

 -- Jan Schneider <j.schneider@uib.de>  Tue, 22 Mar 2011 14:08:04 +0100

python-opsi (4.0.1-14) testing; urgency=low

  * Rework KillableThread
  * HostControlBackend: wait 5 seconds before killing threads

 -- Jan Schneider <j.schneider@uib.de>  Thu, 17 Mar 2011 16:47:07 +0100

python-opsi (4.0.1-13) testing; urgency=low

  * Fix _transfer in Repository

 -- Jan Schneider <j.schneider@uib.de>  Wed, 16 Mar 2011 14:15:25 +0100

python-opsi (4.0.1-12) testing; urgency=low

  * Fix SQL

 -- Jan Schneider <j.schneider@uib.de>  Wed, 16 Mar 2011 10:52:41 +0100

python-opsi (4.0.1-11) testing; urgency=low

  * SQL: Fix config_updateObject/productProperty_updateObject

 -- Jan Schneider <j.schneider@uib.de>  Tue, 15 Mar 2011 11:14:58 +0100

python-opsi (4.0.1-10) testing; urgency=low

  * Add OPSI.Util.Ping

 -- Jan Schneider <j.schneider@uib.de>  Mon, 14 Mar 2011 14:40:10 +0100

python-opsi (4.0.1-8) testing; urgency=low

  * Add dependency to m2crypto

 -- Jan Schneider <j.schneider@uib.de>  Tue, 08 Mar 2011 22:25:46 +0100

python-opsi (4.0.1-7) testing; urgency=low

  * Fix group type filter in file backend

 -- Jan Schneider <j.schneider@uib.de>  Thu, 24 Feb 2011 19:23:29 +0100

python-opsi (4.0.1-6) testing; urgency=low

  * HostControl_reachable

 -- Jan Schneider <j.schneider@uib.de>  Thu, 24 Feb 2011 11:56:22 +0100

python-opsi (4.0.1-5) testing; urgency=low

  * HostControl: support for directed broadcasts

 -- Jan Schneider <j.schneider@uib.de>  Wed, 23 Feb 2011 16:34:00 +0100

python-opsi (4.0.1-3) testing; urgency=low

  * HostControl: resolve if ip address not known

 -- Jan Schneider <j.schneider@uib.de>  Wed, 23 Feb 2011 12:35:25 +0100

python-opsi (4.0.1-2) testing; urgency=low

  * testing release

 -- Jan Schneider <j.schneider@uib.de>  Wed, 23 Feb 2011 11:15:04 +0100

python-opsi (4.0.0.99-2) testing; urgency=low

  * Add config file for HostControlBackend

 -- Jan Schneider <j.schneider@uib.de>  Wed, 16 Feb 2011 16:57:01 +0100

python-opsi (4.0.0.99-1) testing; urgency=low

  * Add new serivce lib
  * Close socket in HTTP

 -- Jan Schneider <j.schneider@uib.de>  Wed, 02 Feb 2011 12:32:59 +0100

python-opsi (4.0.0.20-1) stable; urgency=low

  * Fix AccessControlBackend
  * Add OPSI/Service
  * Fix getNetworkDeviceConfig Posix.py

 -- Jan Schneider <j.schneider@uib.de>  Tue, 11 Jan 2011 11:03:28 +0100

python-opsi (4.0.0.19-1) stable; urgency=low

  * Added ProductGroup Handling
  * add ConfigDataBackend methods <objectclass>_getHashes

 -- Erol Ueluekmen <e.ueluekmen@uib.de>  Wed, 08 Dec 2010 00:29:18 +0100

python-opsi (4.0.0.18-1) stable; urgency=low

  * Util: objectToHtml() Escape &
  * Backend/Backend: reimplemented configState_getClientToDepotserver

 -- Jan Schneider <j.schneider@uib.de>  Thu, 02 Dec 2010 15:29:10 +0100

python-opsi (4.0.0.17-1) stable; urgency=low

  * Util/File: ZsyncFile

 -- Jan Schneider <j.schneider@uib.de>  Wed, 01 Dec 2010 14:30:18 +0100

python-opsi (4.0.0.16-1) testing; urgency=low

  * Fix LDAP.py: Don't delete HostObject on ucs-Servers, if deleteCommand is not set.

 -- Erol Ueluekmen <e.ueluekmen@uib.de>  Tue, 30 Nov 2010 13:33:26 +0000

python-opsi (4.0.0.15-2) stable; urgency=low

  * new package version for build service

 -- Jan Schneider <j.schneider@uib.de>  Mon, 29 Nov 2010 18:08:50 +0100

python-opsi (4.0.0.15-1) stable; urgency=low

  * Move method getDepotSelectionAlgorithm into new config file 70_dynamic_depot.conf
  * Backend/Backend: Fix _objectHashMatches for version numbers
  * System/Posix: Fix getBlockDeviceContollerInfo for device/vendor ids with len < 4

 -- Jan Schneider <j.schneider@uib.de>  Mon, 29 Nov 2010 17:04:37 +0100

python-opsi (4.0.0.14-1) stable; urgency=low

  * Util/Repository: fix upload

 -- Jan Schneider <j.schneider@uib.de>  Thu, 25 Nov 2010 15:09:27 +0100

python-opsi (4.0.0.13-1) stable; urgency=low

  * Backend/JSONRPC: fix username/password kwargs

 -- Jan Schneider <j.schneider@uib.de>  Wed, 24 Nov 2010 09:09:57 +0100

python-opsi (4.0.0.12-1) stable; urgency=low

  * Util/HTTP
     - change default to not reuse HTTP connection in pool
     - fix urlsplit
  * Util/Repository: retry upload
  * Backend/Backend: fix key error in _productOnClient_processWithFunction

 -- Jan Schneider <j.schneider@uib.de>  Tue, 23 Nov 2010 12:16:39 +0100

python-opsi (4.0.0.11-1) stable; urgency=low

  * Backend/LDAP: fix execution of external commands
  * Backend/DHCPD: fix deletion of hosts

 -- Jan Schneider <j.schneider@uib.de>  Fri, 19 Nov 2010 11:39:45 +0100

python-opsi (4.0.0.10-1) stable; urgency=low

  * Product sort algorithm1: move product up in sequence if requirement type is "after"
  * Backend/LDAP: fix handling on attributes param in get methods
  * Backend/DHCPD: fix depot handling

 -- Jan Schneider <j.schneider@uib.de>  Wed, 17 Nov 2010 16:58:59 +0100

python-opsi (4.0.0.9-1) stable; urgency=low

  * Util/File: try/except setting locale
  * BAckend/Backend: fix backend_searchIdents for ProductOnClient, ProductPropertyState, ConfigState objects

 -- Jan Schneider <j.schneider@uib.de>  Fri, 22 Oct 2010 12:17:57 +0200

python-opsi (4.0.0.8-1) stable; urgency=low

  * Added SQLite backend
  * New JSONRPCBackend
  * Use ConnectionPool in Util/WebDAVRepository
  * Added Util/HTTP
  * Fix package extraction order in Util/Product

 -- Jan Schneider <j.schneider@uib.de>  Wed, 20 Oct 2010 17:03:55 +0200

python-opsi (4.0.0.7-1) stable; urgency=low

  * Util/Repository: remove functools import, Repository.disconnect()
                     call mount from System, nt compatibility
  * Util/Message: fix fireAlways
  * System/Windows: new funftions: getArchitecture, getFreeDrive, reimplemented mount for cifs/smb

 -- Jan Schneider <j.schneider@uib.de>  Tue, 12 Oct 2010 16:26:43 +0200

python-opsi (4.0.0.6-1) stable; urgency=low

  * Util/File/Opsi: Fix parsing of true/false of product property defaults in control file (again)

 -- Jan Schneider <j.schneider@uib.de>  Mon, 11 Oct 2010 21:24:38 +0200

python-opsi (4.0.0.5-1) stable; urgency=low

  * Util/File/Opsi: Fix parsing of true/false of product property defaults in control file
  * Backend/LDAP: Fix reading objects with attribute value []

 -- Jan Schneider <j.schneider@uib.de>  Mon, 11 Oct 2010 18:02:52 +0200

python-opsi (4.0.0.4-1) stable; urgency=low

  * 30_configed.conf: add method getConfigs
  * Backend/File: Fix auditHardware/auditHardwareOnHost insert/update/delete

 -- Jan Schneider <j.schneider@uib.de>  Mon, 11 Oct 2010 14:20:23 +0200

python-opsi (4.0.0.3-1) stable; urgency=low

  * Types,Logger: forceUnicode try except __unicode__
  * System/Posix: get fs from partclone
  * Backend/File: fix double escape
  * opsihwaudit.conf: : USB_DEVICE: interfaceClass, interfaceSubClass resized to 500, interfaceProtocol resized to 200

 -- Jan Schneider <j.schneider@uib.de>  Thu, 07 Oct 2010 10:47:48 +0200

python-opsi (4.0.0.2-1) stable; urgency=low

  * UI: drawRootText: encode to ascii because snack does not support unicode here

 -- Jan Schneider <j.schneider@uib.de>  Tue, 05 Oct 2010 17:25:59 +0200

python-opsi (4.0.0.1-1) stable; urgency=low

  * Added hwaudit locale fr_FR
  * System/Posix: use partclone for images
  * Util/File: set "<value>" for DHCPDConf_Option *-domain
  * opsihwaudit.conf: USB_DEVICE: interfaceClass, interfaceSubClass resized to 200

 -- Jan Schneider <j.schneider@uib.de>  Mon, 04 Oct 2010 09:48:46 +0200

python-opsi (4.0.0.0-1) stable; urgency=low

  * opsi 4.0 stable release

 -- Jan Schneider <j.schneider@uib.de>  Mon, 27 Sep 2010 14:11:39 +0200

python-opsi (3.99.0.6-1) testing; urgency=low

  * Object __repr__ now returning __str__

 -- Jan Schneider <j.schneider@uib.de>  Mon, 27 Sep 2010 10:34:59 +0200

python-opsi (3.99.0.5-1) testing; urgency=low

  * Fix getDepotIds_list in legacy extension
  * Fix SQL expression for numbers

 -- Jan Schneider <j.schneider@uib.de>  Fri, 24 Sep 2010 14:35:08 +0200

python-opsi (3.99.0.4-1) testing; urgency=low

  * Fix dependcy recurion in _productOnClient_processWithFunction
  * Prevent unnecessary update of dhcpd configuration

 -- Jan Schneider <j.schneider@uib.de>  Fri, 17 Sep 2010 14:15:01 +0200

python-opsi (3.99.0.3-1) testing; urgency=low

  * Fix table creation in MySQL-Backend

 -- Jan Schneider <j.schneider@uib.de>  Fri, 17 Sep 2010 12:04:11 +0200

python-opsi (3.99.0.2-1) testing; urgency=low

  * rc2

 -- Jan Schneider <j.schneider@uib.de>  Thu, 16 Sep 2010 10:04:21 +0200

python-opsi (3.99.0.1-1) testing; urgency=low

  * rc 1

 -- Jan Schneider <j.schneider@uib.de>  Wed, 01 Sep 2010 15:45:41 +0200

python-opsi (3.99.0.0-1) testing; urgency=low

  * local package
  * opsi 4.0

 -- Jan Schneider <j.schneider@uib.de>  Tue, 18 May 2010 15:38:15 +0200

python-opsi (3.4.99.1-1) testing; urgency=low

  * testing release

 -- Jan Schneider <j.schneider@uib.de>  Tue, 06 Apr 2010 12:19:37 +0200

python-opsi (3.4.99.0-1) experimental; urgency=low

  * starting 3.5 development

 -- Jan Schneider <j.schneider@uib.de>  Fri, 06 Nov 2009 15:33:48 +0100

python-opsi (3.4.0.4-1) stable; urgency=low

  * implemented setIpAddress() in DHCPD, File31

 -- Jan Schneider <j.schneider@uib.de>  Wed, 04 Nov 2009 12:41:51 +0100

python-opsi (3.4.0.3-1) stable; urgency=low

  * Posix 1.3.1
     - fixed getNetworkDeviceConfig

 -- Jan Schneider <j.schneider@uib.de>  Wed, 28 Oct 2009 17:51:07 +0100

python-opsi (3.4.0.2-1) stable; urgency=low

  * Posix 1.3
     - new method getEthernetDevices
     - new method getNetworkDeviceConfig
     - rewritten method getDHCPResult

 -- Jan Schneider <j.schneider@uib.de>  Fri, 11 Sep 2009 19:03:50 +0200

python-opsi (3.4.0.1-1) stable; urgency=low

  * Changed lshw class for DISK_PARITION in hwaudit.conf
  * Posix 1.2.6

 -- Jan Schneider <j.schneider@uib.de>  Mon, 07 Sep 2009 10:12:19 +0200

python-opsi (3.4.0.0-s1) stable; urgency=low

  * New version number

 -- Jan Schneider <j.schneider@uib.de>  Thu, 27 Aug 2009 14:23:40 +0200

python-opsi (3.4.0.0-rc6) unstable; urgency=low

  * MySQL 0.3.3.4: fixed encoding error
  * Fixed db conversion in init-opsi-mysql-db.py

 -- Jan Schneider <j.schneider@uib.de>  Wed, 26 Aug 2009 10:19:37 +0200

python-opsi (3.4.0.0-rc5) unstable; urgency=low

  * Posix.py 1.2.4

 -- Jan Schneider <j.schneider@uib.de>  Wed, 29 Jul 2009 16:39:46 +0200

python-opsi (3.4.0.0-rc4) unstable; urgency=low

  * LDAP.py 1.0.9

 -- Jan Schneider <j.schneider@uib.de>  Tue, 28 Jul 2009 11:07:28 +0200

python-opsi (3.4.0.0-rc3) unstable; urgency=low

  * Bugfix in File31
  * LDAP 1.0.7

 -- Jan Schneider <j.schneider@uib.de>  Fri, 26 Jun 2009 16:00:29 +0200

python-opsi (3.4.0.0-rc2) unstable; urgency=low

  * Tools.py 1.0.1: replaced popen by subprocess
  * BackendManager 1.0.6: installPackage() encode defaultValue to utf-8
  * Bugfix in LDAP.py and File31

 -- Jan Schneider <j.schneider@uib.de>  Tue, 16 Jun 2009 12:40:10 +0200

python-opsi (3.4.0.0-rc1) unstable; urgency=low

  * Introducing license management
  * JSONRPC backend: non-blocking connect
  * Introducing modules file /etc/opsi/modules
  * Added /usr/share/opsi/opsi-fire-event.py
  * opsi-admin 1.0

 -- Jan Schneider <j.schneider@uib.de>  Tue, 02 Jun 2009 12:49:22 +0200

python-opsi (3.3.1.5-1) stable; urgency=low

  * Fixed getSelections on lenny in module UI (snack)

 -- Jan Schneider <j.schneider@uib.de>  Mon, 06 Apr 2009 15:30:13 +0200

python-opsi (3.3.1.4-1) stable; urgency=low

  * Tools.py 0.9.9.6
      - fixed text mode driver integration
  * BackendManager.py 1.0
      - introducing method getOpsiInformation_hash

 -- Jan Schneider <j.schneider@uib.de>  Wed, 04 Mar 2009 12:32:32 +0100

python-opsi (3.3.1.3-1) stable; urgency=low

  * Product.py 1.1.2
  * BackendManager.py 0.9.9.5
  * LDAP.py 0.9.1.12
  * Tools.py 0.9.9.4
  * Util.py 0.2.1

 -- Jan Schneider <j.schneider@uib.de>  Tue, 24 Feb 2009 14:02:42 +0100

python-opsi (3.3.1.2-1) stable; urgency=low

  * Posix.py 1.1.12
     - createPartition: lowest possible start sector now 0
  * Util.py 0.2
  * BackendManager.py 0.9.9.3
     - possibility to pass forced backend instance to constructor
  * Cache.py 0.1 (starting a new data backend)
  * Backend.py 0.9.9
  * Product.py 1.1.1
     - introducing file-info-file
  * Tools.py 0.9.9.2
     - includeDir, includeFile parms for findFile

 -- Jan Schneider <j.schneider@uib.de>  Tue, 17 Feb 2009 10:28:12 +0100

python-opsi (3.3.1.1-1) stable; urgency=low

  * Product.py 1.0.1
  * Util.py 0.2
  * BackendManager.py 0.9.9.2

 -- Jan Schneider <schneider@pcbon14.uib.local>  Wed, 11 Feb 2009 16:18:17 +0100

python-opsi (3.3.1.0-5) stable; urgency=low

  * File31.py 0.2.7.22
  * Windows.py 0.1.5

 -- Jan Schneider <j.schneider@uib.de>  Wed, 04 Feb 2009 14:51:24 +0100

python-opsi (3.3.1.0-4) stable; urgency=low

  * Bugfixes in:
      - Windows.py
      - LDAP.py
      - BackendManager.py

 -- Jan Schneider <j.schneider@uib.de>  Wed, 04 Feb 2009 14:50:08 +0100

python-opsi (3.3.1.0-3) stable; urgency=low

  * BackendManager.py 0.9.9
      new methods adjustProductActionRequests, adjustProductStates
  * File.py 0.9.7.9
      pathnams.ini fixes
  * new version of config file 50_interface.conf

 -- Jan Schneider <j.schneider@uib.de>  Mon, 26 Jan 2009 11:54:04 +0100

python-opsi (3.3.1.0-2) stable; urgency=low

  * Fix

 -- Jan Schneider <j.schneider@uib.de>  Wed, 14 Jan 2009 17:57:18 +0100

python-opsi (3.3.1.0-1) stable; urgency=low

  * changed signature of methods getClientIds_list, getClients_listOfHashes
      depotid=None => depotIds=[]
  * added creation timestamp to host hash

 -- Jan Schneider <j.schneider@uib.de>  Tue, 13 Jan 2009 12:42:41 +0100

python-opsi (3.3.0.32-1) stable; urgency=low

  * Posix 1.1.11
      hardwareInventory(): added alsa hdaudio information
  * opsihwaudit.conf: added class HDAUDIO_DEVICE

 -- Jan Schneider <j.schneider@uib.de>  Tue, 06 Jan 2009 11:49:47 +0100

python-opsi (3.3.0.31-1) stable; urgency=low

  * MySQL.py 0.2.4.4

 -- Jan Schneider <j.schneider@uib.de>  Wed, 17 Dec 2008 16:23:51 +0100

python-opsi (3.3.0.30-1) stable; urgency=low

  * Fixed bug in File31.py method getSoftwareInformation_hash
  * File.py 0.9.7.5

 -- Jan Schneider <j.schneider@uib.de>  Tue, 16 Dec 2008 17:44:35 +0100

python-opsi (3.3.0.29-1) stable; urgency=low

  * Fixed bug in Product.py (Product instance has no attribute 'windowsSoftwareId')

 -- Jan Schneider <j.schneider@uib.de>  Fri, 21 Nov 2008 23:06:59 +0100

python-opsi (3.3.0.28-1) stable; urgency=low

  * Added maxSize param to readLog()

 -- Jan Schneider <j.schneider@uib.de>  Wed, 19 Nov 2008 15:45:47 +0100

python-opsi (3.3.0.27-1) stable; urgency=low

  * new versions of opsi-standalone.schema, opsi.schema
  * new version of 50_interface.conf
  * Windows.py 0.1.1
  * Util.py 0.1.2.1
  * Product.py 0.9.9
  * Backend/LDAP.py 0.9.1.6
  * Backend/BackendManager.py 0.9.7.2
  * Backend/File31.py 0.2.7.14
  * Backend/File.py 0.9.7.4

 -- Jan Schneider <j.schneider@uib.de>  Wed, 19 Nov 2008 13:50:22 +0100

python-opsi (3.3.0.26-1) stable; urgency=low

  * Product.py 0.9.8.9
  * Backend/MySQL.py 0.2.4.3
  * System/Posix.py 1.1.9
  * new version of opsihwaudit.conf
  * register-depot.py 1.1.1

 -- Jan Schneider <j.schneider@uib.de>  Tue, 28 Oct 2008 14:43:01 +0100

python-opsi (3.3.0.25-1) stable; urgency=low

  * Added Twisted.Web2.dav
  * Posix.py 1.1.8
  * JSONRPC.py 0.9.5.8

 -- Jan Schneider <j.schneider@uib.de>  Wed, 08 Oct 2008 15:53:05 +0200

python-opsi (3.3.0.24-1) stable; urgency=low

  * Using librsync from duplicity

 -- Jan Schneider <j.schneider@uib.de>  Mon, 25 Aug 2008 13:59:57 +0200

python-opsi (3.3.0.23-1) stable; urgency=low

  * Util.py 0.1
  * File31.py 0.2.7.13
  * LDAP.py 0.9.1.4
  * System.py removed
  * System/Posix.py 1.1.5
  * System/Windows.py 0.0.1

 -- Jan Schneider <j.schneider@uib.de>  Mon, 11 Aug 2008 11:50:51 +0200

python-opsi (3.3.0.22-1) stable; urgency=low

  * librsync included

 -- Jan Schneider <j.schneider@uib.de>  Wed, 09 Jul 2008 17:12:04 +0200

python-opsi (3.3.0.21-1) stable; urgency=low

  * File31.py 0.2.7.11
     fixed bug in getDefaultNetbootProductId

 -- Jan Schneider <j.schneider@uib.de>  Wed, 09 Jul 2008 17:07:02 +0200

python-opsi (3.3.0.20-1) stable; urgency=low

  * File31.py 0.2.7.10
  * LDAP.py 0.9.1.2

 -- Jan Schneider <j.schneider@uib.de>  Mon, 07 Jul 2008 14:11:40 +0200

python-opsi (3.3.0.19-1) stable; urgency=low

  * LDAP.py 0.9.1.1
  * Univention.py 0.5
  * File31.py 0.2.7.9

 -- Jan Schneider <j.schneider@uib.de>  Thu, 03 Jul 2008 13:46:13 +0200

python-opsi (3.3.0.18-1) stable; urgency=low

  * File.py 0.9.7.3
  * LDAP.py 0.9.0.3
  * Product.py 0.9.8.8

 -- Jan Schneider <j.schneider@uib.de>  Thu, 26 Jun 2008 09:36:36 +0200

python-opsi (3.3.0.17-1) stable; urgency=low

  * LDAP Backend rewritten

 -- Jan Schneider <j.schneider@uib.de>  Mon, 23 Jun 2008 17:16:03 +0200

python-opsi (3.3.0.16-1) stable; urgency=low

  * WakeOnLAN 0.9.2
      Magic Packet changed

 -- Jan Schneider <j.schneider@uib.de>  Tue, 17 Jun 2008 14:08:30 +0200

python-opsi (3.3.0.15-1) stable; urgency=low

  * System.py 1.1.0
      LD_PRELOAD now set temporary while running subprocesses
      new methods getBlockDeviceBusType(), Harddisk.getBusType()

 -- Jan Schneider <j.schneider@uib.de>  Thu, 12 Jun 2008 17:35:19 +0200

python-opsi (3.3.0.14-1) stable; urgency=low

  * System.py 1.0.1
  * interface method getDepot_hash returns depot's ip

 -- Jan Schneider <j.schneider@uib.de>  Thu, 05 Jun 2008 16:16:46 +0200

python-opsi (3.3.0.13-1) stable; urgency=low

  * System.py 1.0.0.8

 -- Jan Schneider <j.schneider@uib.de>  Thu, 29 May 2008 14:40:20 +0200

python-opsi (3.3.0.12-1) stable; urgency=low

  * System.py 1.0.0.7
  * File31.py 0.2.7.7

 -- Jan Schneider <j.schneider@uib.de>  Thu, 29 May 2008 13:40:01 +0200

python-opsi (3.3.0.11-1) stable; urgency=low

  * changed logging

 -- Jan Schneider <j.schneider@uib.de>  Wed, 28 May 2008 14:33:22 +0200

python-opsi (3.3.0.10-1) stable; urgency=low

  * added BackendManager method getDiskSpaceUsage

 -- Jan Schneider <j.schneider@uib.de>  Tue, 20 May 2008 09:48:22 +0200

python-opsi (3.3.0.9-1) stable; urgency=low

  * parameter tempDir added to method installPackage in BackendManager

 -- Jan Schneider <j.schneider@uib.de>  Thu, 15 May 2008 14:11:03 +0200

python-opsi (3.3.0.8-1) stable; urgency=low

  * added interface method setMacAddress()
  * repository bandwidth added

 -- Jan Schneider <j.schneider@uib.de>  Tue, 13 May 2008 13:39:56 +0200

python-opsi (3.3.0.7-1) stable; urgency=low

  * setMacAddresses() implemented in DHCPD-Backend
  * added methods readLog(), writeLog()
  * Fixed bug in System.py

 -- Jan Schneider <j.schneider@uib.de>  Mon,  5 May 2008 13:26:45 +0200

python-opsi (3.3.0.6-1) stable; urgency=low

  * Fixed several bugs

 -- Jan Schneider <j.schneider@uib.de>  Fri,  2 May 2008 14:05:46 +0200

python-opsi (3.3.0.5-1) stable; urgency=low

  * Fixed bug in Logger linkLogFile()

 -- Jan Schneider <j.schneider@uib.de>  Thu, 24 Apr 2008 17:08:12 +0200

python-opsi (3.3.0.4-1) stable; urgency=low

  * MySQL lacy connect

 -- Jan Schneider <j.schneider@uib.de>  Wed, 23 Apr 2008 16:25:33 +0200

python-opsi (3.3.0.3-1) stable; urgency=low

  * Fixed unpack of SERVER_DATA

 -- Jan Schneider <j.schneider@uib.de>  Tue, 22 Apr 2008 18:00:03 +0200

python-opsi (3.3.0.2-1) stable; urgency=low

  * MySQL Backend 0.2.3

 -- Jan Schneider <j.schneider@uib.de>  Mon, 21 Apr 2008 16:11:48 +0200

python-opsi (3.3.0.1-1) stable; urgency=high

  * Fixed postinst bug in BackendManager
  * Added method getMD5Sum()

 -- Jan Schneider <j.schneider@uib.de>  Thu, 17 Apr 2008 16:16:55 +0200

python-opsi (3.3.0.0-1) stable; urgency=low

  * Multidepot support
  * Major changes in product/package handling
  * OpsiPXEConfd backend can forward requests to other depots
  * MySQL Backend for hardware audit and software audit
  * Removed Reinstmgr Backend
  * Logger can handle special configuration for class instances

 -- Jan Schneider <j.schneider@uib.de>  Tue, 15 Apr 2008 13:42:27 +0200

python-opsi (3.2.0.16-1) stable; urgency=low

  * JSONRPC - fixed bug in retry request

 -- Jan Schneider <j.schneider@uib.de>  Mon, 31 Mar 2008 10:44:44 +0200

python-opsi (3.2.0.15-1) stable; urgency=low

  * Added backend methods userIsHost() and userIsAdmin()
  * Univention.py fixed some warnings

 -- Jan Schneider <j.schneider@uib.de>  Mon, 10 Mar 2008 13:03:15 +0100

python-opsi (3.2.0.14-1) stable; urgency=low

  * System.py 0.9.9.9
     - hardwareInventory() replacing invalid tokens from lshw output

 -- Jan Schneider <j.schneider@uib.de>  Wed, 27 Feb 2008 12:43:13 +0100

python-opsi (3.2.0.13-1) stable; urgency=low

  * Product.py 0.9.8.0
     - fixes
     - faster unpacking
     - custom only packages
  * System.py: fixed bug in shred()

 -- Jan Schneider <j.schneider@uib.de>  Mon, 18 Feb 2008 11:17:57 +0100

python-opsi (3.2.0.12-1) stable; urgency=low

  * File31.py 0.2.6.1: fixed bug in getProductProperties_hash

 -- Jan Schneider <j.schneider@uib.de>  Sun, 10 Feb 2008 21:04:21 +0100

python-opsi (3.2.0.11-1) stable; urgency=low

  * Product.py 0.9.7.0: productProperty values with space characters
  * Added interface method setProductProperty

 -- Jan Schneider <j.schneider@uib.de>  Fri,  8 Feb 2008 09:12:35 +0100

python-opsi (3.2.0.10-1) stable; urgency=low

  * System.py 0.9.9.7

 -- Jan Schneider <j.schneider@uib.de>  Wed,  6 Feb 2008 12:35:11 +0100

python-opsi (3.2.0.9-1) stable; urgency=low

  * System.py 0.9.9.6

 -- Jan Schneider <j.schneider@uib.de>  Wed,  6 Feb 2008 10:31:49 +0100

python-opsi (3.2.0.8-1) stable; urgency=low

  * System.py 0.9.9.5

 -- Jan Schneider <j.schneider@uib.de>  Fri, 25 Jan 2008 13:52:38 +0100

python-opsi (3.2.0.7-1) stable; urgency=low

  * Fixed bug when passing unicode strings in Logger.log

 -- Jan Schneider <j.schneider@uib.de>  Mon, 21 Jan 2008 14:53:00 +0100

python-opsi (3.2.0.6-1) stable; urgency=low

  * Fixed bug in backend LDAP method getProductIds_list

 -- Jan Schneider <j.schneider@uib.de>  Wed, 16 Jan 2008 17:20:09 +0100

python-opsi (3.2.0.5-1) stable; urgency=low

  * readPartitionTable adapted for cciss

 -- Jan Schneider <j.schneider@uib.de>  Tue, 15 Jan 2008 11:20:26 +0100

python-opsi (3.2.0.4-1) stable; urgency=low

  * getPcpatchRSAPrivateKey updated

 -- Jan Schneider <j.schneider@uib.de>  Tue, 18 Dec 2007 11:29:01 +0100

python-opsi (3.2.0.3-1) stable; urgency=low

  * added default parameter for getProductIds_list in LDAP.py

 -- Rupert Roeder <r.roeder@uib.de>  Mon,  3 Dec 2007 15:29:39 +0100

python-opsi (3.2.0.2-1) stable; urgency=low

  * handling of percent signs in file 3.1

 -- Jan Schneider <j.schneider@uib.de>  Thu,  8 Nov 2007 15:29:39 +0100

python-opsi (3.2.0.1-1) stable; urgency=low

  * Extended hwaudit

 -- Jan Schneider <j.schneider@uib.de>  Thu,  8 Nov 2007 15:29:39 +0100

python-opsi (3.2.0-1) stable; urgency=low

  * Changes in System.hardwareInventory()
  * Bugfix in System.execute()
  * New function Tools.objectToBeautifiedText()

 -- Jan Schneider <j.schneider@uib.de>  Fri,  2 Nov 2007 11:04:35 +0100

python-opsi (3.1.2.1-1) stable; urgency=low

  * File31: Implemented getSoftwareInformation_hash(), setSoftwareInformation(), deleteSoftwareInformation()

 -- Jan Schneider <j.schneider@uib.de>  Tue, 23 Oct 2007 12:56:04 +0200

python-opsi (3.1.2.0-1) stable; urgency=low

  * Added methods comment(), exit() to Logger
  * Fixed bug in Logger (exception if log-file not writable)

 -- Jan Schneider <j.schneider@uib.de>  Mon, 22 Oct 2007 16:09:26 +0200

python-opsi (3.1.1.0-1) stable; urgency=low

  * Added opsi hwaudit
  * SSH RSA authentication for pcpatch
  * Fixed bug on unpacking incremental packages
  * ProductPackageSource.pack() excludes .svn dirs by default

 -- Jan Schneider <j.schneider@uib.de>  Fri, 19 Oct 2007 13:35:55 +0200

python-opsi (3.1.0.1-1) stable; urgency=low

  * fixed bug in Tools.compareVersions()
  * changed permissions for method getClientIds_list in 50_interface.conf
  * fixed bugs in DHCPD.py: inheritance when creating clients, single ; as command
  * added methods getPcpatchRSAPrivateKey(), getHostRSAPublicKey()

 -- Jan Schneider <j.schneider@uib.de>  Tue, 11 Sep 2007 10:12:32 +0200

python-opsi (3.1.0-2) stable; urgency=low

  * added method getProducts_listOfHashes to 50_interface.conf

 -- Jan Schneider <j.schneider@uib.de>  Thu, 30 Aug 2007 15:37:46 +0200

python-opsi (3.1.0-1) stable; urgency=low

  * Opsi 3.1 stable release

 -- Jan Schneider <j.schneider@uib.de>  Tue, 28 Aug 2007 10:02:48 +0200

python-opsi (3.1rc1-8) unstable; urgency=low

  * 50_interface: Corrected hwinvent-backend
  * File-Backend: fixed createProduct()

 -- Jan Schneider <j.schneider@uib.de>  Thu,  2 Aug 2007 13:51:33 +0200

python-opsi (3.1rc1-7) unstable; urgency=low

  * File: keep client property values when reinstalling product with opsiinst

 -- Jan Schneider <j.schneider@uib.de>  Wed, 25 Jul 2007 13:31:37 +0200

python-opsi (3.1rc1-6) unstable; urgency=low

  * reverted hardware information handling
  * Fixed version information (all backends)

 -- Jan Schneider <j.schneider@uib.de>  Thu, 19 Jul 2007 11:50:27 +0200

python-opsi (3.1rc1-5) unstable; urgency=low

  * opsiaudit adjustments
  * Bugfixes

 -- Jan Schneider <j.schneider@uib.de>  Tue, 17 Jul 2007 13:19:45 +0200

python-opsi (3.1rc1-4) unstable; urgency=low

  * Fixed: DHCPD-Backend-configuration fixed-address type setting not working
  * Fixed: makeproductfile does not create Customized products
  * Fixed: LDAP-Backend wrong version information

 -- Jan Schneider <j.schneider@uib.de>  Thu, 12 Jul 2007 10:34:05 +0200

python-opsi (3.1rc1-3) unstable; urgency=low

  * added support for pxeConfigTemplates defined in netboot products

 -- Jan Schneider <j.schneider@uib.de>  Thu,  5 Jul 2007 12:16:37 +0200

python-opsi (3.1rc1-2) unstable; urgency=low

  * File31 getDepotId() recursion fix

 -- Jan Schneider <j.schneider@uib.de>  Wed,  4 Jul 2007 09:51:24 +0200

python-opsi (3.1rc1-1) unstable; urgency=low

  * opsi 3.1 release candidate 1
  * opsipxeconfd becomes default boot manager
  * getClientIds_list, getClients_listOfHashes: filter by productVersion + packageVersion
  * new method setProductState
  * FileBackend becomes LegacyFileBackend, new FileBackend

 -- Jan Schneider <j.schneider@uib.de>  Thu, 26 May 2007 15:17:00 +0200

python-opsi (0.9.6.0-1) unstable; urgency=low

  * getDomain() returns default domain if called without params
  * setPcpatchPassword / getPcpatchPassword for server
  * Bugfixes

 -- Jan Schneider <j.schneider@uib.de>  Fri, 11 May 2007 17:21:46 +0200

python-opsi (0.9.5.1-1) unstable; urgency=low

  * Added support for package-dependencies and incremental packages

 -- Jan Schneider <j.schneider@uib.de>  Mon, 07 May 2007 12:18:34 +0200

python-opsi (0.9.5.0-1) unstable; urgency=low

  * Added product state "installing"
  * Added backend OpsiPXEConfd

 -- Jan Schneider <j.schneider@uib.de>  Thu, 26 Apr 2007 11:24:56 +0200

python-opsi (0.9.4.4-1) unstable; urgency=low

  * support for product archives without compression

 -- Jan Schneider <j.schneider@uib.de>  Mon, 23 Apr 2007 09:54:28 +0200

python-opsi (0.9.4.3-1) unstable; urgency=low

  * BackendManager uses /etc/opsi/backendManager.d for config by default

 -- Jan Schneider <j.schneider@uib.de>  Thu, 19 Apr 2007 14:13:31 +0200

python-opsi (0.9.4.2-1) unstable; urgency=high

  * Corrected important errors when creating and extracting tar archives

 -- Jan Schneider <j.schneider@uib.de>  Thu, 19 Apr 2007 14:13:31 +0200

python-opsi (0.9.4.1-1) unstable; urgency=low

  * added backend method setPcpatchPassword

 -- Jan Schneider <j.schneider@uib.de>  Wed, 18 Apr 2007 16:41:21 +0200

python-opsi (0.9.4.0-1) unstable; urgency=low

  * fixed setGeneralConfig in LDAP backend

 -- Jan Schneider <j.schneider@uib.de>  Fri, 13 Apr 2007 16:07:51 +0200

python-opsi (0.9.3.9-1) unstable; urgency=low

  * fixes

 -- Jan Schneider <j.schneider@uib.de>  Thu, 12 Apr 2007 14:39:22 +0200

python-opsi (0.9.3.8-1) unstable; urgency=low

  * Product.py pack() fix

 -- Jan Schneider <j.schneider@uib.de>  Tue, 05 Apr 2007 15:06:12 +0200

python-opsi (0.9.3.7-1) unstable; urgency=low

  * several fixes, improvements
  * tar as default format for opsi packages

 -- Jan Schneider <j.schneider@uib.de>  Tue, 05 Apr 2007 13:02:23 +0200

python-opsi (0.9.3.6-1) unstable; urgency=low

  * several fixes, improvements

 -- Jan Schneider <j.schneider@uib.de>  Thu, 22 Mar 2007 12:16:01 +0200

python-opsi (0.9.3.5-1) unstable; urgency=low

  * Tools.py
      Fixed createArchive()

 -- Jan Schneider <j.schneider@uib.de>  Fri, 13 Mar 2007 17:16:26 +0200

python-opsi (0.9.3.4-1) unstable; urgency=low

  * Latest version of File.py
      Fixed ini writing (uninstall script) on createProduct()
  * Latest version of LDAP.py
  * Latest version of Univention.py

 -- Jan Schneider <j.schneider@uib.de>  Fri, 09 Mar 2007 16:15:02 +0200

python-opsi (0.9.3.3-1) unstable; urgency=low

  * Latest version of Product.py

 -- Jan Schneider <j.schneider@uib.de>  Thu, 08 Mar 2007 11:24:01 +0200

python-opsi (0.9.3.2-2) unstable; urgency=low

  * Added LDAP schema /etc/ldap/schema/opsi.schema

 -- Jan Schneider <j.schneider@uib.de>  Thu, 15 Feb 2007 14:25:44 +0200

python-opsi (0.9.3.2-1) unstable; urgency=high

  * Product.py (0.9.3.2)
       Bugfix

 -- Jan Schneider <j.schneider@uib.de>  Thu, 15 Feb 2007 14:18:01 +0200

python-opsi (0.9.3.1-1) unstable; urgency=low

  * System.py (0.9.3.1)
       Using -t cifs instead of -t smbfs to mount smb shares

 -- Jan Schneider <j.schneider@uib.de>  Thu, 15 Feb 2007 13:20:03 +0200

python-opsi (0.9.3-1) unstable; urgency=low

  * File.py (0.9.2)
       Improved logging of name resolution errors

 -- Jan Schneider <j.schneider@uib.de>  Wed, 14 Feb 2007 14:51:13 +0200

python-opsi (0.9.2-1) unstable; urgency=low

  * backendManager.conf
       permissions rw-rw---- pcpatch:opsiadmin
  * /usr/bin/opsi-admin
       permissions rwxrwx--- pcpatch:opsiadmin
  * Backend.py (0.9.2)
       added abstract DataBackend.createOpsiBase()
  * File.py (0.9.2)
       createClient() file mode for <pcname>.ini now 660
  * Product.py (0.9.2)
       added method ProductPackageFile.unpackSource,
       which creates package source from package file
  * Reinstmgr (0.9.2)
       no Exception raised by getBootimages_list if no bootimages present

 -- Jan Schneider <j.schneider@uib.de>  Wed, 14 Feb 2007 13:16:10 +0200

python-opsi (0.91-1) unstable; urgency=low

  * backendManager.conf: createClient() creates opsi-hostkey only if missing.
  * some fixes in File backend

 -- Jan Schneider <j.schneider@uib.de>  Tue, 13 Feb 2007 8:56:44 +0200


python-opsi (0.9-1) unstable; urgency=low

  * Initial Release.

 -- Jan Schneider <j.schneider@uib.de>  Thu, 18 Jan 2007 11:46:44 +0200<|MERGE_RESOLUTION|>--- conflicted
+++ resolved
@@ -1,4 +1,3 @@
-<<<<<<< HEAD
 python-opsi (4.1.1-1) UNRELEASED; urgency=medium
 
   * OPSI.Logger, OPSI.Object, OPSI.System.Posix, OPSI.System.Windows,
@@ -15,7 +14,7 @@
     a custom implementation.
 
  -- Niko Wenselowski <n.wenselowski@uib.de>  Fri, 16 Sep 2016 12:25:22 +0200
-=======
+
 python-opsi (4.0.7.22-1) testing; urgency=medium
 
   * DepotserverBackend: function depot_installPackage now has parameter
@@ -33,7 +32,6 @@
   * small fix in Repository-Handling
 
  -- Erol Ueluekmen <e.ueluekmen@uib.de>  Wed, 21 Sep 2016 01:22:59 +0200
->>>>>>> cc717512
 
 python-opsi (4.0.7.20-1) stable; urgency=medium
 
