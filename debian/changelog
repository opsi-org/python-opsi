<<<<<<< HEAD
python-opsi (4.1.1.5-1) testing; urgency=medium

  * OPSI.Util.objectToBash: refactored function.
  * ConfigDataBackend: log_read and log_write now accept logType 'winpe'.
  * Removed deprecated method backend_getSharedAlgorithm.
  * OPSI.Util.getfqdn: small internal refactoring.
  * OPSI.Service.Session: SessionHandler.getSessions now always returns
    a dict.
  * Refactored configState_getClientToDepotserver to work faster.
  * Improved speed of OPSI.Object.decodeIdent if the hash contains no
    key 'ident'.
  * 10_opsi.conf: Dropped the deprecated 'force' parameter from
    setProductActionRequestWithDependencies.
  * Instead of a plain Exception we now raise more specific exceptions in
    many places.
  * OPSI.Util.File.Opsi.PackageControlFile now supports product properties
    with empty lists as default or possible values. Regenerating a control
    file will not drop that empty lists anymore.
  * The ports used for Wake-on-LAN in the HostControl(Safe) backend can now
    be configured on a per-broadcast-addresse-basis in hostcontrol.conf.
  * Refactorings in OPSI.Util.Message.

 -- Niko Wenselowski <n.wenselowski@uib.de>  Wed, 10 May 2017 14:32:20 +0200

python-opsi (4.1.1.4-1) testing; urgency=medium

  * OPSI.Backend.MySQL: Providing known error codes as constants.
  * OPSI.Backend.MySQL: Refactored MySQL.connect.
  * OPSI.Backend.JSONRPC.JSONRPCBackend: Removed check for working deflate
    that was required because of possibly invalid HTTP headers in old
    OPSI versions.
  * OPSI.System.Posix: no direct import of posix module.

 -- Niko Wenselowski <n.wenselowski@uib.de>  Mon, 24 Apr 2017 14:11:55 +0200

python-opsi (4.1.1.3-1) testing; urgency=medium

  * Small refactorings in SQL backend.
  * Cleaned up OPSI.Util.Repository.
  * 20_legacy.conf: Various cleanups and adaption of code style.
  * The user pcpatch is created with /bin/false as default shell.
  * Builds for debian-based systems do not depend on python-support anymore.
  * acl.conf.default and dispatch.conf.default will be copied instead of
    linked.
  * Implemented __all__ with tuples.
  * JSONRPCBackend: removed methods isLegacyOpsi, isOpsi35 and isOpsi4.
    If you need to know the version of the connected backend call the
    method 'backend_info' instead.
  * Internal refactorings.

 -- Niko Wenselowski <n.wenselowski@uib.de>  Fri, 17 Mar 2017 16:10:09 +0100

python-opsi (4.1.1.2-1) experimental; urgency=medium

  * OPSI.Backend.Backend got new context manager temporaryBackendOptions.
  * Removed various obsolete modules.
  * OPSI.Util.Task.Rights: removed opsi-deploy-client-agent-default and
    opsi-deploy-client-agent-old from the list of known executables.
  * PackageControlFile: no more support for opsi3 compatible packages.
  * Removed support for incremental packages.
  * Minimum required Python version is now 2.7.
  * 70_dynamic_depot.conf: Removed unused getBytes.
  * Removed 30_configed.conf.
  * 20_legacy.conf: Removed various methods only returning a
    NotImplementedError: setNetworkConfigValue, deleteNetworkConfig,
    setPXEBootConfiguration, unsetPXEBootConfiguration,
    softwareInformationToProductInstallationStatus,
    filterHostsByHardwareInformation, generateOpsiHostKey,
    createServerProduct, getServerProductIds_list,
    getUninstalledProductIds_list, getDefaultNetBootProductId,
    deleteProductProperty, deleteProductProperties
  * 20_legacy.conf: getHostId now raises a ValueError if no hostname
    is given.
  * 20_legacy.conf: getOpsiHostKey now raises a ValueError if no hostId
    is given.
  * Remove unused BootConfiguration objects and SQL tables. If the table
    'BOOT_CONFIGURATION' exists updateMySQLBackend will drop that table.
  * BackendDispatchConfigFile.parse will now return a list of tuples.

 -- Niko Wenselowski <n.wenselowski@uib.de>  Fri, 27 Jan 2017 15:42:15 +0100

python-opsi (4.1.1.1-1) experimental; urgency=medium

  * OPSI.Logger, OPSI.Object, OPSI.System.Posix, OPSI.System.Windows,
    OPSI.Util and the modules in OPSI.Backend now provide __all__.
  * JSONRPCBackend: Avoid using "async" as name for a variable because
    this will become a keyword with Python 3.5.
  * ConfigurationData.initializeConfigs now creates entries for
    opsiclientd.event_user_login.active and
    opsiclientd.event_user_login.action_processor_command by default.
  * Removed parts of an old message bus implementation.
  * Replacing the deprecated module 'new' with 'types'.
  * SQLBackend: Filter creation is done through generators.
  * OPSI.Util.objectToBeautifiedText now uses the json module instead of
    a custom implementation.
  * Removed unsupported backends: Cache, Multiplex, LDAP.
  * ThreadPool: removed functions __createWorker & __deleteWorker.
  * Removed unused function OPSI.Util.flattenSequence.
  * OPSI.Backend.Backend implemented the protocol for being used as a
    context manager.
  * setup.py will patch the first version found in debian/changelog
    into OPSI/__init__.py to always show the current version.

 -- Niko Wenselowski <n.wenselowski@uib.de>  Tue, 04 Oct 2016 16:15:11 +0200
=======
python-opsi (4.0.7.41-1) stable; urgency=medium

  * 30_kiosk.conf: Improved speed of getKioskProductInfosForClient.

 -- Niko Wenselowski <n.wenselowski@uib.de>  Wed, 24 May 2017 16:02:20 +0200
>>>>>>> 5c232b1d

python-opsi (4.0.7.40-1) stable; urgency=medium

  * 30_kiosk.conf: getKioskProductInfosForClient does only return a product
    once even if they are in multiple groups.

 -- Niko Wenselowski <n.wenselowski@uib.de>  Wed, 03 May 2017 14:18:09 +0200

python-opsi (4.0.7.39-1) stable; urgency=medium

  * Added 30_kiosk.conf for the new kiosk client.
  * 30_sshcommands.conf: Internal refactoring.
  * 30_sshcommands.conf: Removed getSSHCommand.
    Use SSHCommand_getObject instead.
  * 30_sshcommands.conf: Removed getSSHCommands.
    Use SSHCommand_getObjects instead.
  * 30_sshcommands.conf: Removed createSSHCommands.
    Use SSHCommand_createObjects instead.
  * 30_sshcommands.conf: Removed createSSHCommand.
    Use SSHCommand_createObject instead.
  * 30_sshcommands.conf: Removed updateSSHCommand.
    Use SSHCommand_updateObject instead.
  * 30_sshcommands.conf: Removed updateSSHCommands.
    Use SSHCommand_updateObjects instead.
  * 30_sshcommands.conf: Removed deleteSSHCommands.
    Use SSHCommand_deleteObjects instead.
  * 30_sshcommands.conf: Removed deleteSSHCommand.
    Use SSHCommand_deleteObject instead.
  * 40_admin_tasks.conf: Updated docstring of getClientsWithOutdatedProduct.

 -- Niko Wenselowski <n.wenselowski@uib.de>  Mon, 24 Apr 2017 17:46:09 +0200

python-opsi (4.0.7.38-4) stable; urgency=medium

  * Drop creating the custom ssh command file in the postinst.

 -- Niko Wenselowski <n.wenselowski@uib.de>  Thu, 20 Apr 2017 19:29:11 +0200

python-opsi (4.0.7.38-3) stable; urgency=medium

  * Do not deploy empty file for custom ssh command config but instead
    create that file in the postinst if not existing.

 -- Niko Wenselowski <n.wenselowski@uib.de>  Thu, 20 Apr 2017 17:09:02 +0200

python-opsi (4.0.7.38-2) stable; urgency=medium

  * Reverted the prevention of creating users on UCS.
  * SSH extension: emptied file with default commands for safety reasons.

 -- Niko Wenselowski <n.wenselowski@uib.de>  Thu, 20 Apr 2017 12:52:51 +0200

python-opsi (4.0.7.38-1) stable; urgency=medium

  * 10_opsi.conf: Do not pass invalid parameter in deleteProductDependency.
  * Added SSH extension.
  * OPSI.Logger: Show no message if unlinking a non-existing file fails.
  * OPSI.Util.File.Opsi.PackageControlFile: if no version for package or
    product are given assume defaults.

 -- Niko Wenselowski <n.wenselowski@uib.de>  Thu, 30 Mar 2017 10:47:13 +0200

python-opsi (4.0.7.37-1) stable; urgency=medium

  * 20_legacy.conf: Removed methods getPcpatchRSAPrivateKey and
    setPcpatchPassword. Please use the opsi-admin task setPcpatchPassword
    for setting the password instead.

 -- Niko Wenselowski <n.wenselowski@uib.de>  Thu, 02 Mar 2017 11:23:49 +0100

python-opsi (4.0.7.36-1) stable; urgency=medium

  * OPSI.Util: the methods for blowfish encryption / decryption now raise
    a BlowfishError if things fail.

 -- Niko Wenselowski <n.wenselowski@uib.de>  Thu, 16 Feb 2017 15:11:25 +0100

python-opsi (4.0.7.35-1) stable; urgency=medium

  * 10_opsi.conf: setProductActionRequestWithDependencies fix.

 -- Erol Ueluekmen <e.ueluekmen@uib.de>  Fri, 10 Feb 2017 16:01:16 +0100

python-opsi (4.0.7.34-3) experimental; urgency=medium

  * Negate check for UCS to make it work as intended.

 -- Niko Wenselowski <n.wenselowski@uib.de>  Thu, 02 Feb 2017 14:11:32 +0100

python-opsi (4.0.7.34-2) experimental; urgency=medium

  * Do not add users on UCS.

 -- Niko Wenselowski <n.wenselowski@uib.de>  Wed, 01 Feb 2017 16:12:25 +0100

python-opsi (4.0.7.34-1) stable; urgency=medium

  * 40_admin_tasks.conf: New method setupWhereFailed.
  * 40_admin_tasks.conf: setupWhereFailed and setupWhereInstalled do not
    alter the actionResult anymore.

 -- Niko Wenselowski <n.wenselowski@uib.de>  Fri, 27 Jan 2017 10:30:16 +0100

python-opsi (4.0.7.33-1) experimental; urgency=medium

  * OPSI.Service.SSLContext: new parameter acceptedCiphers to limit the
    ciphers a context accepts.

 -- Niko Wenselowski <n.wenselowski@uib.de>  Wed, 11 Jan 2017 15:05:07 +0100

python-opsi (4.0.7.32-1) experimental; urgency=medium

  * DepotserverBackend: the function depot_installPackage has a new parameter
    suppressPackageContentFileGeneration that can be used to avoid the
    generation of package content file during installation.
  * OPSI.Util: Backported md5sum from opsi 4.1.

 -- Niko Wenselowski <n.wenselowski@uib.de>  Mon, 02 Jan 2017 17:14:58 +0100

python-opsi (4.0.7.31-1) stable; urgency=medium

  [ Mathias Radtke ]
  * OPSI.System.Posix: Reboot scheduled after 1 minute of reboot() call

  [ Niko Wenselowski ]
  * OPSI.Util.Task.UpdateBackend.MySQL: Disable foreign key checks when
    changing length of productId column.

 -- Niko Wenselowski <n.wenselowski@uib.de>  Mon, 02 Jan 2017 10:52:42 +0100

python-opsi (4.0.7.30-1) stable; urgency=medium

  * OPSI.Util.Task.Samba.isSamba4: fix possible reference to unitialised
    variable.

 -- Niko Wenselowski <n.wenselowski@uib.de>  Thu, 15 Dec 2016 12:27:59 +0100

python-opsi (4.0.7.29-1) testing; urgency=medium

  * OPSI.Util.Task.ConfigureBackend.MySQL: allow creation of users containing
    a minus in their name.

 -- Niko Wenselowski <n.wenselowski@uib.de>  Fri, 09 Dec 2016 17:28:45 +0100

python-opsi (4.0.7.28-5) stable; urgency=medium

  * Updated acl.conf to restrict backend deletion to administrators.

 -- Niko Wenselowski <n.wenselowski@uib.de>  Fri, 13 Jan 2017 09:48:38 +0100

python-opsi (4.0.7.28-4) stable; urgency=medium

  * Updated acl.conf to restrict access to hostControl(Safe)-methods.

 -- Niko Wenselowski <n.wenselowski@uib.de>  Thu, 12 Jan 2017 11:21:53 +0100

python-opsi (4.0.7.28-3) stable; urgency=medium

  * Updated translations for hwaudit.

 -- Niko Wenselowski <n.wenselowski@uib.de>  Thu, 08 Dec 2016 15:17:30 +0100

python-opsi (4.0.7.28-2) stable; urgency=medium

  * Updated translations.

 -- Niko Wenselowski <n.wenselowski@uib.de>  Thu, 08 Dec 2016 14:11:42 +0100

python-opsi (4.0.7.28-1) stable; urgency=medium

  * OPSI.Backend.Backend.Backend.backend_setOptions now logs whenever a value
    is skipped because of the type differs from the expected one.
  * OPSI.Backend.JSONRPC.JSONRPCBackend: corrected indentation.

 -- Niko Wenselowski <n.wenselowski@uib.de>  Tue, 22 Nov 2016 14:12:48 +0100

python-opsi (4.0.7.27-1) experimental; urgency=medium

  * Improved __repr__ of Group, ProductProperty, ProductPropertyState and
    their subclasses.
  * OpsiBackupArchive does not fail anymore if an added file does not exist.

 -- Niko Wenselowski <n.wenselowski@uib.de>  Tue, 25 Oct 2016 11:29:56 +0200

python-opsi (4.0.7.26-1) experimental; urgency=medium

  * SQLite backend: Fix syntax error that may occur during an ALTER TABLE
    if more than one column should be altered.

 -- Niko Wenselowski <n.wenselowski@uib.de>  Mon, 10 Oct 2016 17:54:42 +0200

python-opsi (4.0.7.25-1) testing; urgency=medium

  * DepotserverBackend: Fix problem with package installation.

 -- Niko Wenselowski <n.wenselowski@uib.de>  Thu, 29 Sep 2016 18:16:54 +0200

python-opsi (4.0.7.24-1) stable; urgency=medium

  * ConfigurationData: On UCS we preferably read the domain from UCR.
    If this fails we resort to the Samba config file.

 -- Niko Wenselowski <n.wenselowski@uib.de>  Tue, 27 Sep 2016 12:37:43 +0200

python-opsi (4.0.7.23-2) stable; urgency=medium

  * Correct entry in changelog.

 -- Niko Wenselowski <n.wenselowski@uib.de>  Mon, 26 Sep 2016 15:29:35 +0200

python-opsi (4.0.7.23-1) stable; urgency=medium

  * OPSI.System.Posix: added missing 'datetime' import.
  * OPSI.System.Posix: fix wrong reference in getBlockDeviceBusType

 -- Niko Wenselowski <n.wenselowski@uib.de>  Mon, 26 Sep 2016 13:18:20 +0200

python-opsi (4.0.7.22-1) testing; urgency=medium

  * DepotserverBackend: function depot_installPackage now has parameter
    'forceProductId' to force a specific product id when installing a
     product. The installation will be made into the corresponding directory
     of the given product id.
  * OPSI.Util.File.Archive.getFileType now follows symlinks.

 -- Niko Wenselowski <n.wenselowski@uib.de>  Fri, 23 Sep 2016 14:15:56 +0200

python-opsi (4.0.7.21-1) stable; urgency=medium

  * New BackendMethod changeWANConfig
  * OPSI.System.Posix: added enx network device support
  * small fix in Repository-Handling

 -- Erol Ueluekmen <e.ueluekmen@uib.de>  Wed, 21 Sep 2016 01:22:59 +0200

python-opsi (4.0.7.20-1) stable; urgency=medium

  * Various internal refactorings.
  * OPSI.System.Posix.which now throws CommandNotFoundException instead of
    a basic Exception to make catching errors easier.

 -- Niko Wenselowski <n.wenselowski@uib.de>  Tue, 13 Sep 2016 09:39:56 +0200

python-opsi (4.0.7.19-1) testing; urgency=medium

  * OPSI.Util.Task.UpdateBackend.MySQL: temporary disable foreign key checks
    when altering the depotId / hostId.

 -- Niko Wenselowski <n.wenselowski@uib.de>  Tue, 06 Sep 2016 14:11:02 +0200

python-opsi (4.0.7.18-1) stable; urgency=medium

  * OPSI.System.Posix: added sleep function when using ms-sys to write partition
    boot record
  * Corrected some typos.
  * Make header verify_server_cert work with current Python 2.7.
  * OPSI.Util.Task.Samba.configureSamba: warn if oplocks are present in
    Samba configuration.
  * OPSI.System.Posix: Wait a few seconds before running ms-sys to avoid
    timing problems on systems with NVME storage.

 -- Niko Wenselowski <n.wenselowski@uib.de>  Wed, 24 Aug 2016 17:08:55 +0200

python-opsi (4.0.7.17-1) stable; urgency=medium

  * OPSI.Util: Refactored encryptWithPublicKeyFromX509CertificatePEMFile
    and decryptWithPrivateKeyFromPEMFile.

 -- Niko Wenselowski <n.wenselowski@uib.de>  Thu, 18 Aug 2016 10:10:53 +0200

python-opsi (4.0.7.16-1) testing; urgency=medium

  * OPSI.System.Posix: new function isOpenSUSELeap.
  * OPSI.Util.Task.Rights: Improved support for openSUSE Leap.

 -- Niko Wenselowski <n.wenselowski@uib.de>  Mon, 15 Aug 2016 16:53:24 +0200

python-opsi (4.0.7.15-1) stable; urgency=medium

  * corrected opsi-set-rights for openSUSE

 -- Mathias Radtke <m.radtke@uib.de>  Wed, 10 Aug 2016 13:44:48 +0200

python-opsi (4.0.7.14-1) stable; urgency=medium

  * OPSI.Util.Task.Rights: Corrected path for UCS.

 -- Niko Wenselowski <n.wenselowski@uib.de>  Fri, 05 Aug 2016 15:56:55 +0200

python-opsi (4.0.7.13-1) testing; urgency=medium

  * OPSI.Util.Task.Rights: Corrected path for SLES 11.

 -- Niko Wenselowski <n.wenselowski@uib.de>  Wed, 27 Jul 2016 17:11:57 +0200

python-opsi (4.0.7.12-1) stable; urgency=medium

  * Correct indentation in some places.
  * Use future-proof octal values.
  * Correct version in OPSI.Util.Task.Rights and OPSI.Backend.JSONRPC.

 -- Niko Wenselowski <n.wenselowski@uib.de>  Mon, 25 Jul 2016 14:39:25 +0200

python-opsi (4.0.7.11-1) testing; urgency=medium

  * OPSI.Util.Task.Rights: Better support for different SLES versions.

 -- Niko Wenselowski <n.wenselowski@uib.de>  Mon, 25 Jul 2016 13:13:55 +0200

python-opsi (4.0.7.10-1) testing; urgency=medium

  * OPSI.Util.Task.Rights: Do not fail if MySQL backend is configured but
    not yet set up.

 -- Niko Wenselowski <n.wenselowski@uib.de>  Fri, 22 Jul 2016 11:17:24 +0200

python-opsi (4.0.7.9-1) testing; urgency=medium

  * OPSI.System.Posix: new functions: isDebian, isOpenSuse, isUbuntu, isUCS.
  * OPSI.Util.Task.Rights: Refactored module.
  * OPSI.Util.Task.Rights: setRights will try to set rights on the webserver
    directory as installed by the package opsi-linux-support.
  * 40_admin_tasks.conf: Bugfix for setupWhereNotInstalled

 -- Niko Wenselowski <n.wenselowski@uib.de>  Thu, 21 Jul 2016 16:22:58 +0200

python-opsi (4.0.7.8-1) stable; urgency=low

  * OPSI.System.Windows:
    - getOpsiHotfixName supports now Windows 10
    - fixed Syncing Time function with service
  * Proxysupport for HTTP-Connections
  * Fix for setActionRequestWithDependencies
  * do not add obsolete config software-on-demand.show-details
  * ConfigDataBackend: internal refactoring in log_read and log_write

 -- Erol Ueluekmen <e.ueluekmen@uib.de>  Tue, 19 Jul 2016 15:36:42 +0200

python-opsi (4.0.7.7-1) stable; urgency=low

  * WindowsDrivers byAudit sku fallback fixed.

 -- Erol Ueluekmen <e.ueluekmen@uib.de>  Tue, 05 Jul 2016 15:29:36 +0200

python-opsi (4.0.7.6-1) stable; urgency=medium

  * Changed formatting in Logger to not expose parts of confidential strings
    under special circumstances.
  * OPSI.Util.Task.ConfigureBackend.MySQL: fixed error on hostname with dash

 -- Niko Wenselowski <n.wenselowski@uib.de>  Mon, 04 Jul 2016 17:49:17 +0200

python-opsi (4.0.7.5-1) testing; urgency=medium

  * JSONRPC backend has received small refactorings.
  * 10_opsi.conf: Refactored setProductActionRequestWithDependencies.
    With this change the 'force' parameter is deprecated and does not have
    any effect. It may be removed in future releases.

 -- Niko Wenselowski <n.wenselowski@uib.de>  Thu, 30 Jun 2016 15:39:29 +0200

python-opsi (4.0.7.4-1) testing; urgency=medium

  * OPSI.Util.Task.UpdateBackend.MySQL: Also correct license key column in
    table SOFTWARE_CONFIG.
  * ACL: Pre-compiling patterns
  * ACL: Changed log output for easier debugging.
  * Various small improvements in OPSI.Backend.BackendManager.
  * OPSI.Util.Task.Samba: Removed oplocks from share definition.
    This will only affect new share configurations.
  * OPSI.System.Posix: Improved detection for predictable network interfaces.
  * Configuration of MySQL backends warns if strict mode seems to be
    enabled.

 -- Niko Wenselowski <n.wenselowski@uib.de>  Fri, 24 Jun 2016 14:28:26 +0200

python-opsi (4.0.7.3-1) testing; urgency=medium

  * Repaired sort algorithm 1.

 -- Niko Wenselowski <n.wenselowski@uib.de>  Fri, 10 Jun 2016 13:36:41 +0200

python-opsi (4.0.7.2-1) testing; urgency=medium

  * OPSI.Util.Task.UpdateBackend.MySQL: making sure that columns for license
    keys are 1024 characters long.
  * HostControl: If resolveHostAddress is set to True we fall back to
    using the specified in case of a lookup failure.
  * Various small changes.

 -- Niko Wenselowski <n.wenselowski@uib.de>  Thu, 09 Jun 2016 15:34:59 +0200

python-opsi (4.0.7.1-1) testing; urgency=medium

  * forceObjectClass got a faster check to see if we are processing JSON.
  * OPSI.System.Posix: fixed typo: init -6 -> init 6.
  * OPSI.Backend.Backend: _testFilterAndAttributes is faster if attributes
    and filter are missing.
  * OPSI.Backend.Backend: _objectHashMatches now avoids temporary variable.
  * Improved iteration in many parts to be more efficient.
  * OPSI.Logger: Faster lookup for output color / level name.
  * Changed some log outputs to make use of the formatting during logging.
  * Updated hwaudit.conf: Now showing the number of physical and logical
    cores.
  * OPSI.Util.Task.ConfigureBackend.DHCP: only retrieve and show system
    information once.
  * 20_legacy.conf: Refactored setGeneralConfig.

 -- Niko Wenselowski <n.wenselowski@uib.de>  Fri, 20 May 2016 15:44:59 +0200

python-opsi (4.0.6.50-1) experimental; urgency=medium

  * OPSI.Logger.Logger now is able to do formatting in the style of
    str.format. To format a message use the appropriate placeholders and
    then supply args / kwargs as needed.
    Formatting will only be applied if the message will actually be logged.
  * Improved logging during HTTP Connection.

 -- Niko Wenselowski <n.wenselowski@uib.de>  Tue, 07 Jun 2016 10:47:44 +0200

python-opsi (4.0.6.49-1) stable; urgency=medium

  * OPSI.Util.Task.Samba: removed oplocks from opsi_depot share
  * OPSI.Util.Product: Added debug output to show when tasks end.

 -- Niko Wenselowski <n.wenselowski@uib.de>  Fri, 6 May 2016 07:32:28 +0200

python-opsi (4.0.6.48-1) stable; urgency=medium

  * OPSI.Types.forceOct avoids using a temporary variable.
  * OPSI.Util.Task.Rights.setRights: avoid processing the same path
    twice.
  * OPSI.Logger and OPSI.Service.JsonRpc now use the 'traceback' module
    to get the tracebacks.
  * OPSI.Backend.Replicator: Show the renaming of the server as a single
    step for better user feedback.

 -- Niko Wenselowski <n.wenselowski@uib.de>  Wed, 27 Apr 2016 12:35:39 +0200

python-opsi (4.0.6.47-1) stable; urgency=medium

  * Not using bare "except:" - at least catching Exception.
  * OPSI.Util.Task.Samba: notify the user that he may need to restart the Samba
    daemon.
  * Fix typo in error message if the filter was referencing an attribute not
    present at the used object type.
  * OPSI.Backend.Replicator: Check if the used backend can rename the server
    before trying to do so. If the check fails fall back to using an
    ExtendedBackend.
  * OPSI.Backend.SQL: Limit the length of inserted changelogs to be lower than
    65535 to avoid problems with the limited size of columns of type TEXT.

 -- Niko Wenselowski <n.wenselowski@uib.de>  Thu, 21 Apr 2016 13:18:16 +0200

python-opsi (4.0.6.46.1-1) stable; urgency=medium

  * Using the new-style base64 Python interface to avoid breaking with
    combinations of username and password that exceed 72 characters and
    lead to newlines in the base64-encoded authentication header.
    This is in response to CVE-2016-5699 / Python bug 22928 as these
    patched Python versions may lead to breaks on some systems.

 -- Niko Wenselowski <n.wenselowski@uib.de>  Wed, 22 Jun 2016 17:28:31 +0200

python-opsi (4.0.6.46-1) stable; urgency=medium

  * File backend: Correctly read/write the locked attribute on ProductOnDepot.

 -- Niko Wenselowski <n.wenselowski@uib.de>  Thu, 07 Apr 2016 11:07:15 +0200

python-opsi (4.0.6.45-1) experimental; urgency=medium

  * 40_admin_tasks.conf: added method setupWhereInstalled.
  * 40_admin_tasks.conf: added method getClientsWithOutdatedProduct.
  * 40_admin_tasks.conf: added method
    setActionRequestWhereOutdatedWithDependencies.
  * Updated French translation for hwaudit.
  * OPSI.System.Posix: bypassed startsector 0 in Xenial Sfdisk

 -- Niko Wenselowski <n.wenselowski@uib.de>  Mon, 07 Mar 2016 17:12:50 +0100

python-opsi (4.0.6.44-1) experimental; urgency=medium

  * .spec: Naming all known config files.
  * Small improvements around the creation of AuditHardwareOnHosts.
  * OPSI.Types.forceOpsiTimestamp has received improved handling of
    datetime.datetime objects.
  * OPSI.Types.forceTime can now handle datetime.datetime objects.
  * OPSI.Object.mandatoryConstructorArgs has been refactored.
  * Moved the methods "uninstallWhereInstalled",
    "updateWhereInstalled", "setupWhereNotInstalled" and
    "setActionRequestWhereOutdated" into the new backend extension
    "40_admin_tasks.conf".
  * Method "setActionRequestWhereOutdated" ignores products on client
    with installation-status 'unknown'.
  * Added polish translation. Thanks to Jerzy Włudarczylk!
  * OPSI.System.Posix: corrected typo in sfdisk call
  * OPSI.System.Posix: added more reboot calls in reboot() function
  * OPSI.System.Posix: refactored sfdisk compatability from 4.0.6.41-1
  * OPSI.System.Posix: added new function setLocalSystemTime.

 -- Niko Wenselowski <n.wenselowski@uib.de>  Thu, 03 Mar 2016 13:58:55 +0100

python-opsi (4.0.6.43-1) experimental; urgency=medium

  * Small bugfix in 10_wim.conf.
  * OPSI.Util.WIM got a new function getImageInformation.

 -- Niko Wenselowski <n.wenselowski@uib.de>  Tue, 23 Feb 2016 13:32:33 +0100

python-opsi (4.0.6.42-1) experimental; urgency=medium

  * 20_legacy.conf: Added new methods "uninstallWhereInstalled",
    "updateWhereInstalled", "setupWhereNotInstalled" and
    "setActionRequestWhereOutdated".
  * New module: OPSI.Util.WIM.
  * New file: 10_wim.conf with methods "updateWIMConfigFromPath" and
    "updateWIMConfig".
  * OPSI.Util.File.Opsi.PackageControlFile does not add empty line after
    changelog anymore.
  * Improved error messages during creation of an object from a dict if that
    dict does miss an argument required by the constructor.

 -- Niko Wenselowski <n.wenselowski@uib.de>  Mon, 22 Feb 2016 17:29:04 +0100

python-opsi (4.0.6.41-1) experimental; urgency=medium

  [ Mathias Radtke ]
  * OPSI.System.Posix.py: Added sfdisk (2.26) compatability on HP Smart-Array
  * OPSI.System.Posix.py: Added 'enp' device in getEthernetDevices()

  [ Niko Wenselowski ]
  * OPSI.Util.flattenSequence is now handles generators by consuming them.
  * OPSI.Util.formatFileSize now handles terrabyte sized data.
  * 20_legacy.conf: new function setActionRequestWhereOutdated.
  * Show what sort algorithm get's called.

 -- Niko Wenselowski <n.wenselowski@uib.de>  Fri, 12 Feb 2016 14:45:33 +0100

python-opsi (4.0.6.40-1) experimental; urgency=medium

  [ Mathias Radtke ]
  * OPSI.System.Posix.py: fixed bug in HP Smart Array Disk handling
  * OPSI.System.Posix.py: added simple sfdisk 2.26 (wily) compatability

  [ Niko Wenselowski ]
  * 70_wan.conf: Added docstring for changeWANConfig.
  * 70_wan.conf: The 'enabled' parameter now will be converted to bool internally.
  * Rights.py: added 'windows-image-detector.py' to known executables.
  * JSONRPC-Backend: Changed method to use when checking for deflate support.

 -- Niko Wenselowski <n.wenselowski@uib.de>  Mon, 18 Jan 2016 14:27:19 +0100

python-opsi (4.0.6.39-2) experimental; urgency=medium

  * gettext.python-opsi_en: copied from python-opsi.pot instead of linking because of placeholder Variables

 -- Mathias Radtke <m.radtke@uib.de>  Wed, 06 Jan 2016 08:05:00 +0100

python-opsi (4.0.6.39-1) experimental; urgency=medium

  [Mathias Radtke]
  * gettext: added faked english 'translation'

  [ Niko Wenselowski]
  * Replacing many try/finally-constructs with contextmanagers.
  * OPSI.Util.Repository: Removed wildcard imports.
  * OPSI.Util.Repository: some small refactorings.
  * OPSI.Backend.BackendManager now uses a default configuration if no
    keyword arguments are supplied to the constructor.
  * openSuse: do not alter the path of filename in dhcpd.conf.

 -- Niko Wenselowski <n.wenselowski@uib.de>  Tue, 05 Jan 2016 15:10:27 +0100

python-opsi (4.0.6.38-1) experimental; urgency=medium

  * Reverting changes to
    OPSI.SharedAlgorithm.generateProductOnClientSequence_algorithm1

 -- Niko Wenselowski <n.wenselowski@uib.de>  Tue, 15 Dec 2015 13:43:42 +0100

python-opsi (4.0.6.37-1) experimental; urgency=medium

  * OPSI.SharedAlgorithm.generateProductOnClientSequence_algorithm1
    should now return the products in the expected order.
  * OPSI.Util.HTTP: new function closeConnection.
  * OPSI.Util.HTTP: new context manager closingConnection.

 -- Niko Wenselowski <n.wenselowski@uib.de>  Tue, 08 Dec 2015 15:12:00 +0100

python-opsi (4.0.6.36-1) experimental; urgency=medium

  * OPSI.Util.HTTP: Added log statements for easier debugging.
  * OPSI.Util.HTTP: Refactorings in hybi10Encode & hybi10Decode
  * OPSI.Backend.JSONRPC: Better readable debug output with loglevel 8.
  * OPSI.Logger: do not fail if calling setLogFile with None.
  * OPSI.Backend.ExtendedBackend: calling backend_info without backend
    set will not fail anymore.

 -- Niko Wenselowski <n.wenselowski@uib.de>  Thu, 03 Dec 2015 10:10:43 +0100

python-opsi (4.0.6.35-1) experimental; urgency=medium

  * OPSI.Backend.JSONRPC: Enrich debug information for method creation.
  * OPSI.Types: if forceOct fails show at what number it failed.
  * OPSI.Types: small refactoring in forceBool.
  * HostControl.RpcThread: specify "application/json" as content-type.
  * New module: OPSI.Util.Task.ConfigureBackend.DHCPD
  * New functions in OPSI.System.Posix: isCentOS, isSLES & isRHEL
  * OPSI.Backend.Backend: Small refactorings and improved debug output.
  * OPSI.Backend.ManagerBackend: Small refactorings and improved debug output.
  * configureDHCPD now also patches the DHCPD backend config to use the
    right service restart command.
  * OPSI.Object.AuditHardware: improve __repr__
  * OPSI.Logger: always use the absolute path when setting a logfile.
  * OPSI.Object.Product: __repr__ now shows version of product and package
  * OPSI.Object.BaseObject now creates a __repr__ out of the attributes
    that make an object unique.

 -- Niko Wenselowski <n.wenselowski@uib.de>  Fri, 27 Nov 2015 10:47:19 +0100

python-opsi (4.0.6.34-1) experimental; urgency=medium

  * ConfigDataBackend: the argument 'maxSize' for log_read must be positive.
  * ConfigDataBackend: refactored the log_write method.

 -- Niko Wenselowski <n.wenselowski@uib.de>  Thu, 12 Nov 2015 15:16:28 +0100

python-opsi (4.0.6.33-1) experimental; urgency=medium

  * OPSI.Service.Session.Session gained a __repr__.
  * OPSI.Backend.BackendManager.BackendDispatcher gained a __repr__.
  * OPSI.Backend.HostControl.HostControlBackend gained a __repr__.
  * OPSI.Backend.HostControlSafe.HostControlSafeBackend gained a __repr__.
  * ConfigDataBackend: fixed an edge case where the amount of data written
    would exceed the limit.
  * opsihwaudit.conf: Re-introduce the missing SKU.

 -- Niko Wenselowski <n.wenselowski@uib.de>  Fri, 06 Nov 2015 10:37:12 +0100

python-opsi (4.0.6.32-1) experimental; urgency=medium

  * OPSI.SharedAlgorithm: less log output.
  * OPSI.Backend.JSONRPC: small refactorings in JSONRPC.
  * OPSI.Backend.BackendManager: Log if dispatching a method is done.
  * OPSI.Backend.SQL.timeQuery: log duration even in case of failure.

 -- Niko Wenselowski <n.wenselowski@uib.de>  Fri, 30 Oct 2015 12:28:12 +0100

python-opsi (4.0.6.31-1) experimental; urgency=medium

  * OPSI.Backend.JSONRPC: Added some debug output.
  * OPSI.Service.Session: Show what session is in use before deletion.
  * OPSI.Util.HTTP.HTTPConnectionPool.urlopen: Log errors instead of ignoring
  * OPSI.Util.HTTP.HTTPConnectionPool.urlopen: slightly increased the delay
    between retries to not bomb a busy server with even more requests.

 -- Niko Wenselowski <n.wenselowski@uib.de>  Thu, 29 Oct 2015 14:31:33 +0100

python-opsi (4.0.6.30-1) experimental; urgency=medium

  * OPSI.Service.Session: SessionHandler.sessionExpired does more frequently
    checks if session is still in use or timeout occurred.
  * 20_legacy.conf & 30_configed.conf: getDomain: Fix NameError caused by
    implicit import.
  * 10_opsi.conf & 30_configed.conf: getProductOrdering: Fix NameError caused
    by implicit import.

 -- Niko Wenselowski <n.wenselowski@uib.de>  Wed, 28 Oct 2015 12:05:45 +0100

python-opsi (4.0.6.29-1) experimental; urgency=medium

  * Implementing type checks via isinstance instead of using type.
  * Removed wildcard import in various modules in OPSI.Backend.
  * 20_legacy.conf: Removed librsyncPatchFile because it never worked.
  * OpsiConfFile.parse now raises ValueError if invalid sections are
    found or configuration happens outside sections.
  * objectToHtml now works more efficient with large results.
  * OPSI.Util.Task.Samba: Fix typo in share opsi_repository that lead
    to referencing the wrong path.
  * toJson now handles generators by consuming them.
    The output resembles that of a list.
  * objectToBeautifiedText, objectToBash and objectToHtml are now able
    to handle sets - they interpret it like a list.
  * OPSI.Service.Worker.WorkerOpsiJsonRpc: improved backwards compatible
    handling of queries without any specific encoding. This should make
    any call with a plain encoding work as expected.

 -- Niko Wenselowski <n.wenselowski@uib.de>  Tue, 27 Oct 2015 17:38:16 +0100

python-opsi (4.0.6.28-1) testing; urgency=medium

  * OPSI.SharedAlgorithm: OpsiProductOrderingErrors now show what products
    cause the problem.
  * OPSI.Util.Task.CleanupBackend: Reference correct key.

 -- Niko Wenselowski <n.wenselowski@uib.de>  Thu, 08 Oct 2015 14:37:45 +0200

python-opsi (4.0.6.27-1) experimental; urgency=medium

  * OPSI.Util.flattenSequence now can handle sets.
  * OPSI.Backend.ConfigDataBackend.host_deleteObjects does not fail if
    no license management module is present.
  * OPSI.Backend.MySQL.SQLBackend: softwareLicense_getObjects and
    licenseContract_getObjects now return an empty list instead of None.
  * addDynamicDepotDriveSelection now only adds the new value and does
    not change the default.
  * The config for 'clientconfig.depot.drive' now also has the drives 'a:'
    and 'b:' present if it is created anew.

 -- Niko Wenselowski <n.wenselowski@uib.de>  Wed, 07 Oct 2015 16:40:29 +0200

python-opsi (4.0.6.26-1) testing; urgency=medium

  * toJSON: correctly handle sets.

 -- Niko Wenselowski <n.wenselowski@uib.de>  Wed, 07 Oct 2015 10:15:13 +0200

python-opsi (4.0.6.25-1) stable; urgency=medium

  * added proper sles12 version check

 -- Mathias Radtke <m.radtke@uib.de>  Fri, 02 Oct 2015 11:47:21 +0200

python-opsi (4.0.6.24-1) experimental; urgency=medium

  * OPSI.Util.Task.Rights: set +x on known executables in /opt/pcbin/install
  * OPSI.Util.Task.Rights: disabled the removal of duplicate folders to avoid
    problems with wrong rights in the depot.

 -- Niko Wenselowski <n.wenselowski@uib.de>  Thu, 01 Oct 2015 17:27:07 +0200

python-opsi (4.0.6.23-2) testing; urgency=medium

  * Added Danish translation for hwaudit.

 -- Niko Wenselowski <n.wenselowski@uib.de>  Fri, 25 Sep 2015 15:23:11 +0200

python-opsi (4.0.6.23-1) experimental; urgency=medium

  * Copy the following methods to 30_configed.conf: getDomain,
    getOpsiHWAuditConf, getPossibleMethods_listOfHashes, getServerIds_list
  * OPSI.Backend.Backend: Reading the default maximum logfile size from
    /etc/opsi/opsiconfd.conf.

 -- Niko Wenselowski <n.wenselowski@uib.de>  Wed, 16 Sep 2015 11:59:33 +0200

python-opsi (4.0.6.22-1) experimental; urgency=medium

  * log_read: Removed append-feature for rotated logs.

 -- Niko Wenselowski <n.wenselowski@uib.de>  Tue, 15 Sep 2015 14:23:46 +0200

python-opsi (4.0.6.21-1) experimental; urgency=medium

  * ExtendedConfigBackend: repr now works also with subclasses.
  * ConfigDataBackend: log_write does correctly limit the logsize.

 -- Niko Wenselowski <n.wenselowski@uib.de>  Tue, 15 Sep 2015 12:38:36 +0200

python-opsi (4.0.6.20-1) experimental; urgency=medium

  * OPSI.Service.Worker: header parsing errors are now logged
    with loglevel 8.
  * Re-introduce 30_configed.conf

 -- Niko Wenselowski <n.wenselowski@uib.de>  Wed, 09 Sep 2015 09:15:14 +0200

python-opsi (4.0.6.19-2) experimental; urgency=medium

  * Translations updated and translations for es, it & ru added.

 -- Niko Wenselowski <n.wenselowski@uib.de>  Thu, 03 Sep 2015 11:04:01 +0200

python-opsi (4.0.6.19-1) experimental; urgency=medium

  * OPSI.Backend.JSONRPC: refuse to enable deflate if we are talking to an
    old version of the service to avoid problems.

 -- Niko Wenselowski <n.wenselowski@uib.de>  Thu, 03 Sep 2015 10:30:30 +0200

python-opsi (4.0.6.18-1) experimental; urgency=medium

  * OPSI.Backend.BackendManager: showing the used ACL only on log level debug
    or higher.
  * OPSI.SharedAlgorithm: small refactorings regarding iteration of lists
  * OPSI.Backend.JSONRPC: more reliable fix for working with deflate against
    older webservice versions. This works by disabling deflate to ensure
    proper encoding / decoding.
  * OPSI.Backend.JSONRPC: type check via isinstance instead of type.

 -- Niko Wenselowski <n.wenselowski@uib.de>  Wed, 02 Sep 2015 16:34:26 +0200

python-opsi (4.0.6.17-1) experimental; urgency=medium

  * removed cpatureStderr=False fom execute of 'lsb-release -i' command

 -- Mathias Radtke <m.radtke@uib.de>  Wed, 02 Sep 2015 11:54:51 +0200

python-opsi (4.0.6.16-1) experimental; urgency=medium

  * OPSI.Backend.BackendManager: redirected lsb_release stderr and stdout output to /dev/null

 -- Mathias Radtke <m.radtke@uib.de>  Wed, 02 Sep 2015 09:33:16 +0200

python-opsi (4.0.6.15-1) experimental; urgency=medium

  * OPSI.Util.Task.Samba: add newline when adding repository.
  * RPM: Made the license machine-parseable.
  * OPSI.Util.WindowsDrivers: do not fail if Vendor or Model are None.
  * Create user / groups without explicit uid / gid.

 -- Niko Wenselowski <n.wenselowski@uib.de>  Tue, 25 Aug 2015 11:02:44 +0200

python-opsi (4.0.6.14-1) experimental; urgency=medium

  [ Mathias Radtke ]
  * OPSI.System.Posix: removed unneded captureStderr flag

  [ Anna Sucher ]
  * OPSI.Util.Task.Rights: added opsi-deploy-client-agent-default to
    files that are made executable

  [ Niko Wenselowski ]
  * JSONRPCBackend: Better handling of JSON-RPC-response from an old service.

 -- Niko Wenselowski <n.wenselowski@uib.de>  Tue, 11 Aug 2015 15:27:10 +0200

python-opsi (4.0.6.13-1) experimental; urgency=medium

  * Provide OPSI.System.Posix.shutdown.
  * Added function OPSI.Util.chunk.
  * OPSI.Util.Task.CleanupBackend: added chunking on mass-operations.
  * OPSI.Util.Task.CleanupBackend: Improving speed of operations.
  * OPSI.Backend.Replicator: Speed up membership test for productsOnDepot.
  * OPSI.System.Posix.execute now accepts list, set or tuple for ignoreExitCode
  * Debian: Remove dependency on python-support.
  * OPSI.System.Posix: removed unneded captureStderr flags from sfdisk calls

 -- Niko Wenselowski <n.wenselowski@uib.de>  Mon, 10 Aug 2015 15:22:38 +0200

python-opsi (4.0.6.12-1) experimental; urgency=medium

  [ Niko Wenselowski ]
  * Improving Python 3 compatibility.
  * hwaudit: Added translations for COMPUTER_SYSTEM.sku
  * tests: rename the domain of test objects from uib.local to test.invalid
  * OPSI.Service.Worker.WorkerOpsiJsonRpc: The header handling introduced
    with 4.0.6.8-1 must now be explicitely enabled by creating the file:
    /etc/opsi/opsi.header.fix.enable
    This makes sure that components get the same behaviour as before unless
    an change is done by an administrator.
  * 10_opsi.conf: Reintroduce setRights from the now remove 30_configed.conf
  * OPSI.Util.HTTP: the functions to decode/encode gzip/deflate now work
    better with unicode input and always return unicode.
  * OPSI.Service.Worker.WorkerOpsi: properly decode requests that have their
    content-encoding header set to "deflate".
  * log_read now also reads rotated logs.
  * OPSI.Util.Task.Rights: chown now correctly sets uid/gid on links.

  [ Mathias Radtke ]
  * new module OPSI Util task Samba
  * wrote tests for new module

 -- Niko Wenselowski <n.wenselowski@uib.de>  Wed, 29 Jul 2015 16:04:38 +0200

python-opsi (4.0.6.11-4) experimental; urgency=medium

  * Packaging fixes for Debian 8.

 -- Niko Wenselowski <n.wenselowski@uib.de>  Mon, 29 Jun 2015 16:23:22 +0200

python-opsi (4.0.6.11-3) experimental; urgency=medium

  * RPM: do not link removed file.

 -- Niko Wenselowski <n.wenselowski@uib.de>  Mon, 29 Jun 2015 16:11:06 +0200

python-opsi (4.0.6.11-2) experimental; urgency=medium

  * Removing remaining occurances of 30_configed.conf.

 -- Niko Wenselowski <n.wenselowski@uib.de>  Mon, 29 Jun 2015 16:06:51 +0200

python-opsi (4.0.6.11-1) experimental; urgency=medium

  * Debian: Moving lintian-overrides into debian/source
  * 20_legacy.conf: Small refactoring of getClients_listOfHashes
  * 20_legacy.conf: Refactored getLicenseStatistics_hash
  * OPSI.Types: better error message if forceObjectClass fails because of an
    argument that is missing for the constructor
  * OPSI.Types: better error message if forceObjectClass fails because of an
    invalid type
  * 20_legacy.conf: some small bugfixes.
  * OPSI.Object: repr for ConfigState now includes values.
  * Moving getProductOrdering from 30_configed.conf to 10_opsi.conf.
  * Removing 30_configed.conf.
  * Removing the link from etc/opsi/backendManager/extend.d/20_legacy.conf to
    etc/opsi/backendManager/extend.d/configed/20_legacy.conf.

 -- Niko Wenselowski <n.wenselowski@uib.de>  Mon, 29 Jun 2015 15:58:47 +0200

python-opsi (4.0.6.10-3) experimental; urgency=medium

  * Debian: Setting the package format to 1.0
  * RPM: creating folder for systemd templates before installation

 -- Niko Wenselowski <n.wenselowski@uib.de>  Tue, 16 Jun 2015 12:27:05 +0200

python-opsi (4.0.6.10-2) experimental; urgency=medium

  * RPM: supply %prep and %debug_package
  * Remove references to opsi-distutils

 -- Niko Wenselowski <n.wenselowski@uib.de>  Tue, 16 Jun 2015 10:57:43 +0200

python-opsi (4.0.6.10-1) experimental; urgency=medium

  * Added __repr__ for Backend and JSONRPCBackend.
  * OPSI.Backend.Replicator: Inserting objects should be a little faster.
  * OPSI.Backend: Only do a lookup for returnObjectsOnUpdateAndCreate once
    per method execution.
  * objectToBash, objectToHtml and objectToBeautifiedText now also correctly
    format subclasses of the lists / dicts.
  * 20_legacy.conf: Speed up _getProductStates_hash
  * FileBackend: Do not double the mapping list of LocalbootProduct and NetbootProduct.
  * FileBackend: allow products having ProductPropertyStates that are the same as the id of a product.
  * Some small refactorings to OPSI.Backend.SQL and OPSI.Backend.MySQL.
  * Supply new folder /etc/opsi/systemdTemplates

 -- Niko Wenselowski <n.wenselowski@uib.de>  Tue, 16 Jun 2015 10:45:21 +0200

python-opsi (4.0.6.9-1) experimental; urgency=medium

  * OPSI.Util.Task.Rights: reuse an existing depot URL if we found one before.

 -- Niko Wenselowski <n.wenselowski@uib.de>  Wed, 10 Jun 2015 10:20:56 +0200

python-opsi (4.0.6.8-1) experimental; urgency=low

  * 20_legacy.conf: createLicenseContract now returns the complete
    license contract id instead of just the first character.
  * OPSI.Util.File: Avoid bloating dhcpd.conf with '%s'
  * OPSI.Util.Task.Rights: added 'service_setup.sh' to KNOWN_EXECUTABLES
  * OPSI.Util.Task.Rights: Fix setting rights on KNOWN_EXECUTABLES in
    the depot folder.
  * Refactored worker for the interface page.
  * OPSI.Backend.File: Convert errors to unicode before logging them.
  * 40_groupActions.conf: create method to rename groups: updateGroupname
  * __repr__ now gives even better results.
  * 20_legacy.conf: new method setHostInventoryNumber
  * 20_legacy.conf: refactored getAndAssignSoftwareLicenseKey
  * debian/format: removed
  * OPSI.Types: checking for classes is now implemented via isinstance and
    therefore also subclasses will be accepted.
  * OPSI.Util.Task.Certificate: Fix certificate creation on Debian 8.
  * OPSI.Util.HTTP: Workarround for Python versions that implement PEP0476
  * OPSI.Service.Worker.WorkerOpsiJsonRpc: now correctly stating the HTTP
    header field "content-type" if the content is compressed via deflate or
    gzip. To stay backwards compatible we return in the old style if the
    header field "Accept" of the request starts with "gzip-application".
  * OPSI.Util.HTTP: new functions deflateEncode, deflateDecode, gzipEncode
    and gzipDecode
  * OPSI.Backend.JSONRPC: various refactorings
  * OPSI.Backend.JSONRPC.JSONRPCBackend: correctly handle responses that are
    compressed via deflate or gzip. To stay backwards compatible it deflates
    the data if the HTTP header field "content-type" starts with "gzip".
  * The users opsiconfd / pcpatch are now added to the file admin group
    based on the groupname and not on the gid. This avoids adding these users
    to the wrong group if a group with gid 992 already exists.
  * RPM: if a group with gid 992 is already existing add the file admin group
    without giving a specific gid.

 -- Niko Wenselowski <n.wenselowski@uib.de>  Tue, 09 Jun 2015 16:34:33 +0200

python-opsi (4.0.6.7-2) experimental; urgency=low

  * RHEL / CentOS 7: No indent to avoid confusing rpm.

 -- Niko Wenselowski <n.wenselowski@uib.de>  Fri, 10 Apr 2015 14:23:46 +0200

python-opsi (4.0.6.7-1) experimental; urgency=low

  * Fix encoding problems in new __repr__.

 -- Niko Wenselowski <n.wenselowski@uib.de>  Fri, 10 Apr 2015 13:40:21 +0200

python-opsi (4.0.6.6-1) experimental; urgency=low

  * OPSI.Util.Task.Rights: better ignoring of subfolders.
  * OPSI.Logger: some small refactorings.
  * OPSI.Util.Task.Sudoers: Do not duplicate existing entries.
  * OPSI.Logger.logWarnings: only log to the opsi-Logger.
  * CentOS / RHEL 7: depend on net-tools for ifconfig.
  * Added OPSI.System.Posix.getActiveConsoleSessionId

 -- Niko Wenselowski <n.wenselowski@uib.de>  Fri, 10 Apr 2015 10:31:29 +0200

python-opsi (4.0.6.5-1) experimental; urgency=low

  * Fix problem when working mit DHCP files.

 -- Niko Wenselowski <n.wenselowski@uib.de>  Tue, 31 Mar 2015 11:38:41 +0200

python-opsi (4.0.6.4-1) experimental; urgency=low

  * OPSI.System.Posix.execute now accepts keyword arguments 'shell' and
    'waitForEnding' to have the same keyword arguments as on Windows.

 -- Niko Wenselowski <n.wenselowski@uib.de>  Mon, 30 Mar 2015 15:38:39 +0200

python-opsi (4.0.6.3-1) experimental; urgency=low

  * OPSI.Util.Task.Rights: avoid duplicate path processing.
  * OPSI.Backend.MySQL.ConnectionPool: lower log-level for messages.
  * OPSI.Util.Task.Rights.setRights: show what path is given.
  * Fix various problems in OPSI.Backend.Replicator.
  * OPSI.Util.Task.Sudoers: Retrieve path to 'service' from the OS.
  * OPSI.Util.Task.Sudoers: Add single entry if missing.
  * Small changes in OPSI.Util.File.
  * Less wildcard imports.
  * Refactoring in OPSI.Util.Task.Rights
  * OPSI.Util.Task.Rights will fail without raising an error if chown
    is not possible.
  * OPSI.Backend.BackendManager: refactored reading groups of user to be
    faster for large environments.
  * Many objects now have proper representations.
  * OPSI.Util.Task.ConfigureBackend.ConfigurationData: Adding WAN
    configuration defaults if they are missing.
  * New extension 70_wan.conf for easy disabling/enabling of WAN configuration
  * 70_dynamic_depot.conf: getDepotSelectionAlgorithmByNetworkAddress
    makes use of OPSI.Util.ipAddressInNetwork instead of copying code.
  * OPSI.Util.Task.Rights: chown will only supply an uid if euid is 0 to
    avoid failures.

 -- Niko Wenselowski <n.wenselowski@uib.de>  Mon, 30 Mar 2015 11:44:00 +0200

python-opsi (4.0.6.2-1) experimental; urgency=low

  * OPSI.Backend.MySQL: If connecting to DB fails during creation of the
    connection pool we wait 5 seconds before retrying to connect.
  * OPSI.Logger: Easier and faster check if syslog is present.
  * OPSI.Backend.Replicator: small refactorings.
  * OPSI.Backend.BackendManager: _dispatchMethod creats no more temp. list.
  * OPSI.Util.Task.Certificate: do not set the same serial number for
    every certificate.

 -- Niko Wenselowski <n.wenselowski@uib.de>  Mon, 09 Mar 2015 10:56:28 +0100

python-opsi (4.0.6.1-1) experimental; urgency=low

  * OPSI.Util.Repository: correctly set number of retries for dynamic bandwith
  * setup.py: Exclude test folders.
  * objectToBeautifiedText: indent with only four spaces
  * OPSI/Object.py overhauled module
  * Added OPSI.System.Posix.runCommandInSession to have access to this
    function not only when running Windows.
  * OPSI.Backend.File: Various refactorings, not only to avoid unnecessary
    creation of temporary objects.
  * Backends: speed up option parsing during initalisation.
  * Make excessive use of List Comprehensions for faster processing.
  * OPSI.Backend.HostControl: Using the timeout-parameter available on
    httplib.HTTP(S)Connection in RpcThread and ConnectionThread
  * Improve speed of configState_getClientToDepotserver
  * OPSI.Backend.SQL: Refactored working with the hardware audit
  * Speed up OPSI.Backend.Backend.log_read
  * The size limit of log_write can now be controlled through
    opsiconfd.conf and the value of "max log size" in the section "global".
  * New module: OPSI.Util.Task.Rights
  * OPSI.System.Windows: function "mount" accepts "dynamic" as mountpoint to
    enable the automatic search for a free mountpoint on the system.
    Thanks to Markus Kötter for the initial patch!
  * OPSI.Util.Task.ConfigureBackend.ConfigurationData: add the possibility
    to enable the dynamic mountpoint selection.
  * OPSI.Backend.SQL: the columns referencing hostId are now of the same size
  * New module OPSI.Util.Task.UpdateBackend.MySQL
  * OPSI.Util.Task.UpdateBackend.MySQL: Fix too small hostId columns
  * OPSI.Backend.SQL: replacing duplicate code
  * Removed LDAP schema files and backend configuration.
  * OPSI.Backend.SQL: Functions getData and getRawData only allow SELECT
  * Making method backend_getSharedAlgorithm nonfunctional.
  * OPSI.SharedAlgorithm: No more working with code-as-text and evaluation
    of the text to get objects to work with. Now there are only the objects.
  * WindowsDrivers: Fallback if directories ends with "." or with whitespace.
  * OPSI.Types.forceList is now able to handle sets and generators
  * New function OPSI.System.Posix.getDHCPDRestartCommand
  * OPSI.SharedAlgorithm: Raising an error when a circular dependecy is
    detected between products.
  * OPSI.System.Posix.getNetworkDeviceConfig is now able to parse output
    from newer ifconfig versions like on CentOS 7.
  * OPSI.Backend.SQLite refactored query creation.

 -- Niko Wenselowski <n.wenselowski@uib.de>  Thu, 05 Feb 2015 09:46:50 +0100

python-opsi (4.0.5.17-1) testing; urgency=medium

  * Small bugfix in ConfigureBackend Task.

 -- Erol Ueluekmen <e.ueluekmen@uib.de>  Wed, 25 Feb 2015 14:33:25 +0100

python-opsi (4.0.5.16-1) stable; urgency=low

  * JSONRPCBackend: Fix build long authorization headers.

 -- Erol Ueluekmen <e.ueluekmen@uib.de>  Thu, 19 Feb 2015 13:23:19 +0100

python-opsi (4.0.5.15-1) stable; urgency=low

  * Patching sudoers: allow using service when no TTY present

 -- Niko Wenselowski <n.wenselowski@uib.de>  Wed, 22 Oct 2014 14:30:24 +0200

python-opsi (4.0.5.14-1) experimental; urgency=low

  * 10_opsi.conf: New methods getHardwareAuditDataCount and
    getSoftwareAuditDataCount
  * DHCPD backend: Fix logging problem caused by string / unicode mixup.
  * OPSI.System.Posix.getServiceNames: Prefer "systemctl" over "service"
    to have a solution that flawlessly works on CentOS 7.
  * OPSI.System.Posix.locateDHCPDInit: Added search via getServiceNames

 -- Niko Wenselowski <n.wenselowski@uib.de>  Wed, 22 Oct 2014 12:23:35 +0200

python-opsi (4.0.5.13-1) experimental; urgency=low

  * OPSI.System.Posix.Distribution: stripping the distribution attribute.

 -- Niko Wenselowski <n.wenselowski@uib.de>  Tue, 14 Oct 2014 15:34:21 +0200

python-opsi (4.0.5.12-1) experimental; urgency=low

  * More work on OPSI.System.Posix.getSambaServiceName

 -- Niko Wenselowski <n.wenselowski@uib.de>  Wed, 08 Oct 2014 14:50:17 +0200

python-opsi (4.0.5.11-2) experimental; urgency=low

  * Dropping python-simplejson as dependency because it is Pythons stdlib as
    json since Python 2.6

 -- Niko Wenselowski <n.wenselowski@uib.de>  Wed, 08 Oct 2014 11:43:34 +0200

python-opsi (4.0.5.11-1) experimental; urgency=low

  * MySQL-backend: lower log-level for messages regarding transactions
  * Posix: added Methods getServiceNames and getSambaServiceName

 -- Niko Wenselowski <n.wenselowski@uib.de>  Mon, 06 Oct 2014 15:58:24 +0200

python-opsi (4.0.5.10-1) stable; urgency=low

  * DHCPD.py: small fix in restarting dhcp-service

 -- Erol Ueluekmen <e.ueluekmen@uib.de>  Wed, 01 Oct 2014 16:54:50 +0200

python-opsi (4.0.5.9-1) stable; urgency=low

  * opsi-setup: changed restarting services over service calls
    instead of using init-scripts directly.

 -- Erol Ueluekmen <e.ueluekmen@uib.de>  Wed, 01 Oct 2014 16:14:13 +0200

python-opsi (4.0.5.8-2) testing; urgency=low

  * python-crypto requirement modified for sles to python-pycrypto

 -- Erol Ueluekmen <e.ueluekmen@uib.de>  Mon, 29 Sep 2014 10:13:17 +0200

python-opsi (4.0.5.8-1) testing; urgency=low

  * FileBackend raises Exception if getRawData method is called.

 -- Erol Ueluekmen <e.ueluekmen@uib.de>  Tue, 23 Sep 2014 15:16:56 +0200

python-opsi (4.0.5.7-1) experimental; urgency=low

  * Preferring ldaptor over OPSI.ldaptor

 -- Niko Wenselowski <n.wenselowski@uib.de>  Wed, 10 Sep 2014 13:36:47 +0200

python-opsi (4.0.5.6-2) experimental; urgency=low

  * rpm-based packages: require python-pyasn1

 -- Niko Wenselowski <n.wenselowski@uib.de>  Tue, 09 Sep 2014 16:55:20 +0200

python-opsi (4.0.5.6-1) experimental; urgency=low

  * Fix for certificate creation on SLES11SP3

 -- Niko Wenselowski <n.wenselowski@uib.de>  Mon, 25 Aug 2014 15:26:42 +0200

python-opsi (4.0.5.5-1) testing; urgency=medium

  * setProductActionRequestWithDependencies: added optional force
    parameter, to set dependend products even if they are installed

 -- Erol Ueluekmen <e.ueluekmen@uib.de>  Sat, 23 Aug 2014 02:37:20 +0200

python-opsi (4.0.5.4-3) testing; urgency=low

  * Also build on Ubuntu 10.04

 -- Niko Wenselowski <n.wenselowski@uib.de>  Fri, 22 Aug 2014 17:28:08 +0200

python-opsi (4.0.5.4-2) experimental; urgency=low

  * 40_groupActions.conf: _getClientsOnDepotByHostGroup get correct clients.
  * Debian: call dh --with python2

 -- Niko Wenselowski <n.wenselowski@uib.de>  Fri, 22 Aug 2014 17:18:16 +0200

python-opsi (4.0.5.3-2) experimental; urgency=low

  * SLES: Require libmagic1 for working python-magic

 -- Niko Wenselowski <n.wenselowski@uib.de>  Tue, 19 Aug 2014 12:55:00 +0200

python-opsi (4.0.5.3-1) experimental; urgency=low

  * Fix termination of KillableThread on newer Pythons

 -- Niko Wenselowski <n.wenselowski@uib.de>  Mon, 11 Aug 2014 14:09:02 +0200

python-opsi (4.0.5.2-7) experimental; urgency=low

  * RHEL / CentOS: Depending on MySQL-python instead python-mysql
  * openSUSE / SLES: Fix depending on wrong version number for python-newt

 -- Niko Wenselowski <n.wenselowski@uib.de>  Wed, 06 Aug 2014 12:10:08 +0200

python-opsi (4.0.5.2-5) experimental; urgency=low

  * Dependencies for RHEL / CentOS 6 fixed and cleaned up .spec.

 -- Niko Wenselowski <n.wenselowski@uib.de>  Wed, 06 Aug 2014 11:20:25 +0200

python-opsi (4.0.5.2-4) experimental; urgency=low

  * Re-Enabling dependency on python-ldaptor.

 -- Niko Wenselowski <n.wenselowski@uib.de>  Mon, 04 Aug 2014 16:39:12 +0200

python-opsi (4.0.5.2-2) experimental; urgency=low

  * Possible to build with python-support again.

 -- Niko Wenselowski <n.wenselowski@uib.de>  Mon, 04 Aug 2014 14:35:00 +0200

python-opsi (4.0.5.2-1) experimental; urgency=low

  * fix in write method for backendConfigFiles

 -- Erol Ueluekmen <e.ueluekmen@uib.de>  Sun, 03 Aug 2014 03:26:28 +0200

python-opsi (4.0.5.1-2) experimental; urgency=low

  * Using dh_python2

 -- Niko Wenselowski <n.wenselowski@uib.de>  Wed, 30 Jul 2014 17:38:00 +0200

python-opsi (4.0.5.1-1) experimental; urgency=low

  * New module: OPSI.Util.Task.Sudoers
  * 70_dynamic_depot.conf: Latency algorythm does even work if pinging
    a depot results in a timeout.
  * OpsiBackupArchive: Avoid hanging in an endless loop when running
    backupMySQLBackend and stderr gets spammed with the same message
  * DHCPD Backend: Trying to read the address of an client from the
    DHCPD configuration file if it can't be resolved via DNS.
  * Certificate Creation: Using 2048 bit instead of 1024
  * small fix in getOpsiHostKey method
  * configed: direct access for mysql-backend users
  * forceUrl method don't convert value to lower
  * OpsiBackupArchive: get path to mysqldump via which
  * Speeding up backend_getInterface, getArgAndCallString, objectToHtml,
    objectToBeautifiedText
  * New module: OPSI.Util.Task.ConfigureBackend.ConfigurationData
  * Added possibility to disable pigz in opsi.conf
  * SQL-Backends: Improved speed of query creation
  * Do not fail on removing installed products if the directory
    contains filenames with unicode characters
  * OPSI.System.Posix: Fixing reread partiontable problem with new bootimage
  * OPSI.System.Windows: Added setLocalSystemTime and getServiceTime in backend
  * Driverintegration: Fallback for byAudit to check if mainboard integration is possible.
  * OPSI.System.Posix: initializing bytesPerSector attribute in Harddisk class
    constructor
  * OPSI.Util.Repository: workarround timing problem after reconnect network
    adapter

 -- Erol Ueluekmen <e.ueluekmen@uib.de>  Thu, 28 Jul 2014 23:51:00 +0200

python-opsi (4.0.4.5-1) stable; urgency=low

  * set of small fixes.

 -- Erol Ueluekmen <e.ueluekmen@uib.de>  Fri, 07 Feb 2014 02:10:23 +0100

python-opsi (4.0.4.4-1) testing; urgency=low

  * added geo_override patch for older bios (opsi-linux-bootimage)
  * removed debug outputs from repository.py
  * SQL backend: tables PRODUCT_PROPERTY and BOOT_CONFIGURATION now use type
    TEXT for column 'description'
  * Harddisks have a new attribute 'rotational'.
  * MySQL backend: table 'HOST': using DEFAULT value for column 'created' to
    avoid using the values given by MySQL. These values did result in a
    unwanted misbehaviour where clients always updated their 'created'
    attribute to the time of the last update.
  * Removed workarounds for Python versions prior to 2.6
  * New depot selection alogrith: Select the depot with lowest latency that
    either is or belongs to the master depot the client is attached to.
  * New module: OPSI.Util.Task.CleanupBackend
  * Suppressing DeprecationWarning from ldaptor.
  * Bugfix in HTTPRepository.
  * Workarround for Windows 8.1 detection.

 -- Erol Ueluekmen <e.ueluekmen@uib.de>  Wed, 29 Jan 2014 01:22:18 +0100

python-opsi (4.0.4.3-1) testing; urgency=low

  * Small bugfix for objectToBeautifiedText Method.

 -- Erol Ueluekmen <e.ueluekmen@uib.>  Fri, 20 Dec 2013 18:11:37 +0100

python-opsi (4.0.4.2-1) testing; urgency=low

  * objectToBeautifiedText optimization.

 -- Erol Ueluekmen <e.ueluekmen@uib.de>  Wed, 11 Dec 2013 11:02:06 +0100

python-opsi (4.0.4.1-1) testing; urgency=low

  * Minimum required Python version is now 2.6
  * New backend method for configed: setRights
  * Tar archives: make use of pigz for parallel gzip compression if available.
    Requires pigz version >2.2.3
  * File backend: Added options to configure user/group the files belong to.
  * Bugfix: Added missing import to prevent "opsi-setup --renew-opsiconfd-cert"
    from crashing
  * Bugfix: Do not fail when reading distribution information from an UCS
    system.
  * Bugfix in posix.py for precise
  * Remove loading geo_override kernel patch
  * Fixing mountoptions handling for cifs-mount
  * Added Transaction control for sql-backends for prevent of duplicate entries in productProperty-Defaultvalues. (fixes #456)
  * New module: OPSI.Util.Task.Certificate

 -- Erol Ueluekmen <e.ueluekmen@uib.de>  Tue, 12 Sep 2013 11:41:33 +0200

python-opsi (4.0.3.3-1) experimental; urgency=low

  * Fixes for wheezy and raring support
  * System.Windows: Added handling mshotfix for win8 and win2012
  * Moved method formatFileSize from OPSI.web2.dirlist to OPSI.Util
  * Added 40_groupActions.conf in opsi-webservice-extender
  * Modified debian postinst script (user opsiconfd will be created if not exists)

 -- Erol Ueluekmen <e.ueluekmen@uib.de>  Tue, 03 Jun 2013 11:41:33 +0200

python-opsi (4.0.3.2-1) experimental; urgency=low

  * Don't load geo_override module on 64bit bootimage.

 -- Erol Ueluekmen <e.ueluekmen@uib.de>  Mon, 29 Apr 2013 16:13:16 +0200

python-opsi (4.0.3.1-1) testing; urgency=low

  * dhcp-backend: ddns-rev-domainname added to list where the values are written in double quotas
  * System: opsi-setup --init-current-config gives an warning instead of error, when vendor not found for network device
  * Posix:
    - saveImage returns the result from partclone if run was successfull.
    - readPartitionTable: Try to find out the right filesystem with blkid tool.
    - createPartition: allows linux as filesystem-type and produces partition with id 83
  * WindowsDriver: byAudit: Translating model and vendor from hwinvent: characters <>?":|\/* will be translated to _
  * python-opsi locale: danish added
  * compareVersion: fixed handling with versions from custom packages.
  * global.conf: fixed hostname entries
  * fixed resource directory listing for custom packages /repository
  * fix for ubuntu 12.10

 -- Erol Ueluekmen <e.ueluekmen@uib.de>  Tue, 05 Feb 2013 17:40:23 +0100

python-opsi (4.0.2.6-1) testing; urgency=low

  * Posix: getBlockDeviceControllerInfo():
    - if no devices attached on a AHCI-Controller (maybe a lshw or a kernel bug)
      try to find AHCI-Controller, if found try return the first found AHCI Controller
      for textmode-driverintegration (only for nt5)
  * Posix: modifications for newer ms-sys version
  * rpm-spec-file: noreplace option for dispatch.conf.default in files-section

 -- Erol Ueluekmen <e.ueluekmen@uib.de>  Mon, 07 Nov 2012 17:34:13 +0100

python-opsi (4.0.2.5-1) testing; urgency=low

  * fix in hwinvent procedure, don't crash if lshw don't work properly
  * fix for resizeNTFSPartition if blockAlignmnet is used (ntfs-restore-image)

 -- Erol Ueluekmen <e.ueluekmen@uib.de>  Fri, 02 Nov 2012 15:00:34 +0200

python-opsi (4.0.2.4-1) stable; urgency=low

  * fixes method setProductActionRequestWithDependencies after host_createOpsiClient
  * added default dhcp string and text options that the values will be set in double-quotes (fixes#403)
  * added method userIsReadOnlyUser()
  * WindowsDriverIntegration: do not break when no devices found in txtsetup.oem (corrupted txtsetup.oem)

 -- Erol Ueluekmen <e.ueluekmen@uib.de>  Thu, 27 Sep 2012 10:35:17 +0200

python-opsi (4.0.2.3-1) testing; urgency=low

  * Workarround for bootimage: wait if blockfile to partition not exists.
  * Automated additional-driver - byAudit - integration support.
  * hostControl-Fix for host_reachable method.
  * added opsiFileAdminhandling, added new opsi.conf File.
  * dellexpresscode for hwinvent implemented
  * licensekey length increased to 1024
  * use opsi-auth pam module if exists

 -- Erol Ueluekmen <e.ueluekmen@uib.de>  Tue, 17 Jul 2012 13:33:13 +0200

python-opsi (4.0.2.2-1) testing; urgency=low

  * Workarround for python 2.7 in jsonrpc-backend: compressed data will send as bytearray
  * fix for isc-dhcp-server for oneiric and precise
  * Workarround for bootimage: wait if blockfile to partition not exists.

 -- Erol Ueluekmen <e.ueluekmen@uib.de>  Mon, 11 Jun 2012 13:42:58 +0200

python-opsi (4.0.2.1-1) stable; urgency=low

  * Featurepack-Release 4.0.2

 -- Erol Ueluekmen <e.ueluekmen@uib.de>  Wed, 30 May 2012 11:20:56 +0200

python-opsi (4.0.1.40-1) testing; urgency=low

  * Fix getArchitecture for Windows-Systems (opsiclientd)
  * Workarround for WinAPI Bug: LSAGetLogonSessionData in NT5 x64

 -- Erol Ueluekmen <e.ueluekmen@uib.de>  Tue, 08 May 2012 15:27:08 +0200

python-opsi (4.0.1.39-1) testing; urgency=low

  * opsi-makeproductfile: switch to tar format if source files take
      then 2GB of diskusage, to prevent a override of cpio sizelimit.
  * 20_legacy.conf: method getProductDependencies_listOfHashes fix.
  * fix loosing membership in productGroups when upgrading opsi-packages
  * setProductActionRequestWithDepedencies:
      Raising exeption if required packages are not available.
  * fix setVersion for auditSoftware and auditSoftwareOnClient
      software Version 0 will be produce '0' and not ''

 -- Erol Ueluekmen <e.ueluekmen@uib.de>  Tue, 17 Apr 2012 16:51:08 +0200

python-opsi (4.0.1.38-1) testing; urgency=low

  * HostControl-Backend: added hostControl_execute
  * 10_opsi.conf: added setProductActionRequestWithDependencies
  * Object.py: OpsiDepotserver new default: isMasterDepot=True

 -- Erol Ueluekmen <e.ueluekmen@uib.de>  Wed, 15 Feb 2012 13:42:37 +0100

python-opsi (4.0.1.37-1) stable; urgency=low

  * fix hybi10Decode

 -- Jan Schneider <j.schneider@uib.de>  Tue, 17 Jan 2012 13:40:01 +0100

python-opsi (4.0.1.36-1) stable; urgency=low

  * MessageBus improvements
  * fix deleteProduct method

 -- Jan Schneider <j.schneider@uib.de>  Tue, 22 Nov 2011 13:05:41 +0100

python-opsi (4.0.1.35-1) stable; urgency=low

  * Add funtions hybi10Decode, hybi10Encode to Util/HTTP

 -- Jan Schneider <j.schneider@uib.de>  Tue, 15 Nov 2011 15:08:07 +0100

python-opsi (4.0.1.34-1) stable; urgency=low

  * Posix.py: blockAlignment in createPartition

 -- Erol Ueluekmen <e.ueluekmen@uib.de>  Mon, 14 Nov 2011 10:27:23 +0100

python-opsi (4.0.1.33-1) stable; urgency=low

  * OPSI/Util: Add function getGlobalConf
  * OPSI/Types: Add BootConfiguration

 -- Jan Schneider <j.schneider@uib.de>  Tue, 11 Oct 2011 09:36:12 +0200

python-opsi (4.0.1.32-1) stable; urgency=low

  * Add module OPSI/Util/MessageBus
  * OPSI/Backend/BackendManager: implement MessageBusNotifier
  * OPSI/Backend/HostControl: Don't reboot or shutdown all opsiClients if wrong hostId is given
  * OPSI/Util/WindowsDriver: Fix for duplicatesearch in WindowsDriver
  * OPSI/Backend/JSONRPCBackend: raise socket.error on connect
  * opsihwaudit.conf: HDAUDIO_DEVICE wmi

 -- Jan Schneider <j.schneider@uib.de>  Tue, 27 Sep 2011 14:29:14 +0200

python-opsi (4.0.1.31-1) stable; urgency=low

  * OPSI/Backend/Backend:
     - log_read/log_write: add type userlogin
     - log_write: maximum logfile size
  * OPSI/Objects:
     - remove forceUnicodeLower for all licensekeys

 -- Jan Schneider <j.schneider@uib.de>  Tue, 13 Sep 2011 14:40:13 +0200

python-opsi (4.0.1.30-1) stable; urgency=low

  * DHCP-parser: Fix recursive searching blocks.

 -- Erol Ueluekmen <e.ueluekmen@uib.de>  Tue, 13 Sep 2011 10:11:15 +0200

python-opsi (4.0.1.29-1) stable; urgency=low

  * OPSI/Util/WindowsDriver
     - Fix intregateWindowsDrivers
  * OPSI/UI
     - Fix encoding

 -- Erol Ueluekmen <e.ueluekmen@uib.de>  Fri, 02 Sep 2011 17:11:13 +0200

python-opsi (4.0.1.28-1) stable; urgency=low

  * french localization

 -- Jan Schneider <j.schneider@uib.de>  Wed, 31 Aug 2011 16:57:40 +0200

python-opsi (4.0.1.27-1) stable; urgency=low

  * OPSI/UI
     - Fix getSelection for many entries / scrolling

 -- Jan Schneider <j.schneider@uib.de>  Mon, 29 Aug 2011 14:38:29 +0200

python-opsi (4.0.1.26-1) stable; urgency=low

  * OPSI/Util/WindowsDriver:
     - Fix integrateWindowsDrivers
  * OPSI/Util/File:
     - Modify loglevels in inf-file-parsing

 -- Jan Schneider <j.schneider@uib.de>  Thu, 25 Aug 2011 15:42:13 +0200

python-opsi (4.0.1.25-1) stable; urgency=low

  * OPSI/Object:
     - BoolConfig: remove duplicates from default values

 -- Jan Schneider <j.schneider@uib.de>  Tue, 23 Aug 2011 12:15:29 +0200

python-opsi (4.0.1.24-1) stable; urgency=low

  * tests/helper/fixture
    - fix for python 2.4

 -- Jan Schneider <j.schneider@uib.de>  Mon, 15 Aug 2011 15:12:05 +0200

python-opsi (4.0.1.23-1) stable; urgency=low

  * OPSI/Object
    - Host: force list of hardware addresses to single value (needed for univention)

 -- Jan Schneider <j.schneider@uib.de>  Mon, 15 Aug 2011 14:15:33 +0200

python-opsi (4.0.1.22-1) stable; urgency=low

  * OPSI/Util/File/Opsi/__init__:
    - Fix startswith for python 2.4

 -- Jan Schneider <j.schneider@uib.de>  Thu, 04 Aug 2011 09:58:22 +0200

python-opsi (4.0.1.21-1) experimental; urgency=low

  * Build against dhcp3 in lucid

 -- Christian Kampka <c.kampka@uib.de>  Mon, 01 Aug 2011 12:27:34 +0200

python-opsi (4.0.1.20-1) stable; urgency=low

  * OPSI/Backend/JSONRPC
    - forceUnicode Exception

 -- Jan Schneider <j.schneider@uib.de>  Thu, 21 Jul 2011 17:36:54 +0200

python-opsi (4.0.1.19-1) stable; urgency=low

  * OPSI/Util/WindowsDrivers
    - add integrated drivers to integratedDrivers list in loop

 -- Jan Schneider <j.schneider@uib.de>  Wed, 20 Jul 2011 14:48:27 +0200

python-opsi (4.0.1.18-1) stable; urgency=low

  * OPSI/Backend/SQL
    - fix _getHardwareIds

 -- Jan Schneider <j.schneider@uib.de>  Wed, 20 Jul 2011 11:42:10 +0200

python-opsi (4.0.1.17-1) stable; urgency=low

  * Correct replacement of escaped asterisk in search filter
  * Added new hostControl method opsiclientdRpc

 -- Jan Schneider <j.schneider@uib.de>  Tue, 19 Jul 2011 14:46:35 +0200

python-opsi (4.0.1.16-1) stable; urgency=low

  * Version bump

 -- Christian Kampka <c.kampka@uib.de>  Wed, 13 Jul 2011 14:20:15 +0200

python-opsi (4.0.1.15-2) stable; urgency=low

  * OPSI/Utils
    - fixed import bug

 -- Christian Kampka <c.kampka@uib.de>  Wed, 13 Jul 2011 11:54:22 +0200

python-opsi (4.0.1.15-1) stable; urgency=low

  * OPSI/Util
    - method to determain a fixed fqdn
  * OPIS/Util/HTTP
    - make sure socket is not None

 -- Christian Kampka <c.kampka@uib.de>  Tue, 12 Jul 2011 12:49:24 +0200

python-opsi (4.0.1.14-1) stable; urgency=low

  * SQL: methods for character escaping

 -- Jan Schneider <j.schneider@uib.de>  Wed, 29 Jun 2011 14:47:47 +0200

python-opsi (4.0.1.13-1) stable; urgency=low

  * Service/Session
    - sessionExpired(): return true if expired / false if closed by client
  * Util/HTTP:
    - disable server verification for localhost
  * Backend/HostControl:
    - new method hostControl_getActiveSessions

 -- Jan Schneider <j.schneider@uib.de>  Fri, 17 Jun 2011 14:21:03 +0200

python-opsi (4.0.1.12-1) stable; urgency=low

  * Util/File/Opsi
    - copy permission bits and mtime on filecopy

 -- Christian Kampka <c.kampka@uib.de>  Wed, 15 Jun 2011 11:00:27 +0200

python-opsi (4.0.1.11-2) stable; urgency=low

  * Util/Task/Backup:
    - supress waring when restoring configuration

 -- Christian Kampka <c.kampka@uib.de>  Tue, 14 Jun 2011 15:57:24 +0200

python-opsi (4.0.1.11-1) stable; urgency=low

  * Util/Task/Backup:
    - Override backup file if it already exists
    - Fixed spelling in help text

 -- Christian Kampka <c.kampka@uib.de>  Tue, 14 Jun 2011 13:41:56 +0200

python-opsi (4.0.1.10-1.1) stable; urgency=low

  * Util/Task/Backup, Util/File/Opsi
    - Several usability improvements

 -- Christian Kampka <c.kampka@uib.de>  Fri, 10 Jun 2011 14:14:46 +0200

python-opsi (4.0.1.9-1) stable; urgency=low

  * System/Posix:
     - Added Harddisk.setDosCompatibility()
     - reread partition table after deleting partition table
  * Util/Repository:
     - Fix HTTPRepository.copy
  * Util/HTTP, Util/Repository, Backend/JSONRPC
     - SSL verify by ca certs file

 -- Jan Schneider <j.schneider@uib.de>  Tue, 07 Jun 2011 10:45:49 +0200

python-opsi (4.0.1.8-1) stable; urgency=low

  * HostControl backend: Fix error message

 -- Jan Schneider <j.schneider@uib.de>  Tue, 31 May 2011 12:41:44 +0200

python-opsi (4.0.1.7-1) stable; urgency=low

  * Fixes additional driver integration with directories as symbolic links
  * Improved logging in generateProductOnClientSequence_algorithm1
  * Fixes Driverintegration: Fix loading duplicate driver, if integrated in additional

 -- Jan Schneider <j.schneider@uib.de>  Mon, 30 May 2011 14:21:08 +0200

python-opsi (4.0.1.6-1) stable; urgency=low

  * fixes for OpsiBackup

 -- Erol Ueluekmen <e.ueluekmen@uib.de>  Wed, 18 May 2011 15:42:33 +0200

python-opsi (4.0.1.5-1) stable; urgency=low

  * OpsiBackupFile: Fix symlink restore

 -- Jan Schneider <j.schneider@uib.de>  Wed, 11 May 2011 17:40:42 +0200

python-opsi (4.0.1.4-1) stable; urgency=low

  * IniFile: Add newline at end of section
  * BackenAccessControl _pamAuthenticateUser: pam winbind forceUnicode names

 -- Jan Schneider <j.schneider@uib.de>  Wed, 04 May 2011 14:46:17 +0200

python-opsi (4.0.1.3-1) stable; urgency=low

  * File-Backend: Fix host_insert for depots

 -- Jan Schneider <j.schneider@uib.de>  Mon, 02 May 2011 14:55:27 +0200

python-opsi (4.0.1.2-1) stable; urgency=low

  * Posix: fix calculation of disk size

 -- Jan Schneider <j.schneider@uib.de>  Tue, 19 Apr 2011 10:41:19 +0200

python-opsi (4.0.1.1-1) stable; urgency=low

  * Product: do not set owner of links
  * Util: new function ipAddressInNetwork
  * DHCPD: use ipAddressInNetwork
  * 70_dynamic_depot.conf: fix log
  * BackendAccessControl: forced groups

 -- Jan Schneider <j.schneider@uib.de>  Fri, 15 Apr 2011 12:19:02 +0200

python-opsi (4.0.1-22) stable; urgency=low

  * Correct json html output

 -- Jan Schneider <j.schneider@uib.de>  Thu, 14 Apr 2011 10:33:35 +0200

python-opsi (4.0.1-21) stable; urgency=low

  * Fix product sequence

 -- Jan Schneider <j.schneider@uib.de>  Wed, 13 Apr 2011 18:58:41 +0200

python-opsi (4.0.1-20) stable; urgency=low

  * fixed import for python 2.4 environments

 -- Christain Kampka <c.kampka@uib.de>  Tue, 05 Apr 2011 12:23:32 +0200

python-opsi (4.0.1-19) stable; urgency=low

  * Fixes

 -- Jan Schneider <j.schneider@uib.de>  Fri, 01 Apr 2011 15:10:37 +0200

python-opsi (4.0.1-18) testing; urgency=low

  * move server verification into HTTP module

 -- Jan Schneider <j.schneider@uib.de>  Tue, 29 Mar 2011 16:13:03 +0200

python-opsi (4.0.1-17) testing; urgency=low

  * LDAP: Fix productPropertyState_updateObject

 -- Jan Schneider <j.schneider@uib.de>  Sat, 26 Mar 2011 13:26:47 +0100

python-opsi (4.0.1-16) testing; urgency=low

  * PackageControlFile: fix generation of productproperty with empty values
  * DepotserverBackend: cleanup product property states on package installation

 -- Jan Schneider <j.schneider@uib.de>  Wed, 23 Mar 2011 18:46:19 +0100

python-opsi (4.0.1-15) testing; urgency=low

  * Posix.py: get dhcp config from dhclient

 -- Jan Schneider <j.schneider@uib.de>  Tue, 22 Mar 2011 14:08:04 +0100

python-opsi (4.0.1-14) testing; urgency=low

  * Rework KillableThread
  * HostControlBackend: wait 5 seconds before killing threads

 -- Jan Schneider <j.schneider@uib.de>  Thu, 17 Mar 2011 16:47:07 +0100

python-opsi (4.0.1-13) testing; urgency=low

  * Fix _transfer in Repository

 -- Jan Schneider <j.schneider@uib.de>  Wed, 16 Mar 2011 14:15:25 +0100

python-opsi (4.0.1-12) testing; urgency=low

  * Fix SQL

 -- Jan Schneider <j.schneider@uib.de>  Wed, 16 Mar 2011 10:52:41 +0100

python-opsi (4.0.1-11) testing; urgency=low

  * SQL: Fix config_updateObject/productProperty_updateObject

 -- Jan Schneider <j.schneider@uib.de>  Tue, 15 Mar 2011 11:14:58 +0100

python-opsi (4.0.1-10) testing; urgency=low

  * Add OPSI.Util.Ping

 -- Jan Schneider <j.schneider@uib.de>  Mon, 14 Mar 2011 14:40:10 +0100

python-opsi (4.0.1-8) testing; urgency=low

  * Add dependency to m2crypto

 -- Jan Schneider <j.schneider@uib.de>  Tue, 08 Mar 2011 22:25:46 +0100

python-opsi (4.0.1-7) testing; urgency=low

  * Fix group type filter in file backend

 -- Jan Schneider <j.schneider@uib.de>  Thu, 24 Feb 2011 19:23:29 +0100

python-opsi (4.0.1-6) testing; urgency=low

  * HostControl_reachable

 -- Jan Schneider <j.schneider@uib.de>  Thu, 24 Feb 2011 11:56:22 +0100

python-opsi (4.0.1-5) testing; urgency=low

  * HostControl: support for directed broadcasts

 -- Jan Schneider <j.schneider@uib.de>  Wed, 23 Feb 2011 16:34:00 +0100

python-opsi (4.0.1-3) testing; urgency=low

  * HostControl: resolve if ip address not known

 -- Jan Schneider <j.schneider@uib.de>  Wed, 23 Feb 2011 12:35:25 +0100

python-opsi (4.0.1-2) testing; urgency=low

  * testing release

 -- Jan Schneider <j.schneider@uib.de>  Wed, 23 Feb 2011 11:15:04 +0100

python-opsi (4.0.0.99-2) testing; urgency=low

  * Add config file for HostControlBackend

 -- Jan Schneider <j.schneider@uib.de>  Wed, 16 Feb 2011 16:57:01 +0100

python-opsi (4.0.0.99-1) testing; urgency=low

  * Add new serivce lib
  * Close socket in HTTP

 -- Jan Schneider <j.schneider@uib.de>  Wed, 02 Feb 2011 12:32:59 +0100

python-opsi (4.0.0.20-1) stable; urgency=low

  * Fix AccessControlBackend
  * Add OPSI/Service
  * Fix getNetworkDeviceConfig Posix.py

 -- Jan Schneider <j.schneider@uib.de>  Tue, 11 Jan 2011 11:03:28 +0100

python-opsi (4.0.0.19-1) stable; urgency=low

  * Added ProductGroup Handling
  * add ConfigDataBackend methods <objectclass>_getHashes

 -- Erol Ueluekmen <e.ueluekmen@uib.de>  Wed, 08 Dec 2010 00:29:18 +0100

python-opsi (4.0.0.18-1) stable; urgency=low

  * Util: objectToHtml() Escape &
  * Backend/Backend: reimplemented configState_getClientToDepotserver

 -- Jan Schneider <j.schneider@uib.de>  Thu, 02 Dec 2010 15:29:10 +0100

python-opsi (4.0.0.17-1) stable; urgency=low

  * Util/File: ZsyncFile

 -- Jan Schneider <j.schneider@uib.de>  Wed, 01 Dec 2010 14:30:18 +0100

python-opsi (4.0.0.16-1) testing; urgency=low

  * Fix LDAP.py: Don't delete HostObject on ucs-Servers, if deleteCommand is not set.

 -- Erol Ueluekmen <e.ueluekmen@uib.de>  Tue, 30 Nov 2010 13:33:26 +0000

python-opsi (4.0.0.15-2) stable; urgency=low

  * new package version for build service

 -- Jan Schneider <j.schneider@uib.de>  Mon, 29 Nov 2010 18:08:50 +0100

python-opsi (4.0.0.15-1) stable; urgency=low

  * Move method getDepotSelectionAlgorithm into new config file 70_dynamic_depot.conf
  * Backend/Backend: Fix _objectHashMatches for version numbers
  * System/Posix: Fix getBlockDeviceContollerInfo for device/vendor ids with len < 4

 -- Jan Schneider <j.schneider@uib.de>  Mon, 29 Nov 2010 17:04:37 +0100

python-opsi (4.0.0.14-1) stable; urgency=low

  * Util/Repository: fix upload

 -- Jan Schneider <j.schneider@uib.de>  Thu, 25 Nov 2010 15:09:27 +0100

python-opsi (4.0.0.13-1) stable; urgency=low

  * Backend/JSONRPC: fix username/password kwargs

 -- Jan Schneider <j.schneider@uib.de>  Wed, 24 Nov 2010 09:09:57 +0100

python-opsi (4.0.0.12-1) stable; urgency=low

  * Util/HTTP
     - change default to not reuse HTTP connection in pool
     - fix urlsplit
  * Util/Repository: retry upload
  * Backend/Backend: fix key error in _productOnClient_processWithFunction

 -- Jan Schneider <j.schneider@uib.de>  Tue, 23 Nov 2010 12:16:39 +0100

python-opsi (4.0.0.11-1) stable; urgency=low

  * Backend/LDAP: fix execution of external commands
  * Backend/DHCPD: fix deletion of hosts

 -- Jan Schneider <j.schneider@uib.de>  Fri, 19 Nov 2010 11:39:45 +0100

python-opsi (4.0.0.10-1) stable; urgency=low

  * Product sort algorithm1: move product up in sequence if requirement type is "after"
  * Backend/LDAP: fix handling on attributes param in get methods
  * Backend/DHCPD: fix depot handling

 -- Jan Schneider <j.schneider@uib.de>  Wed, 17 Nov 2010 16:58:59 +0100

python-opsi (4.0.0.9-1) stable; urgency=low

  * Util/File: try/except setting locale
  * BAckend/Backend: fix backend_searchIdents for ProductOnClient, ProductPropertyState, ConfigState objects

 -- Jan Schneider <j.schneider@uib.de>  Fri, 22 Oct 2010 12:17:57 +0200

python-opsi (4.0.0.8-1) stable; urgency=low

  * Added SQLite backend
  * New JSONRPCBackend
  * Use ConnectionPool in Util/WebDAVRepository
  * Added Util/HTTP
  * Fix package extraction order in Util/Product

 -- Jan Schneider <j.schneider@uib.de>  Wed, 20 Oct 2010 17:03:55 +0200

python-opsi (4.0.0.7-1) stable; urgency=low

  * Util/Repository: remove functools import, Repository.disconnect()
                     call mount from System, nt compatibility
  * Util/Message: fix fireAlways
  * System/Windows: new funftions: getArchitecture, getFreeDrive, reimplemented mount for cifs/smb

 -- Jan Schneider <j.schneider@uib.de>  Tue, 12 Oct 2010 16:26:43 +0200

python-opsi (4.0.0.6-1) stable; urgency=low

  * Util/File/Opsi: Fix parsing of true/false of product property defaults in control file (again)

 -- Jan Schneider <j.schneider@uib.de>  Mon, 11 Oct 2010 21:24:38 +0200

python-opsi (4.0.0.5-1) stable; urgency=low

  * Util/File/Opsi: Fix parsing of true/false of product property defaults in control file
  * Backend/LDAP: Fix reading objects with attribute value []

 -- Jan Schneider <j.schneider@uib.de>  Mon, 11 Oct 2010 18:02:52 +0200

python-opsi (4.0.0.4-1) stable; urgency=low

  * 30_configed.conf: add method getConfigs
  * Backend/File: Fix auditHardware/auditHardwareOnHost insert/update/delete

 -- Jan Schneider <j.schneider@uib.de>  Mon, 11 Oct 2010 14:20:23 +0200

python-opsi (4.0.0.3-1) stable; urgency=low

  * Types,Logger: forceUnicode try except __unicode__
  * System/Posix: get fs from partclone
  * Backend/File: fix double escape
  * opsihwaudit.conf: : USB_DEVICE: interfaceClass, interfaceSubClass resized to 500, interfaceProtocol resized to 200

 -- Jan Schneider <j.schneider@uib.de>  Thu, 07 Oct 2010 10:47:48 +0200

python-opsi (4.0.0.2-1) stable; urgency=low

  * UI: drawRootText: encode to ascii because snack does not support unicode here

 -- Jan Schneider <j.schneider@uib.de>  Tue, 05 Oct 2010 17:25:59 +0200

python-opsi (4.0.0.1-1) stable; urgency=low

  * Added hwaudit locale fr_FR
  * System/Posix: use partclone for images
  * Util/File: set "<value>" for DHCPDConf_Option *-domain
  * opsihwaudit.conf: USB_DEVICE: interfaceClass, interfaceSubClass resized to 200

 -- Jan Schneider <j.schneider@uib.de>  Mon, 04 Oct 2010 09:48:46 +0200

python-opsi (4.0.0.0-1) stable; urgency=low

  * opsi 4.0 stable release

 -- Jan Schneider <j.schneider@uib.de>  Mon, 27 Sep 2010 14:11:39 +0200

python-opsi (3.99.0.6-1) testing; urgency=low

  * Object __repr__ now returning __str__

 -- Jan Schneider <j.schneider@uib.de>  Mon, 27 Sep 2010 10:34:59 +0200

python-opsi (3.99.0.5-1) testing; urgency=low

  * Fix getDepotIds_list in legacy extension
  * Fix SQL expression for numbers

 -- Jan Schneider <j.schneider@uib.de>  Fri, 24 Sep 2010 14:35:08 +0200

python-opsi (3.99.0.4-1) testing; urgency=low

  * Fix dependcy recurion in _productOnClient_processWithFunction
  * Prevent unnecessary update of dhcpd configuration

 -- Jan Schneider <j.schneider@uib.de>  Fri, 17 Sep 2010 14:15:01 +0200

python-opsi (3.99.0.3-1) testing; urgency=low

  * Fix table creation in MySQL-Backend

 -- Jan Schneider <j.schneider@uib.de>  Fri, 17 Sep 2010 12:04:11 +0200

python-opsi (3.99.0.2-1) testing; urgency=low

  * rc2

 -- Jan Schneider <j.schneider@uib.de>  Thu, 16 Sep 2010 10:04:21 +0200

python-opsi (3.99.0.1-1) testing; urgency=low

  * rc 1

 -- Jan Schneider <j.schneider@uib.de>  Wed, 01 Sep 2010 15:45:41 +0200

python-opsi (3.99.0.0-1) testing; urgency=low

  * local package
  * opsi 4.0

 -- Jan Schneider <j.schneider@uib.de>  Tue, 18 May 2010 15:38:15 +0200

python-opsi (3.4.99.1-1) testing; urgency=low

  * testing release

 -- Jan Schneider <j.schneider@uib.de>  Tue, 06 Apr 2010 12:19:37 +0200

python-opsi (3.4.99.0-1) experimental; urgency=low

  * starting 3.5 development

 -- Jan Schneider <j.schneider@uib.de>  Fri, 06 Nov 2009 15:33:48 +0100

python-opsi (3.4.0.4-1) stable; urgency=low

  * implemented setIpAddress() in DHCPD, File31

 -- Jan Schneider <j.schneider@uib.de>  Wed, 04 Nov 2009 12:41:51 +0100

python-opsi (3.4.0.3-1) stable; urgency=low

  * Posix 1.3.1
     - fixed getNetworkDeviceConfig

 -- Jan Schneider <j.schneider@uib.de>  Wed, 28 Oct 2009 17:51:07 +0100

python-opsi (3.4.0.2-1) stable; urgency=low

  * Posix 1.3
     - new method getEthernetDevices
     - new method getNetworkDeviceConfig
     - rewritten method getDHCPResult

 -- Jan Schneider <j.schneider@uib.de>  Fri, 11 Sep 2009 19:03:50 +0200

python-opsi (3.4.0.1-1) stable; urgency=low

  * Changed lshw class for DISK_PARITION in hwaudit.conf
  * Posix 1.2.6

 -- Jan Schneider <j.schneider@uib.de>  Mon, 07 Sep 2009 10:12:19 +0200

python-opsi (3.4.0.0-s1) stable; urgency=low

  * New version number

 -- Jan Schneider <j.schneider@uib.de>  Thu, 27 Aug 2009 14:23:40 +0200

python-opsi (3.4.0.0-rc6) unstable; urgency=low

  * MySQL 0.3.3.4: fixed encoding error
  * Fixed db conversion in init-opsi-mysql-db.py

 -- Jan Schneider <j.schneider@uib.de>  Wed, 26 Aug 2009 10:19:37 +0200

python-opsi (3.4.0.0-rc5) unstable; urgency=low

  * Posix.py 1.2.4

 -- Jan Schneider <j.schneider@uib.de>  Wed, 29 Jul 2009 16:39:46 +0200

python-opsi (3.4.0.0-rc4) unstable; urgency=low

  * LDAP.py 1.0.9

 -- Jan Schneider <j.schneider@uib.de>  Tue, 28 Jul 2009 11:07:28 +0200

python-opsi (3.4.0.0-rc3) unstable; urgency=low

  * Bugfix in File31
  * LDAP 1.0.7

 -- Jan Schneider <j.schneider@uib.de>  Fri, 26 Jun 2009 16:00:29 +0200

python-opsi (3.4.0.0-rc2) unstable; urgency=low

  * Tools.py 1.0.1: replaced popen by subprocess
  * BackendManager 1.0.6: installPackage() encode defaultValue to utf-8
  * Bugfix in LDAP.py and File31

 -- Jan Schneider <j.schneider@uib.de>  Tue, 16 Jun 2009 12:40:10 +0200

python-opsi (3.4.0.0-rc1) unstable; urgency=low

  * Introducing license management
  * JSONRPC backend: non-blocking connect
  * Introducing modules file /etc/opsi/modules
  * Added /usr/share/opsi/opsi-fire-event.py
  * opsi-admin 1.0

 -- Jan Schneider <j.schneider@uib.de>  Tue, 02 Jun 2009 12:49:22 +0200

python-opsi (3.3.1.5-1) stable; urgency=low

  * Fixed getSelections on lenny in module UI (snack)

 -- Jan Schneider <j.schneider@uib.de>  Mon, 06 Apr 2009 15:30:13 +0200

python-opsi (3.3.1.4-1) stable; urgency=low

  * Tools.py 0.9.9.6
      - fixed text mode driver integration
  * BackendManager.py 1.0
      - introducing method getOpsiInformation_hash

 -- Jan Schneider <j.schneider@uib.de>  Wed, 04 Mar 2009 12:32:32 +0100

python-opsi (3.3.1.3-1) stable; urgency=low

  * Product.py 1.1.2
  * BackendManager.py 0.9.9.5
  * LDAP.py 0.9.1.12
  * Tools.py 0.9.9.4
  * Util.py 0.2.1

 -- Jan Schneider <j.schneider@uib.de>  Tue, 24 Feb 2009 14:02:42 +0100

python-opsi (3.3.1.2-1) stable; urgency=low

  * Posix.py 1.1.12
     - createPartition: lowest possible start sector now 0
  * Util.py 0.2
  * BackendManager.py 0.9.9.3
     - possibility to pass forced backend instance to constructor
  * Cache.py 0.1 (starting a new data backend)
  * Backend.py 0.9.9
  * Product.py 1.1.1
     - introducing file-info-file
  * Tools.py 0.9.9.2
     - includeDir, includeFile parms for findFile

 -- Jan Schneider <j.schneider@uib.de>  Tue, 17 Feb 2009 10:28:12 +0100

python-opsi (3.3.1.1-1) stable; urgency=low

  * Product.py 1.0.1
  * Util.py 0.2
  * BackendManager.py 0.9.9.2

 -- Jan Schneider <schneider@pcbon14.uib.local>  Wed, 11 Feb 2009 16:18:17 +0100

python-opsi (3.3.1.0-5) stable; urgency=low

  * File31.py 0.2.7.22
  * Windows.py 0.1.5

 -- Jan Schneider <j.schneider@uib.de>  Wed, 04 Feb 2009 14:51:24 +0100

python-opsi (3.3.1.0-4) stable; urgency=low

  * Bugfixes in:
      - Windows.py
      - LDAP.py
      - BackendManager.py

 -- Jan Schneider <j.schneider@uib.de>  Wed, 04 Feb 2009 14:50:08 +0100

python-opsi (3.3.1.0-3) stable; urgency=low

  * BackendManager.py 0.9.9
      new methods adjustProductActionRequests, adjustProductStates
  * File.py 0.9.7.9
      pathnams.ini fixes
  * new version of config file 50_interface.conf

 -- Jan Schneider <j.schneider@uib.de>  Mon, 26 Jan 2009 11:54:04 +0100

python-opsi (3.3.1.0-2) stable; urgency=low

  * Fix

 -- Jan Schneider <j.schneider@uib.de>  Wed, 14 Jan 2009 17:57:18 +0100

python-opsi (3.3.1.0-1) stable; urgency=low

  * changed signature of methods getClientIds_list, getClients_listOfHashes
      depotid=None => depotIds=[]
  * added creation timestamp to host hash

 -- Jan Schneider <j.schneider@uib.de>  Tue, 13 Jan 2009 12:42:41 +0100

python-opsi (3.3.0.32-1) stable; urgency=low

  * Posix 1.1.11
      hardwareInventory(): added alsa hdaudio information
  * opsihwaudit.conf: added class HDAUDIO_DEVICE

 -- Jan Schneider <j.schneider@uib.de>  Tue, 06 Jan 2009 11:49:47 +0100

python-opsi (3.3.0.31-1) stable; urgency=low

  * MySQL.py 0.2.4.4

 -- Jan Schneider <j.schneider@uib.de>  Wed, 17 Dec 2008 16:23:51 +0100

python-opsi (3.3.0.30-1) stable; urgency=low

  * Fixed bug in File31.py method getSoftwareInformation_hash
  * File.py 0.9.7.5

 -- Jan Schneider <j.schneider@uib.de>  Tue, 16 Dec 2008 17:44:35 +0100

python-opsi (3.3.0.29-1) stable; urgency=low

  * Fixed bug in Product.py (Product instance has no attribute 'windowsSoftwareId')

 -- Jan Schneider <j.schneider@uib.de>  Fri, 21 Nov 2008 23:06:59 +0100

python-opsi (3.3.0.28-1) stable; urgency=low

  * Added maxSize param to readLog()

 -- Jan Schneider <j.schneider@uib.de>  Wed, 19 Nov 2008 15:45:47 +0100

python-opsi (3.3.0.27-1) stable; urgency=low

  * new versions of opsi-standalone.schema, opsi.schema
  * new version of 50_interface.conf
  * Windows.py 0.1.1
  * Util.py 0.1.2.1
  * Product.py 0.9.9
  * Backend/LDAP.py 0.9.1.6
  * Backend/BackendManager.py 0.9.7.2
  * Backend/File31.py 0.2.7.14
  * Backend/File.py 0.9.7.4

 -- Jan Schneider <j.schneider@uib.de>  Wed, 19 Nov 2008 13:50:22 +0100

python-opsi (3.3.0.26-1) stable; urgency=low

  * Product.py 0.9.8.9
  * Backend/MySQL.py 0.2.4.3
  * System/Posix.py 1.1.9
  * new version of opsihwaudit.conf
  * register-depot.py 1.1.1

 -- Jan Schneider <j.schneider@uib.de>  Tue, 28 Oct 2008 14:43:01 +0100

python-opsi (3.3.0.25-1) stable; urgency=low

  * Added Twisted.Web2.dav
  * Posix.py 1.1.8
  * JSONRPC.py 0.9.5.8

 -- Jan Schneider <j.schneider@uib.de>  Wed, 08 Oct 2008 15:53:05 +0200

python-opsi (3.3.0.24-1) stable; urgency=low

  * Using librsync from duplicity

 -- Jan Schneider <j.schneider@uib.de>  Mon, 25 Aug 2008 13:59:57 +0200

python-opsi (3.3.0.23-1) stable; urgency=low

  * Util.py 0.1
  * File31.py 0.2.7.13
  * LDAP.py 0.9.1.4
  * System.py removed
  * System/Posix.py 1.1.5
  * System/Windows.py 0.0.1

 -- Jan Schneider <j.schneider@uib.de>  Mon, 11 Aug 2008 11:50:51 +0200

python-opsi (3.3.0.22-1) stable; urgency=low

  * librsync included

 -- Jan Schneider <j.schneider@uib.de>  Wed, 09 Jul 2008 17:12:04 +0200

python-opsi (3.3.0.21-1) stable; urgency=low

  * File31.py 0.2.7.11
     fixed bug in getDefaultNetbootProductId

 -- Jan Schneider <j.schneider@uib.de>  Wed, 09 Jul 2008 17:07:02 +0200

python-opsi (3.3.0.20-1) stable; urgency=low

  * File31.py 0.2.7.10
  * LDAP.py 0.9.1.2

 -- Jan Schneider <j.schneider@uib.de>  Mon, 07 Jul 2008 14:11:40 +0200

python-opsi (3.3.0.19-1) stable; urgency=low

  * LDAP.py 0.9.1.1
  * Univention.py 0.5
  * File31.py 0.2.7.9

 -- Jan Schneider <j.schneider@uib.de>  Thu, 03 Jul 2008 13:46:13 +0200

python-opsi (3.3.0.18-1) stable; urgency=low

  * File.py 0.9.7.3
  * LDAP.py 0.9.0.3
  * Product.py 0.9.8.8

 -- Jan Schneider <j.schneider@uib.de>  Thu, 26 Jun 2008 09:36:36 +0200

python-opsi (3.3.0.17-1) stable; urgency=low

  * LDAP Backend rewritten

 -- Jan Schneider <j.schneider@uib.de>  Mon, 23 Jun 2008 17:16:03 +0200

python-opsi (3.3.0.16-1) stable; urgency=low

  * WakeOnLAN 0.9.2
      Magic Packet changed

 -- Jan Schneider <j.schneider@uib.de>  Tue, 17 Jun 2008 14:08:30 +0200

python-opsi (3.3.0.15-1) stable; urgency=low

  * System.py 1.1.0
      LD_PRELOAD now set temporary while running subprocesses
      new methods getBlockDeviceBusType(), Harddisk.getBusType()

 -- Jan Schneider <j.schneider@uib.de>  Thu, 12 Jun 2008 17:35:19 +0200

python-opsi (3.3.0.14-1) stable; urgency=low

  * System.py 1.0.1
  * interface method getDepot_hash returns depot's ip

 -- Jan Schneider <j.schneider@uib.de>  Thu, 05 Jun 2008 16:16:46 +0200

python-opsi (3.3.0.13-1) stable; urgency=low

  * System.py 1.0.0.8

 -- Jan Schneider <j.schneider@uib.de>  Thu, 29 May 2008 14:40:20 +0200

python-opsi (3.3.0.12-1) stable; urgency=low

  * System.py 1.0.0.7
  * File31.py 0.2.7.7

 -- Jan Schneider <j.schneider@uib.de>  Thu, 29 May 2008 13:40:01 +0200

python-opsi (3.3.0.11-1) stable; urgency=low

  * changed logging

 -- Jan Schneider <j.schneider@uib.de>  Wed, 28 May 2008 14:33:22 +0200

python-opsi (3.3.0.10-1) stable; urgency=low

  * added BackendManager method getDiskSpaceUsage

 -- Jan Schneider <j.schneider@uib.de>  Tue, 20 May 2008 09:48:22 +0200

python-opsi (3.3.0.9-1) stable; urgency=low

  * parameter tempDir added to method installPackage in BackendManager

 -- Jan Schneider <j.schneider@uib.de>  Thu, 15 May 2008 14:11:03 +0200

python-opsi (3.3.0.8-1) stable; urgency=low

  * added interface method setMacAddress()
  * repository bandwidth added

 -- Jan Schneider <j.schneider@uib.de>  Tue, 13 May 2008 13:39:56 +0200

python-opsi (3.3.0.7-1) stable; urgency=low

  * setMacAddresses() implemented in DHCPD-Backend
  * added methods readLog(), writeLog()
  * Fixed bug in System.py

 -- Jan Schneider <j.schneider@uib.de>  Mon,  5 May 2008 13:26:45 +0200

python-opsi (3.3.0.6-1) stable; urgency=low

  * Fixed several bugs

 -- Jan Schneider <j.schneider@uib.de>  Fri,  2 May 2008 14:05:46 +0200

python-opsi (3.3.0.5-1) stable; urgency=low

  * Fixed bug in Logger linkLogFile()

 -- Jan Schneider <j.schneider@uib.de>  Thu, 24 Apr 2008 17:08:12 +0200

python-opsi (3.3.0.4-1) stable; urgency=low

  * MySQL lacy connect

 -- Jan Schneider <j.schneider@uib.de>  Wed, 23 Apr 2008 16:25:33 +0200

python-opsi (3.3.0.3-1) stable; urgency=low

  * Fixed unpack of SERVER_DATA

 -- Jan Schneider <j.schneider@uib.de>  Tue, 22 Apr 2008 18:00:03 +0200

python-opsi (3.3.0.2-1) stable; urgency=low

  * MySQL Backend 0.2.3

 -- Jan Schneider <j.schneider@uib.de>  Mon, 21 Apr 2008 16:11:48 +0200

python-opsi (3.3.0.1-1) stable; urgency=high

  * Fixed postinst bug in BackendManager
  * Added method getMD5Sum()

 -- Jan Schneider <j.schneider@uib.de>  Thu, 17 Apr 2008 16:16:55 +0200

python-opsi (3.3.0.0-1) stable; urgency=low

  * Multidepot support
  * Major changes in product/package handling
  * OpsiPXEConfd backend can forward requests to other depots
  * MySQL Backend for hardware audit and software audit
  * Removed Reinstmgr Backend
  * Logger can handle special configuration for class instances

 -- Jan Schneider <j.schneider@uib.de>  Tue, 15 Apr 2008 13:42:27 +0200

python-opsi (3.2.0.16-1) stable; urgency=low

  * JSONRPC - fixed bug in retry request

 -- Jan Schneider <j.schneider@uib.de>  Mon, 31 Mar 2008 10:44:44 +0200

python-opsi (3.2.0.15-1) stable; urgency=low

  * Added backend methods userIsHost() and userIsAdmin()
  * Univention.py fixed some warnings

 -- Jan Schneider <j.schneider@uib.de>  Mon, 10 Mar 2008 13:03:15 +0100

python-opsi (3.2.0.14-1) stable; urgency=low

  * System.py 0.9.9.9
     - hardwareInventory() replacing invalid tokens from lshw output

 -- Jan Schneider <j.schneider@uib.de>  Wed, 27 Feb 2008 12:43:13 +0100

python-opsi (3.2.0.13-1) stable; urgency=low

  * Product.py 0.9.8.0
     - fixes
     - faster unpacking
     - custom only packages
  * System.py: fixed bug in shred()

 -- Jan Schneider <j.schneider@uib.de>  Mon, 18 Feb 2008 11:17:57 +0100

python-opsi (3.2.0.12-1) stable; urgency=low

  * File31.py 0.2.6.1: fixed bug in getProductProperties_hash

 -- Jan Schneider <j.schneider@uib.de>  Sun, 10 Feb 2008 21:04:21 +0100

python-opsi (3.2.0.11-1) stable; urgency=low

  * Product.py 0.9.7.0: productProperty values with space characters
  * Added interface method setProductProperty

 -- Jan Schneider <j.schneider@uib.de>  Fri,  8 Feb 2008 09:12:35 +0100

python-opsi (3.2.0.10-1) stable; urgency=low

  * System.py 0.9.9.7

 -- Jan Schneider <j.schneider@uib.de>  Wed,  6 Feb 2008 12:35:11 +0100

python-opsi (3.2.0.9-1) stable; urgency=low

  * System.py 0.9.9.6

 -- Jan Schneider <j.schneider@uib.de>  Wed,  6 Feb 2008 10:31:49 +0100

python-opsi (3.2.0.8-1) stable; urgency=low

  * System.py 0.9.9.5

 -- Jan Schneider <j.schneider@uib.de>  Fri, 25 Jan 2008 13:52:38 +0100

python-opsi (3.2.0.7-1) stable; urgency=low

  * Fixed bug when passing unicode strings in Logger.log

 -- Jan Schneider <j.schneider@uib.de>  Mon, 21 Jan 2008 14:53:00 +0100

python-opsi (3.2.0.6-1) stable; urgency=low

  * Fixed bug in backend LDAP method getProductIds_list

 -- Jan Schneider <j.schneider@uib.de>  Wed, 16 Jan 2008 17:20:09 +0100

python-opsi (3.2.0.5-1) stable; urgency=low

  * readPartitionTable adapted for cciss

 -- Jan Schneider <j.schneider@uib.de>  Tue, 15 Jan 2008 11:20:26 +0100

python-opsi (3.2.0.4-1) stable; urgency=low

  * getPcpatchRSAPrivateKey updated

 -- Jan Schneider <j.schneider@uib.de>  Tue, 18 Dec 2007 11:29:01 +0100

python-opsi (3.2.0.3-1) stable; urgency=low

  * added default parameter for getProductIds_list in LDAP.py

 -- Rupert Roeder <r.roeder@uib.de>  Mon,  3 Dec 2007 15:29:39 +0100

python-opsi (3.2.0.2-1) stable; urgency=low

  * handling of percent signs in file 3.1

 -- Jan Schneider <j.schneider@uib.de>  Thu,  8 Nov 2007 15:29:39 +0100

python-opsi (3.2.0.1-1) stable; urgency=low

  * Extended hwaudit

 -- Jan Schneider <j.schneider@uib.de>  Thu,  8 Nov 2007 15:29:39 +0100

python-opsi (3.2.0-1) stable; urgency=low

  * Changes in System.hardwareInventory()
  * Bugfix in System.execute()
  * New function Tools.objectToBeautifiedText()

 -- Jan Schneider <j.schneider@uib.de>  Fri,  2 Nov 2007 11:04:35 +0100

python-opsi (3.1.2.1-1) stable; urgency=low

  * File31: Implemented getSoftwareInformation_hash(), setSoftwareInformation(), deleteSoftwareInformation()

 -- Jan Schneider <j.schneider@uib.de>  Tue, 23 Oct 2007 12:56:04 +0200

python-opsi (3.1.2.0-1) stable; urgency=low

  * Added methods comment(), exit() to Logger
  * Fixed bug in Logger (exception if log-file not writable)

 -- Jan Schneider <j.schneider@uib.de>  Mon, 22 Oct 2007 16:09:26 +0200

python-opsi (3.1.1.0-1) stable; urgency=low

  * Added opsi hwaudit
  * SSH RSA authentication for pcpatch
  * Fixed bug on unpacking incremental packages
  * ProductPackageSource.pack() excludes .svn dirs by default

 -- Jan Schneider <j.schneider@uib.de>  Fri, 19 Oct 2007 13:35:55 +0200

python-opsi (3.1.0.1-1) stable; urgency=low

  * fixed bug in Tools.compareVersions()
  * changed permissions for method getClientIds_list in 50_interface.conf
  * fixed bugs in DHCPD.py: inheritance when creating clients, single ; as command
  * added methods getPcpatchRSAPrivateKey(), getHostRSAPublicKey()

 -- Jan Schneider <j.schneider@uib.de>  Tue, 11 Sep 2007 10:12:32 +0200

python-opsi (3.1.0-2) stable; urgency=low

  * added method getProducts_listOfHashes to 50_interface.conf

 -- Jan Schneider <j.schneider@uib.de>  Thu, 30 Aug 2007 15:37:46 +0200

python-opsi (3.1.0-1) stable; urgency=low

  * Opsi 3.1 stable release

 -- Jan Schneider <j.schneider@uib.de>  Tue, 28 Aug 2007 10:02:48 +0200

python-opsi (3.1rc1-8) unstable; urgency=low

  * 50_interface: Corrected hwinvent-backend
  * File-Backend: fixed createProduct()

 -- Jan Schneider <j.schneider@uib.de>  Thu,  2 Aug 2007 13:51:33 +0200

python-opsi (3.1rc1-7) unstable; urgency=low

  * File: keep client property values when reinstalling product with opsiinst

 -- Jan Schneider <j.schneider@uib.de>  Wed, 25 Jul 2007 13:31:37 +0200

python-opsi (3.1rc1-6) unstable; urgency=low

  * reverted hardware information handling
  * Fixed version information (all backends)

 -- Jan Schneider <j.schneider@uib.de>  Thu, 19 Jul 2007 11:50:27 +0200

python-opsi (3.1rc1-5) unstable; urgency=low

  * opsiaudit adjustments
  * Bugfixes

 -- Jan Schneider <j.schneider@uib.de>  Tue, 17 Jul 2007 13:19:45 +0200

python-opsi (3.1rc1-4) unstable; urgency=low

  * Fixed: DHCPD-Backend-configuration fixed-address type setting not working
  * Fixed: makeproductfile does not create Customized products
  * Fixed: LDAP-Backend wrong version information

 -- Jan Schneider <j.schneider@uib.de>  Thu, 12 Jul 2007 10:34:05 +0200

python-opsi (3.1rc1-3) unstable; urgency=low

  * added support for pxeConfigTemplates defined in netboot products

 -- Jan Schneider <j.schneider@uib.de>  Thu,  5 Jul 2007 12:16:37 +0200

python-opsi (3.1rc1-2) unstable; urgency=low

  * File31 getDepotId() recursion fix

 -- Jan Schneider <j.schneider@uib.de>  Wed,  4 Jul 2007 09:51:24 +0200

python-opsi (3.1rc1-1) unstable; urgency=low

  * opsi 3.1 release candidate 1
  * opsipxeconfd becomes default boot manager
  * getClientIds_list, getClients_listOfHashes: filter by productVersion + packageVersion
  * new method setProductState
  * FileBackend becomes LegacyFileBackend, new FileBackend

 -- Jan Schneider <j.schneider@uib.de>  Thu, 26 May 2007 15:17:00 +0200

python-opsi (0.9.6.0-1) unstable; urgency=low

  * getDomain() returns default domain if called without params
  * setPcpatchPassword / getPcpatchPassword for server
  * Bugfixes

 -- Jan Schneider <j.schneider@uib.de>  Fri, 11 May 2007 17:21:46 +0200

python-opsi (0.9.5.1-1) unstable; urgency=low

  * Added support for package-dependencies and incremental packages

 -- Jan Schneider <j.schneider@uib.de>  Mon, 07 May 2007 12:18:34 +0200

python-opsi (0.9.5.0-1) unstable; urgency=low

  * Added product state "installing"
  * Added backend OpsiPXEConfd

 -- Jan Schneider <j.schneider@uib.de>  Thu, 26 Apr 2007 11:24:56 +0200

python-opsi (0.9.4.4-1) unstable; urgency=low

  * support for product archives without compression

 -- Jan Schneider <j.schneider@uib.de>  Mon, 23 Apr 2007 09:54:28 +0200

python-opsi (0.9.4.3-1) unstable; urgency=low

  * BackendManager uses /etc/opsi/backendManager.d for config by default

 -- Jan Schneider <j.schneider@uib.de>  Thu, 19 Apr 2007 14:13:31 +0200

python-opsi (0.9.4.2-1) unstable; urgency=high

  * Corrected important errors when creating and extracting tar archives

 -- Jan Schneider <j.schneider@uib.de>  Thu, 19 Apr 2007 14:13:31 +0200

python-opsi (0.9.4.1-1) unstable; urgency=low

  * added backend method setPcpatchPassword

 -- Jan Schneider <j.schneider@uib.de>  Wed, 18 Apr 2007 16:41:21 +0200

python-opsi (0.9.4.0-1) unstable; urgency=low

  * fixed setGeneralConfig in LDAP backend

 -- Jan Schneider <j.schneider@uib.de>  Fri, 13 Apr 2007 16:07:51 +0200

python-opsi (0.9.3.9-1) unstable; urgency=low

  * fixes

 -- Jan Schneider <j.schneider@uib.de>  Thu, 12 Apr 2007 14:39:22 +0200

python-opsi (0.9.3.8-1) unstable; urgency=low

  * Product.py pack() fix

 -- Jan Schneider <j.schneider@uib.de>  Tue, 05 Apr 2007 15:06:12 +0200

python-opsi (0.9.3.7-1) unstable; urgency=low

  * several fixes, improvements
  * tar as default format for opsi packages

 -- Jan Schneider <j.schneider@uib.de>  Tue, 05 Apr 2007 13:02:23 +0200

python-opsi (0.9.3.6-1) unstable; urgency=low

  * several fixes, improvements

 -- Jan Schneider <j.schneider@uib.de>  Thu, 22 Mar 2007 12:16:01 +0200

python-opsi (0.9.3.5-1) unstable; urgency=low

  * Tools.py
      Fixed createArchive()

 -- Jan Schneider <j.schneider@uib.de>  Fri, 13 Mar 2007 17:16:26 +0200

python-opsi (0.9.3.4-1) unstable; urgency=low

  * Latest version of File.py
      Fixed ini writing (uninstall script) on createProduct()
  * Latest version of LDAP.py
  * Latest version of Univention.py

 -- Jan Schneider <j.schneider@uib.de>  Fri, 09 Mar 2007 16:15:02 +0200

python-opsi (0.9.3.3-1) unstable; urgency=low

  * Latest version of Product.py

 -- Jan Schneider <j.schneider@uib.de>  Thu, 08 Mar 2007 11:24:01 +0200

python-opsi (0.9.3.2-2) unstable; urgency=low

  * Added LDAP schema /etc/ldap/schema/opsi.schema

 -- Jan Schneider <j.schneider@uib.de>  Thu, 15 Feb 2007 14:25:44 +0200

python-opsi (0.9.3.2-1) unstable; urgency=high

  * Product.py (0.9.3.2)
       Bugfix

 -- Jan Schneider <j.schneider@uib.de>  Thu, 15 Feb 2007 14:18:01 +0200

python-opsi (0.9.3.1-1) unstable; urgency=low

  * System.py (0.9.3.1)
       Using -t cifs instead of -t smbfs to mount smb shares

 -- Jan Schneider <j.schneider@uib.de>  Thu, 15 Feb 2007 13:20:03 +0200

python-opsi (0.9.3-1) unstable; urgency=low

  * File.py (0.9.2)
       Improved logging of name resolution errors

 -- Jan Schneider <j.schneider@uib.de>  Wed, 14 Feb 2007 14:51:13 +0200

python-opsi (0.9.2-1) unstable; urgency=low

  * backendManager.conf
       permissions rw-rw---- pcpatch:opsiadmin
  * /usr/bin/opsi-admin
       permissions rwxrwx--- pcpatch:opsiadmin
  * Backend.py (0.9.2)
       added abstract DataBackend.createOpsiBase()
  * File.py (0.9.2)
       createClient() file mode for <pcname>.ini now 660
  * Product.py (0.9.2)
       added method ProductPackageFile.unpackSource,
       which creates package source from package file
  * Reinstmgr (0.9.2)
       no Exception raised by getBootimages_list if no bootimages present

 -- Jan Schneider <j.schneider@uib.de>  Wed, 14 Feb 2007 13:16:10 +0200

python-opsi (0.91-1) unstable; urgency=low

  * backendManager.conf: createClient() creates opsi-hostkey only if missing.
  * some fixes in File backend

 -- Jan Schneider <j.schneider@uib.de>  Tue, 13 Feb 2007 8:56:44 +0200


python-opsi (0.9-1) unstable; urgency=low

  * Initial Release.

 -- Jan Schneider <j.schneider@uib.de>  Thu, 18 Jan 2007 11:46:44 +0200<|MERGE_RESOLUTION|>--- conflicted
+++ resolved
@@ -1,4 +1,3 @@
-<<<<<<< HEAD
 python-opsi (4.1.1.5-1) testing; urgency=medium
 
   * OPSI.Util.objectToBash: refactored function.
@@ -103,13 +102,12 @@
     into OPSI/__init__.py to always show the current version.
 
  -- Niko Wenselowski <n.wenselowski@uib.de>  Tue, 04 Oct 2016 16:15:11 +0200
-=======
+
 python-opsi (4.0.7.41-1) stable; urgency=medium
 
   * 30_kiosk.conf: Improved speed of getKioskProductInfosForClient.
 
  -- Niko Wenselowski <n.wenselowski@uib.de>  Wed, 24 May 2017 16:02:20 +0200
->>>>>>> 5c232b1d
 
 python-opsi (4.0.7.40-1) stable; urgency=medium
 
