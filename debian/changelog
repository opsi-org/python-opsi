--- conflicted
+++ resolved
@@ -1,4 +1,3 @@
-<<<<<<< HEAD
 python-opsi (4.1.1.33-1) experimental; urgency=medium
 
   * Changed loglevel for execution of a package script (preinst / postinst).
@@ -375,14 +374,13 @@
     into OPSI/__init__.py to always show the current version.
 
  -- Niko Wenselowski <n.wenselowski@uib.de>  Tue, 04 Oct 2016 16:15:11 +0200
-=======
+
 python-opsi (4.0.7.62-1) testing; urgency=medium
 
   * JSONRPCBackend: Block again when retrieving connections.
   * JSONRPCBackend: Default connection pool size is 2.
 
  -- Niko Wenselowski <n.wenselowski@uib.de>  Wed, 18 Apr 2018 10:35:24 +0200
->>>>>>> 9c4e63b7
 
 python-opsi (4.0.7.61-1) testing; urgency=medium
 
