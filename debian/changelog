--- conflicted
+++ resolved
@@ -1,4 +1,3 @@
-<<<<<<< HEAD
 python3-opsi (4.2.0.9-2) testing; urgency=medium
 
   * Package will replace the Python 2 variant for easier upgrades.
@@ -88,14 +87,13 @@
     OPSI.Backend.Base.
 
  -- Niko Wenselowski <n.wenselowski@uib.de>  Tue, 06 Nov 2018 16:46:45 +0100
-=======
+
 python-opsi (4.1.1.68-2) testing; urgency=medium
 
   * 45_deprecated.conf: Fix deprecation warning for getClients_listOfHashes
     and getClientIds_list.
 
  -- Niko Wenselowski <n.wenselowski@uib.de>  Fri, 28 Jun 2019 17:50:27 +0200
->>>>>>> 89d8e7ec
 
 python-opsi (4.1.1.68-1) testing; urgency=medium
 
