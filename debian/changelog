--- conflicted
+++ resolved
@@ -1,4 +1,3 @@
-<<<<<<< HEAD
 python-opsi (4.1.1.2-1) experimental; urgency=medium
 
   * OPSI.Backend.Backend got new context manager temporaryBackendOptions.
@@ -51,7 +50,7 @@
     into OPSI/__init__.py to always show the current version.
 
  -- Niko Wenselowski <n.wenselowski@uib.de>  Tue, 04 Oct 2016 16:15:11 +0200
-=======
+
 python-opsi (4.0.7.37-1) stable; urgency=medium
 
   * 20_legacy.conf: Removed methods getPcpatchRSAPrivateKey and
@@ -59,7 +58,6 @@
     for setting the password instead.
 
  -- Niko Wenselowski <n.wenselowski@uib.de>  Thu, 02 Mar 2017 11:23:49 +0100
->>>>>>> 53516d4e
 
 python-opsi (4.0.7.36-1) stable; urgency=medium
 
