<<<<<<< HEAD
python-opsi (4.1.1.29-1) stable; urgency=medium

  * OPSI.Util.Task.Certificate: use os.urandom instead of OpenSSL.rand
    because OpenSSL.rand has been removed in current versions.

 -- Niko Wenselowski <n.wenselowski@uib.de>  Fri, 09 Mar 2018 15:40:23 +0100

python-opsi (4.1.1.28-1) stable; urgency=medium

  * Based on python-opsi 4.0.7.57-1.

 -- Niko Wenselowski <n.wenselowski@uib.de>  Fri, 23 Feb 2018 13:26:52 +0100

python-opsi (4.1.1.27-1) stable; urgency=medium

  * 45_deprecated.conf: Added methods createOpsiBase, createServer,
    deleteClient, deleteDepot, deleteGroup, deleteProductDependency,
    deleteServer, setHostLastSeen. These methods are deprecated.

 -- Niko Wenselowski <n.wenselowski@uib.de>  Thu, 22 Feb 2018 13:48:10 +0100

python-opsi (4.1.1.26-1) stable; urgency=medium

  * Based on python-opsi 4.0.7.56-1.

 -- Niko Wenselowski <n.wenselowski@uib.de>  Tue, 20 Feb 2018 14:13:35 +0100

python-opsi (4.1.1.25-1) stable; urgency=medium

  * Move targetfile to the name of link if dispatch.conf and acl.conf
    are symbolic links
  * dispatch.conf.default renamed to dispatch.conf.example
  * acl.conf.default renamed to acl.conf.example
  * RPM & debian: Added preinst

 -- Erol Ueluekmen <e.ueluekmen@uib.de>  Thu, 08 Feb 2018 00:39:05 +0100

python-opsi (4.1.1.24-1) stable; urgency=medium

  * dispatch.conf.default: Removed dhcpd from backends because this is
    an optional backend.

 -- Niko Wenselowski <n.wenselowski@uib.de>  Mon, 05 Feb 2018 12:59:08 +0100

python-opsi (4.1.1.23-1) stable; urgency=medium

  * OPSI.Backend.OpsiPXEConfd: The error marker is now a constant.

 -- Niko Wenselowski <n.wenselowski@uib.de>  Thu, 01 Feb 2018 16:19:32 +0100

python-opsi (4.1.1.22-1) testing; urgency=medium

  * Based on python-opsi 4.0.7.53-1.

 -- Niko Wenselowski <n.wenselowski@uib.de>  Thu, 04 Jan 2018 15:37:42 +0100

python-opsi (4.1.1.21-1) stable; urgency=medium

  * Fix problem when updating hardware audit data.

 -- Niko Wenselowski <n.wenselowski@uib.de>  Mon, 27 Nov 2017 18:02:31 +0100

python-opsi (4.1.1.20-2) stable; urgency=medium

  * Creating empty directory /etc/opsi/modules.d/

 -- Niko Wenselowski <n.wenselowski@uib.de>  Wed, 22 Nov 2017 13:04:26 +0100

python-opsi (4.1.1.20-1) stable; urgency=medium

  * Moved function getGlobalConfig from OPSI.Util to OPSI.Util.Config.
  * Calling OPSI.Util.getfqdn without explicit parameter as this resembles
    the default behaviour.

 -- Niko Wenselowski <n.wenselowski@uib.de>  Mon, 06 Nov 2017 15:02:03 +0100

python-opsi (4.1.1.19-1) stable; urgency=medium

  * spec: added python-setuptools workaround for sles12 + Leap

 -- Mathias Radtke <m.radtke@uib.de>  Fri, 13 Oct 2017 13:53:02 +0200

python-opsi (4.1.1.18-1) stable; urgency=medium

  * 45_deprecated.conf: Removed methods isLegacyOpsi, isOpsi35 and isOpsi4
    since there is no need for them.

 -- Niko Wenselowski <n.wenselowski@uib.de>  Wed, 27 Sep 2017 16:20:25 +0200

python-opsi (4.1.1.17-1) stable; urgency=medium

  * Added logging to host_renameOpsiClient.
  * host_renameOpsiDepotserver will now also change the workbenchRemoteUrl.
  * Added logging to host_renameOpsiDepotserver.
  * Internal refactorings in host_renameOpsiDepotserver.
  * OPSI.Backend.ConfigDataBackend: Added new method
    backend_getSystemConfiguration.

 -- Niko Wenselowski <n.wenselowski@uib.de>  Wed, 30 Aug 2017 13:05:56 +0200

python-opsi (4.1.1.16-1) stable; urgency=medium

  * OPSI.System.Posix: Added CommandNotFoundException to __all__.

 -- Niko Wenselowski <n.wenselowski@uib.de>  Mon, 31 Jul 2017 11:44:27 +0200

python-opsi (4.1.1.15-1) testing; urgency=medium

  * Improved rpm packaging.
  * Refactored OPSI.Util.compareVersions.
  * Refactored OPSI.Util.File.Opsi.HostKeyFile for faster writing.
  * OPSI.Util.File.Opsi.HostKeyFile: Do not crash when reading file with
    invalid format.

 -- Niko Wenselowski <n.wenselowski@uib.de>  Fri, 28 Jul 2017 15:20:43 +0200

python-opsi (4.1.1.14-3) testing; urgency=medium

  * Listing 45_deprecated.conf for rollout.
  * Debian: Removed leftovers from the pre-systemd-era.
  * postinst: Another change at removing /etc/opsi/version to make SLES
    happy.

 -- Niko Wenselowski <n.wenselowski@uib.de>  Thu, 13 Jul 2017 16:03:00 +0200

python-opsi (4.1.1.14-2) testing; urgency=medium

  * RPM: Removed leftovers from the pre-systemd-era.
  * postinst: Making sure that a failed attempt at removing /etc/opsi/version
    does not crash the postinst.

 -- Niko Wenselowski <n.wenselowski@uib.de>  Thu, 13 Jul 2017 15:47:25 +0200

python-opsi (4.1.1.14-1) testing; urgency=medium

  * OPSI.Util.File.Opsi.PackageContentFile.generate has been refactored to
    be easier to maintain.
  * OPSI.Backend.Backend: backend_info will log informations about a
    possibly missing modules file as info instead of warning.
  * postinst: only remove /etc/opsi/version if this file exists
  * Debian packaging: Remove leftover from python-support.

 -- Niko Wenselowski <n.wenselowski@uib.de>  Thu, 13 Jul 2017 15:17:49 +0200

python-opsi (4.1.1.13-1) testing; urgency=medium

  * OpsiBackup: Fix a bug where an attempt may be made to compare
    uncomparable types.

 -- Niko Wenselowski <n.wenselowski@uib.de>  Mon, 10 Jul 2017 17:57:43 +0200

python-opsi (4.1.1.12-1) testing; urgency=medium

  * OpsiBackup: Fix bug where differences between the archive and the current
    system are detected but there are none.

 -- Niko Wenselowski <n.wenselowski@uib.de>  Mon, 10 Jul 2017 13:53:23 +0200

python-opsi (4.1.1.11-2) testing; urgency=medium

  * dispatch.conf.default now uses a default setup that makes use of file
    for all data except for audit data which is stored in MySQL.

 -- Niko Wenselowski <n.wenselowski@uib.de>  Tue, 04 Jul 2017 16:15:53 +0200

python-opsi (4.1.1.11-1) testing; urgency=medium

  * OPSI.Util.Task.UpdateBackend.ConfigurationData.getServerAddress is
    now a public function.

 -- Niko Wenselowski <n.wenselowski@uib.de>  Fri, 30 Jun 2017 16:06:00 +0200

python-opsi (4.1.1.10-1) testing; urgency=medium

  * acl.conf.default: restricted the access to user_getCredentials and
    user_setCredentials.
  * New extension: 45_deprecated.conf. Methods in that extension will issue a
    warning when called. Calls to these functions should be replaced in the used clients as these functions will be removed in the future.
    Currently containing the functions isLegacyOpsi, isOpsi35 and isOpsi4.
  * Make it possible to configure the location of the workbench on
    OpsiDepotserver.
  * New module OPSI.Util.Task.InitializeBackend for backend setup.
  * New module OPSI.Util.Task.UpdateBackend.ConfigurationData for updating
    the configuration data in an existing backend.
  * New module OPSI.Config.
  * initializeBackends will set up new servers with remote URLs using IP
    except for UCS where FQDN is used by default.

 -- Niko Wenselowski <n.wenselowski@uib.de>  Fri, 30 Jun 2017 12:01:29 +0200

python-opsi (4.1.1.9-1) testing; urgency=medium

  * Remove obsolete reference to /etc/opsi/version when restoring a backup.
  * dhcpd.conf: Make the current Debian/Ubuntu dhcp settings the default.

 -- Niko Wenselowski <n.wenselowski@uib.de>  Tue, 27 Jun 2017 15:02:52 +0200

python-opsi (4.1.1.8-1) testing; urgency=medium

  * Fix a bug in OPSI.Util.objectToBash leading to an AttributeError.
  * Fix a bug in OPSI.Util.objectToBash where the reference to an result
    was incomplete.

 -- Niko Wenselowski <n.wenselowski@uib.de>  Thu, 22 Jun 2017 16:06:21 +0200

python-opsi (4.1.1.7-1) testing; urgency=medium

  * Exceptions have been moved from OPSI.Types to OPSI.Exceptions.
  * Remove leftover for Scientific Linux support.
  * Re-classified log-messages regarding the (un)installation of packages.
  * Post-installation /etc/opsi/version will be removed.
  * SQL backend: speed up retrieval of ProductProperty objects.
  * Various refactorings regarding (de)serialization.

 -- Niko Wenselowski <n.wenselowski@uib.de>  Wed, 21 Jun 2017 15:48:26 +0200

python-opsi (4.1.1.6-1) testing; urgency=medium

  * 20_legacy.conf: Various refactorings to make it easier to maintain.
  * 20_legacy.conf: Removed method deleteGroup. Use group_delete instead.
  * 20_legacy.conf: Removed method createServer.
  * 20_legacy.conf: Removed method deleteClient. Use host_delete instead.
  * 20_legacy.conf: Removed method deleteDepot. Use host_delete instead.
  * 20_legacy.conf: Removed method setHostLastSeen.
  * 20_legacy.conf: Removed method deleteProductDependency.
  * 20_legacy.conf: Removed method deleteOpsiBase.
  * 20_legacy.conf: Removed method createOpsiBase.
  * 30_kiosk.conf: Relying on dict comprehensions.
  * Debian packaging: Remove workarounds for Debian 7 and Ubuntu 12.04.
  * Method backend_info will now use the version from OPSI.__version__.
  * Certificates created with OPSI.Util.Task.createCertificate will use
    sha512 instead of sha1.
  * acl.conf.default: Limit access to getData / getRawData to administrative
    users.
  * Remove support for RHEL / CentOS 6.
  * Remove modules for obsolete opsiconfd supervisor.
  * New module OPSI.Util.Task.UpdateBackend.File.
  * OPSI.Util.Task.UpdateBackend: Added check for the used schema version
    of the backend.
  * Removed usage of the file /etc/opsi/version. It is safer to read the
    version from OPSI.__version__.

 -- Niko Wenselowski <n.wenselowski@uib.de>  Tue, 30 May 2017 13:58:35 +0200

python-opsi (4.1.1.5-1) testing; urgency=medium

  * OPSI.Util.objectToBash: refactored function.
  * ConfigDataBackend: log_read and log_write now accept logType 'winpe'.
  * Removed deprecated method backend_getSharedAlgorithm.
  * OPSI.Util.getfqdn: small internal refactoring.
  * OPSI.Service.Session: SessionHandler.getSessions now always returns
    a dict.
  * Refactored configState_getClientToDepotserver to work faster.
  * Improved speed of OPSI.Object.decodeIdent if the hash contains no
    key 'ident'.
  * 10_opsi.conf: Dropped the deprecated 'force' parameter from
    setProductActionRequestWithDependencies.
  * Instead of a plain Exception we now raise more specific exceptions in
    many places.
  * OPSI.Util.File.Opsi.PackageControlFile now supports product properties
    with empty lists as default or possible values. Regenerating a control
    file will not drop that empty lists anymore.
  * The ports used for Wake-on-LAN in the HostControl(Safe) backend can now
    be configured on a per-broadcast-addresse-basis in hostcontrol.conf.
  * Refactorings in OPSI.Util.Message.

 -- Niko Wenselowski <n.wenselowski@uib.de>  Wed, 10 May 2017 14:32:20 +0200

python-opsi (4.1.1.4-1) testing; urgency=medium

  * OPSI.Backend.MySQL: Providing known error codes as constants.
  * OPSI.Backend.MySQL: Refactored MySQL.connect.
  * OPSI.Backend.JSONRPC.JSONRPCBackend: Removed check for working deflate
    that was required because of possibly invalid HTTP headers in old
    OPSI versions.
  * OPSI.System.Posix: no direct import of posix module.

 -- Niko Wenselowski <n.wenselowski@uib.de>  Mon, 24 Apr 2017 14:11:55 +0200

python-opsi (4.1.1.3-1) testing; urgency=medium

  * Small refactorings in SQL backend.
  * Cleaned up OPSI.Util.Repository.
  * 20_legacy.conf: Various cleanups and adaption of code style.
  * The user pcpatch is created with /bin/false as default shell.
  * Builds for debian-based systems do not depend on python-support anymore.
  * acl.conf.default and dispatch.conf.default will be copied instead of
    linked.
  * Implemented __all__ with tuples.
  * JSONRPCBackend: removed methods isLegacyOpsi, isOpsi35 and isOpsi4.
    If you need to know the version of the connected backend call the
    method 'backend_info' instead.
  * Internal refactorings.

 -- Niko Wenselowski <n.wenselowski@uib.de>  Fri, 17 Mar 2017 16:10:09 +0100

python-opsi (4.1.1.2-1) experimental; urgency=medium

  * OPSI.Backend.Backend got new context manager temporaryBackendOptions.
  * Removed various obsolete modules.
  * OPSI.Util.Task.Rights: removed opsi-deploy-client-agent-default and
    opsi-deploy-client-agent-old from the list of known executables.
  * PackageControlFile: no more support for opsi3 compatible packages.
  * Removed support for incremental packages.
  * Minimum required Python version is now 2.7.
  * 70_dynamic_depot.conf: Removed unused getBytes.
  * Removed 30_configed.conf.
  * 20_legacy.conf: Removed various methods only returning a
    NotImplementedError: setNetworkConfigValue, deleteNetworkConfig,
    setPXEBootConfiguration, unsetPXEBootConfiguration,
    softwareInformationToProductInstallationStatus,
    filterHostsByHardwareInformation, generateOpsiHostKey,
    createServerProduct, getServerProductIds_list,
    getUninstalledProductIds_list, getDefaultNetBootProductId,
    deleteProductProperty, deleteProductProperties
  * 20_legacy.conf: getHostId now raises a ValueError if no hostname
    is given.
  * 20_legacy.conf: getOpsiHostKey now raises a ValueError if no hostId
    is given.
  * Remove unused BootConfiguration objects and SQL tables. If the table
    'BOOT_CONFIGURATION' exists updateMySQLBackend will drop that table.
  * BackendDispatchConfigFile.parse will now return a list of tuples.

 -- Niko Wenselowski <n.wenselowski@uib.de>  Fri, 27 Jan 2017 15:42:15 +0100

python-opsi (4.1.1.1-1) experimental; urgency=medium

  * OPSI.Logger, OPSI.Object, OPSI.System.Posix, OPSI.System.Windows,
    OPSI.Util and the modules in OPSI.Backend now provide __all__.
  * JSONRPCBackend: Avoid using "async" as name for a variable because
    this will become a keyword with Python 3.5.
  * ConfigurationData.initializeConfigs now creates entries for
    opsiclientd.event_user_login.active and
    opsiclientd.event_user_login.action_processor_command by default.
  * Removed parts of an old message bus implementation.
  * Replacing the deprecated module 'new' with 'types'.
  * SQLBackend: Filter creation is done through generators.
  * OPSI.Util.objectToBeautifiedText now uses the json module instead of
    a custom implementation.
  * Removed unsupported backends: Cache, Multiplex, LDAP.
  * ThreadPool: removed functions __createWorker & __deleteWorker.
  * Removed unused function OPSI.Util.flattenSequence.
  * OPSI.Backend.Backend implemented the protocol for being used as a
    context manager.
  * setup.py will patch the first version found in debian/changelog
    into OPSI/__init__.py to always show the current version.

 -- Niko Wenselowski <n.wenselowski@uib.de>  Tue, 04 Oct 2016 16:15:11 +0200
=======
python-opsi (4.0.7.58-1) testing; urgency=medium

  * 20_legacy.conf: setProductProperty does not make a string out of lists
    anymore.
  * 20_legacy.conf: setProductProperty does not have the side-effect of
    changing out-of-scope properties anymore.
  * 20_legacy.conf: Refactored setProductProperties.
    This will now raise BackendMissingDataError in case non-existing
    product or property should be changed.
    This will raise an ValueError if an attempt is made to set multiple
    values on a non-multivalue ProductProperty.

 -- Niko Wenselowski <n.wenselowski@uib.de>  Tue, 20 Mar 2018 15:10:37 +0100
>>>>>>> fbd49a3d

python-opsi (4.0.7.57-1) testing; urgency=medium

  * OPSI.Backend.MySQL: In case the MySQL server goes away during the
    execution of a query the retry will not deadlock.

 -- Niko Wenselowski <n.wenselowski@uib.de>  Fri, 23 Feb 2018 12:58:25 +0100

python-opsi (4.0.7.56-1) testing; urgency=medium

  * OPSI.Backend.MySQL: Creation of connection pool will wait for the lock
    in a non-blocking fashion.

 -- Niko Wenselowski <n.wenselowski@uib.de>  Tue, 20 Feb 2018 13:34:45 +0100

python-opsi (4.0.7.55-1) stable; urgency=medium

  * OPSI.Backend.Backend: configState_insertObject and configState_updateObject
    do not fail anymore when called with a dict as parameter.

 -- Niko Wenselowski <n.wenselowski@uib.de>  Fri, 02 Feb 2018 14:32:28 +0100

python-opsi (4.0.7.54-1) stable; urgency=medium

  * OPSI.Backend.MySQL: Avoid possible deadlock situation.

 -- Niko Wenselowski <n.wenselowski@uib.de>  Thu, 01 Feb 2018 15:27:03 +0100

python-opsi (4.0.7.53-1) testing; urgency=medium

  * OPSI.Backend.MySQL: Fix a bug in the handling of the connection pool
    that would lead to opening too many connections to the mysql server.
  * OPSI.Backend.MySQL: Correctly defining a special version of
    productProperty_updateObject.

 -- Niko Wenselowski <n.wenselowski@uib.de>  Thu, 04 Jan 2018 15:05:09 +0100

python-opsi (4.0.7.52-1) stable; urgency=medium

  * OPSI.Util.Task.Samba: _writeConfig does not reload Samba. This is
    now a separate function _reloadSamba.
  * 30_kiosk.conf: Fix bug in getKioskProductInfosForClient where product
    missing on depot will result in a KeyError.
    This limits the available products to those present on the depot of
    the client.

 -- Niko Wenselowski <n.wenselowski@uib.de>  Fri, 15 Dec 2017 10:13:19 +0100

python-opsi (4.0.7.51-1) stable; urgency=medium

  * Fixed typo in documentation.
  * Updated documentation of log_read / log_write.
  * Refactored reading of the used algorithm to make sure algorithm1 is used
    whenever an invalid value is encountered.

 -- Niko Wenselowski <n.wenselowski@uib.de>  Mon, 11 Dec 2017 16:47:58 +0100

python-opsi (4.0.7.50-1) experimental; urgency=medium

  * Corrected failing Samba tests

 -- Mathias Radtke <m.radtke@uib.de>  Fri, 22 Sep 2017 12:22:40 +0200

python-opsi (4.0.7.49-1) experimental; urgency=medium

  * fixed OpenSUSE Leap opsi_workbench share directory
  * Catching missing server_commands_custom.conf error

 -- Mathias Radtke <m.radtke@uib.de>  Fri, 22 Sep 2017 10:54:06 +0200

python-opsi (4.0.7.48-1) stable; urgency=medium

  * System.Windows.getActiveSessionIds fix for nt6
  * hostControl: Implementation for modified opsiclientd controlserver port over configState

 -- Erol Ueluekmen <e.ueluekmen@uib.de>  Mon, 21 Aug 2017 16:07:09 +0200

python-opsi (4.0.7.47-1) stable; urgency=medium

  * Changed OPSI.Util.File.Opsi.parseFilename to be able to handle files
    not ending in .opsi.

 -- Niko Wenselowski <n.wenselowski@uib.de>  Fri, 18 Aug 2017 17:06:35 +0200

python-opsi (4.0.7.46-1) stable; urgency=medium

  * Added function OPSI.Util.File.Opsi.parseFilename.
  * OPSI.Util.Repository.FileRepository: Fix bug where instead of appending
    a file it was newly written.
  * OPSI.Backend.BackendManager.BackendAccessControl: Added logmessages
    to make it easier to follow PAM authentication.

 -- Niko Wenselowski <n.wenselowski@uib.de>  Thu, 17 Aug 2017 12:28:47 +0200

python-opsi (4.0.7.45-3) stable; urgency=medium

  * openSuse 42.3: We depend on python-setuptools because python-cryptography
    requires it during runtime but the package from the openSuse repos
    misses that requirement.
    See https://bugzilla.opensuse.org/show_bug.cgi?id=1052927

 -- Niko Wenselowski <n.wenselowski@uib.de>  Wed, 09 Aug 2017 10:35:06 +0200

python-opsi (4.0.7.45-2) stable; urgency=medium

  * Updated Spanish and Russian translation.
  * Added Dutch translation.
  * Updated Russian hwaudit translation.
  * Added Dutch hwaudit translation.

 -- Niko Wenselowski <n.wenselowski@uib.de>  Mon, 07 Aug 2017 14:17:14 +0200

python-opsi (4.0.7.45-1) stable; urgency=medium

  * 10_opsi.conf: setProductActionRequestWithDependencies will relay a call
    with actionRequest = 'none' to setProductActionRequest.
  * OPSI.Backend.Backend.ConfigDataBackend: improved log truncation when
    processing unicode characters that use more than one byte.

 -- Niko Wenselowski <n.wenselowski@uib.de>  Thu, 27 Jul 2017 14:02:39 +0200

python-opsi (4.0.7.44-1) experimental; urgency=medium

  * OPSI.Util.Task.Certificate: replaced gendh with dhparam
  * OPSI.Util.Task.Rights: Default access rights for workbench set to 664.

 -- Mathias Radtke <m.radtke@uib.de>  Tue, 25 Jul 2017 14:28:31 +0200

python-opsi (4.0.7.43-2) stable; urgency=medium

  * Debian packaging: Depending on net-tools for ifconfig.

 -- Niko Wenselowski <n.wenselowski@uib.de>  Tue, 25 Jul 2017 09:19:10 +0200

python-opsi (4.0.7.43-1) stable; urgency=medium

  * opsihwaudit.conf: Memory clock speed is now handled as a bigint.

 -- Niko Wenselowski <n.wenselowski@uib.de>  Mon, 17 Jul 2017 17:35:54 +0200

python-opsi (4.0.7.42-1) stable; urgency=medium

  * Fixed a bug in the package content file generation where a link that
    linked to a destination outside of the client data directory did not
    have the hash of the link destination included.

 -- Niko Wenselowski <n.wenselowski@uib.de>  Wed, 12 Jul 2017 10:55:49 +0200

python-opsi (4.0.7.41-1) stable; urgency=medium

  * 30_kiosk.conf: Improved speed of getKioskProductInfosForClient.

 -- Niko Wenselowski <n.wenselowski@uib.de>  Wed, 24 May 2017 16:02:20 +0200

python-opsi (4.0.7.40-1) stable; urgency=medium

  * 30_kiosk.conf: getKioskProductInfosForClient does only return a product
    once even if they are in multiple groups.

 -- Niko Wenselowski <n.wenselowski@uib.de>  Wed, 03 May 2017 14:18:09 +0200

python-opsi (4.0.7.39-1) stable; urgency=medium

  * Added 30_kiosk.conf for the new kiosk client.
  * 30_sshcommands.conf: Internal refactoring.
  * 30_sshcommands.conf: Removed getSSHCommand.
    Use SSHCommand_getObject instead.
  * 30_sshcommands.conf: Removed getSSHCommands.
    Use SSHCommand_getObjects instead.
  * 30_sshcommands.conf: Removed createSSHCommands.
    Use SSHCommand_createObjects instead.
  * 30_sshcommands.conf: Removed createSSHCommand.
    Use SSHCommand_createObject instead.
  * 30_sshcommands.conf: Removed updateSSHCommand.
    Use SSHCommand_updateObject instead.
  * 30_sshcommands.conf: Removed updateSSHCommands.
    Use SSHCommand_updateObjects instead.
  * 30_sshcommands.conf: Removed deleteSSHCommands.
    Use SSHCommand_deleteObjects instead.
  * 30_sshcommands.conf: Removed deleteSSHCommand.
    Use SSHCommand_deleteObject instead.
  * 40_admin_tasks.conf: Updated docstring of getClientsWithOutdatedProduct.

 -- Niko Wenselowski <n.wenselowski@uib.de>  Mon, 24 Apr 2017 17:46:09 +0200

python-opsi (4.0.7.38-4) stable; urgency=medium

  * Drop creating the custom ssh command file in the postinst.

 -- Niko Wenselowski <n.wenselowski@uib.de>  Thu, 20 Apr 2017 19:29:11 +0200

python-opsi (4.0.7.38-3) stable; urgency=medium

  * Do not deploy empty file for custom ssh command config but instead
    create that file in the postinst if not existing.

 -- Niko Wenselowski <n.wenselowski@uib.de>  Thu, 20 Apr 2017 17:09:02 +0200

python-opsi (4.0.7.38-2) stable; urgency=medium

  * Reverted the prevention of creating users on UCS.
  * SSH extension: emptied file with default commands for safety reasons.

 -- Niko Wenselowski <n.wenselowski@uib.de>  Thu, 20 Apr 2017 12:52:51 +0200

python-opsi (4.0.7.38-1) stable; urgency=medium

  * 10_opsi.conf: Do not pass invalid parameter in deleteProductDependency.
  * Added SSH extension.
  * OPSI.Logger: Show no message if unlinking a non-existing file fails.
  * OPSI.Util.File.Opsi.PackageControlFile: if no version for package or
    product are given assume defaults.

 -- Niko Wenselowski <n.wenselowski@uib.de>  Thu, 30 Mar 2017 10:47:13 +0200

python-opsi (4.0.7.37-1) stable; urgency=medium

  * 20_legacy.conf: Removed methods getPcpatchRSAPrivateKey and
    setPcpatchPassword. Please use the opsi-admin task setPcpatchPassword
    for setting the password instead.

 -- Niko Wenselowski <n.wenselowski@uib.de>  Thu, 02 Mar 2017 11:23:49 +0100

python-opsi (4.0.7.36-1) stable; urgency=medium

  * OPSI.Util: the methods for blowfish encryption / decryption now raise
    a BlowfishError if things fail.

 -- Niko Wenselowski <n.wenselowski@uib.de>  Thu, 16 Feb 2017 15:11:25 +0100

python-opsi (4.0.7.35-1) stable; urgency=medium

  * 10_opsi.conf: setProductActionRequestWithDependencies fix.

 -- Erol Ueluekmen <e.ueluekmen@uib.de>  Fri, 10 Feb 2017 16:01:16 +0100

python-opsi (4.0.7.34-3) experimental; urgency=medium

  * Negate check for UCS to make it work as intended.

 -- Niko Wenselowski <n.wenselowski@uib.de>  Thu, 02 Feb 2017 14:11:32 +0100

python-opsi (4.0.7.34-2) experimental; urgency=medium

  * Do not add users on UCS.

 -- Niko Wenselowski <n.wenselowski@uib.de>  Wed, 01 Feb 2017 16:12:25 +0100

python-opsi (4.0.7.34-1) stable; urgency=medium

  * 40_admin_tasks.conf: New method setupWhereFailed.
  * 40_admin_tasks.conf: setupWhereFailed and setupWhereInstalled do not
    alter the actionResult anymore.

 -- Niko Wenselowski <n.wenselowski@uib.de>  Fri, 27 Jan 2017 10:30:16 +0100

python-opsi (4.0.7.33-1) experimental; urgency=medium

  * OPSI.Service.SSLContext: new parameter acceptedCiphers to limit the
    ciphers a context accepts.

 -- Niko Wenselowski <n.wenselowski@uib.de>  Wed, 11 Jan 2017 15:05:07 +0100

python-opsi (4.0.7.32-1) experimental; urgency=medium

  * DepotserverBackend: the function depot_installPackage has a new parameter
    suppressPackageContentFileGeneration that can be used to avoid the
    generation of package content file during installation.
  * OPSI.Util: Backported md5sum from opsi 4.1.

 -- Niko Wenselowski <n.wenselowski@uib.de>  Mon, 02 Jan 2017 17:14:58 +0100

python-opsi (4.0.7.31-1) stable; urgency=medium

  [ Mathias Radtke ]
  * OPSI.System.Posix: Reboot scheduled after 1 minute of reboot() call

  [ Niko Wenselowski ]
  * OPSI.Util.Task.UpdateBackend.MySQL: Disable foreign key checks when
    changing length of productId column.

 -- Niko Wenselowski <n.wenselowski@uib.de>  Mon, 02 Jan 2017 10:52:42 +0100

python-opsi (4.0.7.30-1) stable; urgency=medium

  * OPSI.Util.Task.Samba.isSamba4: fix possible reference to unitialised
    variable.

 -- Niko Wenselowski <n.wenselowski@uib.de>  Thu, 15 Dec 2016 12:27:59 +0100

python-opsi (4.0.7.29-1) testing; urgency=medium

  * OPSI.Util.Task.ConfigureBackend.MySQL: allow creation of users containing
    a minus in their name.

 -- Niko Wenselowski <n.wenselowski@uib.de>  Fri, 09 Dec 2016 17:28:45 +0100

python-opsi (4.0.7.28-5) stable; urgency=medium

  * Updated acl.conf to restrict backend deletion to administrators.

 -- Niko Wenselowski <n.wenselowski@uib.de>  Fri, 13 Jan 2017 09:48:38 +0100

python-opsi (4.0.7.28-4) stable; urgency=medium

  * Updated acl.conf to restrict access to hostControl(Safe)-methods.

 -- Niko Wenselowski <n.wenselowski@uib.de>  Thu, 12 Jan 2017 11:21:53 +0100

python-opsi (4.0.7.28-3) stable; urgency=medium

  * Updated translations for hwaudit.

 -- Niko Wenselowski <n.wenselowski@uib.de>  Thu, 08 Dec 2016 15:17:30 +0100

python-opsi (4.0.7.28-2) stable; urgency=medium

  * Updated translations.

 -- Niko Wenselowski <n.wenselowski@uib.de>  Thu, 08 Dec 2016 14:11:42 +0100

python-opsi (4.0.7.28-1) stable; urgency=medium

  * OPSI.Backend.Backend.Backend.backend_setOptions now logs whenever a value
    is skipped because of the type differs from the expected one.
  * OPSI.Backend.JSONRPC.JSONRPCBackend: corrected indentation.

 -- Niko Wenselowski <n.wenselowski@uib.de>  Tue, 22 Nov 2016 14:12:48 +0100

python-opsi (4.0.7.27-1) experimental; urgency=medium

  * Improved __repr__ of Group, ProductProperty, ProductPropertyState and
    their subclasses.
  * OpsiBackupArchive does not fail anymore if an added file does not exist.

 -- Niko Wenselowski <n.wenselowski@uib.de>  Tue, 25 Oct 2016 11:29:56 +0200

python-opsi (4.0.7.26-1) experimental; urgency=medium

  * SQLite backend: Fix syntax error that may occur during an ALTER TABLE
    if more than one column should be altered.

 -- Niko Wenselowski <n.wenselowski@uib.de>  Mon, 10 Oct 2016 17:54:42 +0200

python-opsi (4.0.7.25-1) testing; urgency=medium

  * DepotserverBackend: Fix problem with package installation.

 -- Niko Wenselowski <n.wenselowski@uib.de>  Thu, 29 Sep 2016 18:16:54 +0200

python-opsi (4.0.7.24-1) stable; urgency=medium

  * ConfigurationData: On UCS we preferably read the domain from UCR.
    If this fails we resort to the Samba config file.

 -- Niko Wenselowski <n.wenselowski@uib.de>  Tue, 27 Sep 2016 12:37:43 +0200

python-opsi (4.0.7.23-2) stable; urgency=medium

  * Correct entry in changelog.

 -- Niko Wenselowski <n.wenselowski@uib.de>  Mon, 26 Sep 2016 15:29:35 +0200

python-opsi (4.0.7.23-1) stable; urgency=medium

  * OPSI.System.Posix: added missing 'datetime' import.
  * OPSI.System.Posix: fix wrong reference in getBlockDeviceBusType

 -- Niko Wenselowski <n.wenselowski@uib.de>  Mon, 26 Sep 2016 13:18:20 +0200

python-opsi (4.0.7.22-1) testing; urgency=medium

  * DepotserverBackend: function depot_installPackage now has parameter
    'forceProductId' to force a specific product id when installing a
     product. The installation will be made into the corresponding directory
     of the given product id.
  * OPSI.Util.File.Archive.getFileType now follows symlinks.

 -- Niko Wenselowski <n.wenselowski@uib.de>  Fri, 23 Sep 2016 14:15:56 +0200

python-opsi (4.0.7.21-1) stable; urgency=medium

  * New BackendMethod changeWANConfig
  * OPSI.System.Posix: added enx network device support
  * small fix in Repository-Handling

 -- Erol Ueluekmen <e.ueluekmen@uib.de>  Wed, 21 Sep 2016 01:22:59 +0200

python-opsi (4.0.7.20-1) stable; urgency=medium

  * Various internal refactorings.
  * OPSI.System.Posix.which now throws CommandNotFoundException instead of
    a basic Exception to make catching errors easier.

 -- Niko Wenselowski <n.wenselowski@uib.de>  Tue, 13 Sep 2016 09:39:56 +0200

python-opsi (4.0.7.19-1) testing; urgency=medium

  * OPSI.Util.Task.UpdateBackend.MySQL: temporary disable foreign key checks
    when altering the depotId / hostId.

 -- Niko Wenselowski <n.wenselowski@uib.de>  Tue, 06 Sep 2016 14:11:02 +0200

python-opsi (4.0.7.18-1) stable; urgency=medium

  * OPSI.System.Posix: added sleep function when using ms-sys to write partition
    boot record
  * Corrected some typos.
  * Make header verify_server_cert work with current Python 2.7.
  * OPSI.Util.Task.Samba.configureSamba: warn if oplocks are present in
    Samba configuration.
  * OPSI.System.Posix: Wait a few seconds before running ms-sys to avoid
    timing problems on systems with NVME storage.

 -- Niko Wenselowski <n.wenselowski@uib.de>  Wed, 24 Aug 2016 17:08:55 +0200

python-opsi (4.0.7.17-1) stable; urgency=medium

  * OPSI.Util: Refactored encryptWithPublicKeyFromX509CertificatePEMFile
    and decryptWithPrivateKeyFromPEMFile.

 -- Niko Wenselowski <n.wenselowski@uib.de>  Thu, 18 Aug 2016 10:10:53 +0200

python-opsi (4.0.7.16-1) testing; urgency=medium

  * OPSI.System.Posix: new function isOpenSUSELeap.
  * OPSI.Util.Task.Rights: Improved support for openSUSE Leap.

 -- Niko Wenselowski <n.wenselowski@uib.de>  Mon, 15 Aug 2016 16:53:24 +0200

python-opsi (4.0.7.15-1) stable; urgency=medium

  * corrected opsi-set-rights for openSUSE

 -- Mathias Radtke <m.radtke@uib.de>  Wed, 10 Aug 2016 13:44:48 +0200

python-opsi (4.0.7.14-1) stable; urgency=medium

  * OPSI.Util.Task.Rights: Corrected path for UCS.

 -- Niko Wenselowski <n.wenselowski@uib.de>  Fri, 05 Aug 2016 15:56:55 +0200

python-opsi (4.0.7.13-1) testing; urgency=medium

  * OPSI.Util.Task.Rights: Corrected path for SLES 11.

 -- Niko Wenselowski <n.wenselowski@uib.de>  Wed, 27 Jul 2016 17:11:57 +0200

python-opsi (4.0.7.12-1) stable; urgency=medium

  * Correct indentation in some places.
  * Use future-proof octal values.
  * Correct version in OPSI.Util.Task.Rights and OPSI.Backend.JSONRPC.

 -- Niko Wenselowski <n.wenselowski@uib.de>  Mon, 25 Jul 2016 14:39:25 +0200

python-opsi (4.0.7.11-1) testing; urgency=medium

  * OPSI.Util.Task.Rights: Better support for different SLES versions.

 -- Niko Wenselowski <n.wenselowski@uib.de>  Mon, 25 Jul 2016 13:13:55 +0200

python-opsi (4.0.7.10-1) testing; urgency=medium

  * OPSI.Util.Task.Rights: Do not fail if MySQL backend is configured but
    not yet set up.

 -- Niko Wenselowski <n.wenselowski@uib.de>  Fri, 22 Jul 2016 11:17:24 +0200

python-opsi (4.0.7.9-1) testing; urgency=medium

  * OPSI.System.Posix: new functions: isDebian, isOpenSuse, isUbuntu, isUCS.
  * OPSI.Util.Task.Rights: Refactored module.
  * OPSI.Util.Task.Rights: setRights will try to set rights on the webserver
    directory as installed by the package opsi-linux-support.
  * 40_admin_tasks.conf: Bugfix for setupWhereNotInstalled

 -- Niko Wenselowski <n.wenselowski@uib.de>  Thu, 21 Jul 2016 16:22:58 +0200

python-opsi (4.0.7.8-1) stable; urgency=low

  * OPSI.System.Windows:
    - getOpsiHotfixName supports now Windows 10
    - fixed Syncing Time function with service
  * Proxysupport for HTTP-Connections
  * Fix for setActionRequestWithDependencies
  * do not add obsolete config software-on-demand.show-details
  * ConfigDataBackend: internal refactoring in log_read and log_write

 -- Erol Ueluekmen <e.ueluekmen@uib.de>  Tue, 19 Jul 2016 15:36:42 +0200

python-opsi (4.0.7.7-1) stable; urgency=low

  * WindowsDrivers byAudit sku fallback fixed.

 -- Erol Ueluekmen <e.ueluekmen@uib.de>  Tue, 05 Jul 2016 15:29:36 +0200

python-opsi (4.0.7.6-1) stable; urgency=medium

  * Changed formatting in Logger to not expose parts of confidential strings
    under special circumstances.
  * OPSI.Util.Task.ConfigureBackend.MySQL: fixed error on hostname with dash

 -- Niko Wenselowski <n.wenselowski@uib.de>  Mon, 04 Jul 2016 17:49:17 +0200

python-opsi (4.0.7.5-1) testing; urgency=medium

  * JSONRPC backend has received small refactorings.
  * 10_opsi.conf: Refactored setProductActionRequestWithDependencies.
    With this change the 'force' parameter is deprecated and does not have
    any effect. It may be removed in future releases.

 -- Niko Wenselowski <n.wenselowski@uib.de>  Thu, 30 Jun 2016 15:39:29 +0200

python-opsi (4.0.7.4-1) testing; urgency=medium

  * OPSI.Util.Task.UpdateBackend.MySQL: Also correct license key column in
    table SOFTWARE_CONFIG.
  * ACL: Pre-compiling patterns
  * ACL: Changed log output for easier debugging.
  * Various small improvements in OPSI.Backend.BackendManager.
  * OPSI.Util.Task.Samba: Removed oplocks from share definition.
    This will only affect new share configurations.
  * OPSI.System.Posix: Improved detection for predictable network interfaces.
  * Configuration of MySQL backends warns if strict mode seems to be
    enabled.

 -- Niko Wenselowski <n.wenselowski@uib.de>  Fri, 24 Jun 2016 14:28:26 +0200

python-opsi (4.0.7.3-1) testing; urgency=medium

  * Repaired sort algorithm 1.

 -- Niko Wenselowski <n.wenselowski@uib.de>  Fri, 10 Jun 2016 13:36:41 +0200

python-opsi (4.0.7.2-1) testing; urgency=medium

  * OPSI.Util.Task.UpdateBackend.MySQL: making sure that columns for license
    keys are 1024 characters long.
  * HostControl: If resolveHostAddress is set to True we fall back to
    using the specified in case of a lookup failure.
  * Various small changes.

 -- Niko Wenselowski <n.wenselowski@uib.de>  Thu, 09 Jun 2016 15:34:59 +0200

python-opsi (4.0.7.1-1) testing; urgency=medium

  * forceObjectClass got a faster check to see if we are processing JSON.
  * OPSI.System.Posix: fixed typo: init -6 -> init 6.
  * OPSI.Backend.Backend: _testFilterAndAttributes is faster if attributes
    and filter are missing.
  * OPSI.Backend.Backend: _objectHashMatches now avoids temporary variable.
  * Improved iteration in many parts to be more efficient.
  * OPSI.Logger: Faster lookup for output color / level name.
  * Changed some log outputs to make use of the formatting during logging.
  * Updated hwaudit.conf: Now showing the number of physical and logical
    cores.
  * OPSI.Util.Task.ConfigureBackend.DHCP: only retrieve and show system
    information once.
  * 20_legacy.conf: Refactored setGeneralConfig.

 -- Niko Wenselowski <n.wenselowski@uib.de>  Fri, 20 May 2016 15:44:59 +0200

python-opsi (4.0.6.50-1) experimental; urgency=medium

  * OPSI.Logger.Logger now is able to do formatting in the style of
    str.format. To format a message use the appropriate placeholders and
    then supply args / kwargs as needed.
    Formatting will only be applied if the message will actually be logged.
  * Improved logging during HTTP Connection.

 -- Niko Wenselowski <n.wenselowski@uib.de>  Tue, 07 Jun 2016 10:47:44 +0200

python-opsi (4.0.6.49-1) stable; urgency=medium

  * OPSI.Util.Task.Samba: removed oplocks from opsi_depot share
  * OPSI.Util.Product: Added debug output to show when tasks end.

 -- Niko Wenselowski <n.wenselowski@uib.de>  Fri, 6 May 2016 07:32:28 +0200

python-opsi (4.0.6.48-1) stable; urgency=medium

  * OPSI.Types.forceOct avoids using a temporary variable.
  * OPSI.Util.Task.Rights.setRights: avoid processing the same path
    twice.
  * OPSI.Logger and OPSI.Service.JsonRpc now use the 'traceback' module
    to get the tracebacks.
  * OPSI.Backend.Replicator: Show the renaming of the server as a single
    step for better user feedback.

 -- Niko Wenselowski <n.wenselowski@uib.de>  Wed, 27 Apr 2016 12:35:39 +0200

python-opsi (4.0.6.47-1) stable; urgency=medium

  * Not using bare "except:" - at least catching Exception.
  * OPSI.Util.Task.Samba: notify the user that he may need to restart the Samba
    daemon.
  * Fix typo in error message if the filter was referencing an attribute not
    present at the used object type.
  * OPSI.Backend.Replicator: Check if the used backend can rename the server
    before trying to do so. If the check fails fall back to using an
    ExtendedBackend.
  * OPSI.Backend.SQL: Limit the length of inserted changelogs to be lower than
    65535 to avoid problems with the limited size of columns of type TEXT.

 -- Niko Wenselowski <n.wenselowski@uib.de>  Thu, 21 Apr 2016 13:18:16 +0200

python-opsi (4.0.6.46.1-1) stable; urgency=medium

  * Using the new-style base64 Python interface to avoid breaking with
    combinations of username and password that exceed 72 characters and
    lead to newlines in the base64-encoded authentication header.
    This is in response to CVE-2016-5699 / Python bug 22928 as these
    patched Python versions may lead to breaks on some systems.

 -- Niko Wenselowski <n.wenselowski@uib.de>  Wed, 22 Jun 2016 17:28:31 +0200

python-opsi (4.0.6.46-1) stable; urgency=medium

  * File backend: Correctly read/write the locked attribute on ProductOnDepot.

 -- Niko Wenselowski <n.wenselowski@uib.de>  Thu, 07 Apr 2016 11:07:15 +0200

python-opsi (4.0.6.45-1) experimental; urgency=medium

  * 40_admin_tasks.conf: added method setupWhereInstalled.
  * 40_admin_tasks.conf: added method getClientsWithOutdatedProduct.
  * 40_admin_tasks.conf: added method
    setActionRequestWhereOutdatedWithDependencies.
  * Updated French translation for hwaudit.
  * OPSI.System.Posix: bypassed startsector 0 in Xenial Sfdisk

 -- Niko Wenselowski <n.wenselowski@uib.de>  Mon, 07 Mar 2016 17:12:50 +0100

python-opsi (4.0.6.44-1) experimental; urgency=medium

  * .spec: Naming all known config files.
  * Small improvements around the creation of AuditHardwareOnHosts.
  * OPSI.Types.forceOpsiTimestamp has received improved handling of
    datetime.datetime objects.
  * OPSI.Types.forceTime can now handle datetime.datetime objects.
  * OPSI.Object.mandatoryConstructorArgs has been refactored.
  * Moved the methods "uninstallWhereInstalled",
    "updateWhereInstalled", "setupWhereNotInstalled" and
    "setActionRequestWhereOutdated" into the new backend extension
    "40_admin_tasks.conf".
  * Method "setActionRequestWhereOutdated" ignores products on client
    with installation-status 'unknown'.
  * Added polish translation. Thanks to Jerzy Włudarczylk!
  * OPSI.System.Posix: corrected typo in sfdisk call
  * OPSI.System.Posix: added more reboot calls in reboot() function
  * OPSI.System.Posix: refactored sfdisk compatability from 4.0.6.41-1
  * OPSI.System.Posix: added new function setLocalSystemTime.

 -- Niko Wenselowski <n.wenselowski@uib.de>  Thu, 03 Mar 2016 13:58:55 +0100

python-opsi (4.0.6.43-1) experimental; urgency=medium

  * Small bugfix in 10_wim.conf.
  * OPSI.Util.WIM got a new function getImageInformation.

 -- Niko Wenselowski <n.wenselowski@uib.de>  Tue, 23 Feb 2016 13:32:33 +0100

python-opsi (4.0.6.42-1) experimental; urgency=medium

  * 20_legacy.conf: Added new methods "uninstallWhereInstalled",
    "updateWhereInstalled", "setupWhereNotInstalled" and
    "setActionRequestWhereOutdated".
  * New module: OPSI.Util.WIM.
  * New file: 10_wim.conf with methods "updateWIMConfigFromPath" and
    "updateWIMConfig".
  * OPSI.Util.File.Opsi.PackageControlFile does not add empty line after
    changelog anymore.
  * Improved error messages during creation of an object from a dict if that
    dict does miss an argument required by the constructor.

 -- Niko Wenselowski <n.wenselowski@uib.de>  Mon, 22 Feb 2016 17:29:04 +0100

python-opsi (4.0.6.41-1) experimental; urgency=medium

  [ Mathias Radtke ]
  * OPSI.System.Posix.py: Added sfdisk (2.26) compatability on HP Smart-Array
  * OPSI.System.Posix.py: Added 'enp' device in getEthernetDevices()

  [ Niko Wenselowski ]
  * OPSI.Util.flattenSequence is now handles generators by consuming them.
  * OPSI.Util.formatFileSize now handles terrabyte sized data.
  * 20_legacy.conf: new function setActionRequestWhereOutdated.
  * Show what sort algorithm get's called.

 -- Niko Wenselowski <n.wenselowski@uib.de>  Fri, 12 Feb 2016 14:45:33 +0100

python-opsi (4.0.6.40-1) experimental; urgency=medium

  [ Mathias Radtke ]
  * OPSI.System.Posix.py: fixed bug in HP Smart Array Disk handling
  * OPSI.System.Posix.py: added simple sfdisk 2.26 (wily) compatability

  [ Niko Wenselowski ]
  * 70_wan.conf: Added docstring for changeWANConfig.
  * 70_wan.conf: The 'enabled' parameter now will be converted to bool internally.
  * Rights.py: added 'windows-image-detector.py' to known executables.
  * JSONRPC-Backend: Changed method to use when checking for deflate support.

 -- Niko Wenselowski <n.wenselowski@uib.de>  Mon, 18 Jan 2016 14:27:19 +0100

python-opsi (4.0.6.39-2) experimental; urgency=medium

  * gettext.python-opsi_en: copied from python-opsi.pot instead of linking because of placeholder Variables

 -- Mathias Radtke <m.radtke@uib.de>  Wed, 06 Jan 2016 08:05:00 +0100

python-opsi (4.0.6.39-1) experimental; urgency=medium

  [Mathias Radtke]
  * gettext: added faked english 'translation'

  [ Niko Wenselowski]
  * Replacing many try/finally-constructs with contextmanagers.
  * OPSI.Util.Repository: Removed wildcard imports.
  * OPSI.Util.Repository: some small refactorings.
  * OPSI.Backend.BackendManager now uses a default configuration if no
    keyword arguments are supplied to the constructor.
  * openSuse: do not alter the path of filename in dhcpd.conf.

 -- Niko Wenselowski <n.wenselowski@uib.de>  Tue, 05 Jan 2016 15:10:27 +0100

python-opsi (4.0.6.38-1) experimental; urgency=medium

  * Reverting changes to
    OPSI.SharedAlgorithm.generateProductOnClientSequence_algorithm1

 -- Niko Wenselowski <n.wenselowski@uib.de>  Tue, 15 Dec 2015 13:43:42 +0100

python-opsi (4.0.6.37-1) experimental; urgency=medium

  * OPSI.SharedAlgorithm.generateProductOnClientSequence_algorithm1
    should now return the products in the expected order.
  * OPSI.Util.HTTP: new function closeConnection.
  * OPSI.Util.HTTP: new context manager closingConnection.

 -- Niko Wenselowski <n.wenselowski@uib.de>  Tue, 08 Dec 2015 15:12:00 +0100

python-opsi (4.0.6.36-1) experimental; urgency=medium

  * OPSI.Util.HTTP: Added log statements for easier debugging.
  * OPSI.Util.HTTP: Refactorings in hybi10Encode & hybi10Decode
  * OPSI.Backend.JSONRPC: Better readable debug output with loglevel 8.
  * OPSI.Logger: do not fail if calling setLogFile with None.
  * OPSI.Backend.ExtendedBackend: calling backend_info without backend
    set will not fail anymore.

 -- Niko Wenselowski <n.wenselowski@uib.de>  Thu, 03 Dec 2015 10:10:43 +0100

python-opsi (4.0.6.35-1) experimental; urgency=medium

  * OPSI.Backend.JSONRPC: Enrich debug information for method creation.
  * OPSI.Types: if forceOct fails show at what number it failed.
  * OPSI.Types: small refactoring in forceBool.
  * HostControl.RpcThread: specify "application/json" as content-type.
  * New module: OPSI.Util.Task.ConfigureBackend.DHCPD
  * New functions in OPSI.System.Posix: isCentOS, isSLES & isRHEL
  * OPSI.Backend.Backend: Small refactorings and improved debug output.
  * OPSI.Backend.ManagerBackend: Small refactorings and improved debug output.
  * configureDHCPD now also patches the DHCPD backend config to use the
    right service restart command.
  * OPSI.Object.AuditHardware: improve __repr__
  * OPSI.Logger: always use the absolute path when setting a logfile.
  * OPSI.Object.Product: __repr__ now shows version of product and package
  * OPSI.Object.BaseObject now creates a __repr__ out of the attributes
    that make an object unique.

 -- Niko Wenselowski <n.wenselowski@uib.de>  Fri, 27 Nov 2015 10:47:19 +0100

python-opsi (4.0.6.34-1) experimental; urgency=medium

  * ConfigDataBackend: the argument 'maxSize' for log_read must be positive.
  * ConfigDataBackend: refactored the log_write method.

 -- Niko Wenselowski <n.wenselowski@uib.de>  Thu, 12 Nov 2015 15:16:28 +0100

python-opsi (4.0.6.33-1) experimental; urgency=medium

  * OPSI.Service.Session.Session gained a __repr__.
  * OPSI.Backend.BackendManager.BackendDispatcher gained a __repr__.
  * OPSI.Backend.HostControl.HostControlBackend gained a __repr__.
  * OPSI.Backend.HostControlSafe.HostControlSafeBackend gained a __repr__.
  * ConfigDataBackend: fixed an edge case where the amount of data written
    would exceed the limit.
  * opsihwaudit.conf: Re-introduce the missing SKU.

 -- Niko Wenselowski <n.wenselowski@uib.de>  Fri, 06 Nov 2015 10:37:12 +0100

python-opsi (4.0.6.32-1) experimental; urgency=medium

  * OPSI.SharedAlgorithm: less log output.
  * OPSI.Backend.JSONRPC: small refactorings in JSONRPC.
  * OPSI.Backend.BackendManager: Log if dispatching a method is done.
  * OPSI.Backend.SQL.timeQuery: log duration even in case of failure.

 -- Niko Wenselowski <n.wenselowski@uib.de>  Fri, 30 Oct 2015 12:28:12 +0100

python-opsi (4.0.6.31-1) experimental; urgency=medium

  * OPSI.Backend.JSONRPC: Added some debug output.
  * OPSI.Service.Session: Show what session is in use before deletion.
  * OPSI.Util.HTTP.HTTPConnectionPool.urlopen: Log errors instead of ignoring
  * OPSI.Util.HTTP.HTTPConnectionPool.urlopen: slightly increased the delay
    between retries to not bomb a busy server with even more requests.

 -- Niko Wenselowski <n.wenselowski@uib.de>  Thu, 29 Oct 2015 14:31:33 +0100

python-opsi (4.0.6.30-1) experimental; urgency=medium

  * OPSI.Service.Session: SessionHandler.sessionExpired does more frequently
    checks if session is still in use or timeout occurred.
  * 20_legacy.conf & 30_configed.conf: getDomain: Fix NameError caused by
    implicit import.
  * 10_opsi.conf & 30_configed.conf: getProductOrdering: Fix NameError caused
    by implicit import.

 -- Niko Wenselowski <n.wenselowski@uib.de>  Wed, 28 Oct 2015 12:05:45 +0100

python-opsi (4.0.6.29-1) experimental; urgency=medium

  * Implementing type checks via isinstance instead of using type.
  * Removed wildcard import in various modules in OPSI.Backend.
  * 20_legacy.conf: Removed librsyncPatchFile because it never worked.
  * OpsiConfFile.parse now raises ValueError if invalid sections are
    found or configuration happens outside sections.
  * objectToHtml now works more efficient with large results.
  * OPSI.Util.Task.Samba: Fix typo in share opsi_repository that lead
    to referencing the wrong path.
  * toJson now handles generators by consuming them.
    The output resembles that of a list.
  * objectToBeautifiedText, objectToBash and objectToHtml are now able
    to handle sets - they interpret it like a list.
  * OPSI.Service.Worker.WorkerOpsiJsonRpc: improved backwards compatible
    handling of queries without any specific encoding. This should make
    any call with a plain encoding work as expected.

 -- Niko Wenselowski <n.wenselowski@uib.de>  Tue, 27 Oct 2015 17:38:16 +0100

python-opsi (4.0.6.28-1) testing; urgency=medium

  * OPSI.SharedAlgorithm: OpsiProductOrderingErrors now show what products
    cause the problem.
  * OPSI.Util.Task.CleanupBackend: Reference correct key.

 -- Niko Wenselowski <n.wenselowski@uib.de>  Thu, 08 Oct 2015 14:37:45 +0200

python-opsi (4.0.6.27-1) experimental; urgency=medium

  * OPSI.Util.flattenSequence now can handle sets.
  * OPSI.Backend.ConfigDataBackend.host_deleteObjects does not fail if
    no license management module is present.
  * OPSI.Backend.MySQL.SQLBackend: softwareLicense_getObjects and
    licenseContract_getObjects now return an empty list instead of None.
  * addDynamicDepotDriveSelection now only adds the new value and does
    not change the default.
  * The config for 'clientconfig.depot.drive' now also has the drives 'a:'
    and 'b:' present if it is created anew.

 -- Niko Wenselowski <n.wenselowski@uib.de>  Wed, 07 Oct 2015 16:40:29 +0200

python-opsi (4.0.6.26-1) testing; urgency=medium

  * toJSON: correctly handle sets.

 -- Niko Wenselowski <n.wenselowski@uib.de>  Wed, 07 Oct 2015 10:15:13 +0200

python-opsi (4.0.6.25-1) stable; urgency=medium

  * added proper sles12 version check

 -- Mathias Radtke <m.radtke@uib.de>  Fri, 02 Oct 2015 11:47:21 +0200

python-opsi (4.0.6.24-1) experimental; urgency=medium

  * OPSI.Util.Task.Rights: set +x on known executables in /opt/pcbin/install
  * OPSI.Util.Task.Rights: disabled the removal of duplicate folders to avoid
    problems with wrong rights in the depot.

 -- Niko Wenselowski <n.wenselowski@uib.de>  Thu, 01 Oct 2015 17:27:07 +0200

python-opsi (4.0.6.23-2) testing; urgency=medium

  * Added Danish translation for hwaudit.

 -- Niko Wenselowski <n.wenselowski@uib.de>  Fri, 25 Sep 2015 15:23:11 +0200

python-opsi (4.0.6.23-1) experimental; urgency=medium

  * Copy the following methods to 30_configed.conf: getDomain,
    getOpsiHWAuditConf, getPossibleMethods_listOfHashes, getServerIds_list
  * OPSI.Backend.Backend: Reading the default maximum logfile size from
    /etc/opsi/opsiconfd.conf.

 -- Niko Wenselowski <n.wenselowski@uib.de>  Wed, 16 Sep 2015 11:59:33 +0200

python-opsi (4.0.6.22-1) experimental; urgency=medium

  * log_read: Removed append-feature for rotated logs.

 -- Niko Wenselowski <n.wenselowski@uib.de>  Tue, 15 Sep 2015 14:23:46 +0200

python-opsi (4.0.6.21-1) experimental; urgency=medium

  * ExtendedConfigBackend: repr now works also with subclasses.
  * ConfigDataBackend: log_write does correctly limit the logsize.

 -- Niko Wenselowski <n.wenselowski@uib.de>  Tue, 15 Sep 2015 12:38:36 +0200

python-opsi (4.0.6.20-1) experimental; urgency=medium

  * OPSI.Service.Worker: header parsing errors are now logged
    with loglevel 8.
  * Re-introduce 30_configed.conf

 -- Niko Wenselowski <n.wenselowski@uib.de>  Wed, 09 Sep 2015 09:15:14 +0200

python-opsi (4.0.6.19-2) experimental; urgency=medium

  * Translations updated and translations for es, it & ru added.

 -- Niko Wenselowski <n.wenselowski@uib.de>  Thu, 03 Sep 2015 11:04:01 +0200

python-opsi (4.0.6.19-1) experimental; urgency=medium

  * OPSI.Backend.JSONRPC: refuse to enable deflate if we are talking to an
    old version of the service to avoid problems.

 -- Niko Wenselowski <n.wenselowski@uib.de>  Thu, 03 Sep 2015 10:30:30 +0200

python-opsi (4.0.6.18-1) experimental; urgency=medium

  * OPSI.Backend.BackendManager: showing the used ACL only on log level debug
    or higher.
  * OPSI.SharedAlgorithm: small refactorings regarding iteration of lists
  * OPSI.Backend.JSONRPC: more reliable fix for working with deflate against
    older webservice versions. This works by disabling deflate to ensure
    proper encoding / decoding.
  * OPSI.Backend.JSONRPC: type check via isinstance instead of type.

 -- Niko Wenselowski <n.wenselowski@uib.de>  Wed, 02 Sep 2015 16:34:26 +0200

python-opsi (4.0.6.17-1) experimental; urgency=medium

  * removed cpatureStderr=False fom execute of 'lsb-release -i' command

 -- Mathias Radtke <m.radtke@uib.de>  Wed, 02 Sep 2015 11:54:51 +0200

python-opsi (4.0.6.16-1) experimental; urgency=medium

  * OPSI.Backend.BackendManager: redirected lsb_release stderr and stdout output to /dev/null

 -- Mathias Radtke <m.radtke@uib.de>  Wed, 02 Sep 2015 09:33:16 +0200

python-opsi (4.0.6.15-1) experimental; urgency=medium

  * OPSI.Util.Task.Samba: add newline when adding repository.
  * RPM: Made the license machine-parseable.
  * OPSI.Util.WindowsDrivers: do not fail if Vendor or Model are None.
  * Create user / groups without explicit uid / gid.

 -- Niko Wenselowski <n.wenselowski@uib.de>  Tue, 25 Aug 2015 11:02:44 +0200

python-opsi (4.0.6.14-1) experimental; urgency=medium

  [ Mathias Radtke ]
  * OPSI.System.Posix: removed unneded captureStderr flag

  [ Anna Sucher ]
  * OPSI.Util.Task.Rights: added opsi-deploy-client-agent-default to
    files that are made executable

  [ Niko Wenselowski ]
  * JSONRPCBackend: Better handling of JSON-RPC-response from an old service.

 -- Niko Wenselowski <n.wenselowski@uib.de>  Tue, 11 Aug 2015 15:27:10 +0200

python-opsi (4.0.6.13-1) experimental; urgency=medium

  * Provide OPSI.System.Posix.shutdown.
  * Added function OPSI.Util.chunk.
  * OPSI.Util.Task.CleanupBackend: added chunking on mass-operations.
  * OPSI.Util.Task.CleanupBackend: Improving speed of operations.
  * OPSI.Backend.Replicator: Speed up membership test for productsOnDepot.
  * OPSI.System.Posix.execute now accepts list, set or tuple for ignoreExitCode
  * Debian: Remove dependency on python-support.
  * OPSI.System.Posix: removed unneded captureStderr flags from sfdisk calls

 -- Niko Wenselowski <n.wenselowski@uib.de>  Mon, 10 Aug 2015 15:22:38 +0200

python-opsi (4.0.6.12-1) experimental; urgency=medium

  [ Niko Wenselowski ]
  * Improving Python 3 compatibility.
  * hwaudit: Added translations for COMPUTER_SYSTEM.sku
  * tests: rename the domain of test objects from uib.local to test.invalid
  * OPSI.Service.Worker.WorkerOpsiJsonRpc: The header handling introduced
    with 4.0.6.8-1 must now be explicitely enabled by creating the file:
    /etc/opsi/opsi.header.fix.enable
    This makes sure that components get the same behaviour as before unless
    an change is done by an administrator.
  * 10_opsi.conf: Reintroduce setRights from the now remove 30_configed.conf
  * OPSI.Util.HTTP: the functions to decode/encode gzip/deflate now work
    better with unicode input and always return unicode.
  * OPSI.Service.Worker.WorkerOpsi: properly decode requests that have their
    content-encoding header set to "deflate".
  * log_read now also reads rotated logs.
  * OPSI.Util.Task.Rights: chown now correctly sets uid/gid on links.

  [ Mathias Radtke ]
  * new module OPSI Util task Samba
  * wrote tests for new module

 -- Niko Wenselowski <n.wenselowski@uib.de>  Wed, 29 Jul 2015 16:04:38 +0200

python-opsi (4.0.6.11-4) experimental; urgency=medium

  * Packaging fixes for Debian 8.

 -- Niko Wenselowski <n.wenselowski@uib.de>  Mon, 29 Jun 2015 16:23:22 +0200

python-opsi (4.0.6.11-3) experimental; urgency=medium

  * RPM: do not link removed file.

 -- Niko Wenselowski <n.wenselowski@uib.de>  Mon, 29 Jun 2015 16:11:06 +0200

python-opsi (4.0.6.11-2) experimental; urgency=medium

  * Removing remaining occurances of 30_configed.conf.

 -- Niko Wenselowski <n.wenselowski@uib.de>  Mon, 29 Jun 2015 16:06:51 +0200

python-opsi (4.0.6.11-1) experimental; urgency=medium

  * Debian: Moving lintian-overrides into debian/source
  * 20_legacy.conf: Small refactoring of getClients_listOfHashes
  * 20_legacy.conf: Refactored getLicenseStatistics_hash
  * OPSI.Types: better error message if forceObjectClass fails because of an
    argument that is missing for the constructor
  * OPSI.Types: better error message if forceObjectClass fails because of an
    invalid type
  * 20_legacy.conf: some small bugfixes.
  * OPSI.Object: repr for ConfigState now includes values.
  * Moving getProductOrdering from 30_configed.conf to 10_opsi.conf.
  * Removing 30_configed.conf.
  * Removing the link from etc/opsi/backendManager/extend.d/20_legacy.conf to
    etc/opsi/backendManager/extend.d/configed/20_legacy.conf.

 -- Niko Wenselowski <n.wenselowski@uib.de>  Mon, 29 Jun 2015 15:58:47 +0200

python-opsi (4.0.6.10-3) experimental; urgency=medium

  * Debian: Setting the package format to 1.0
  * RPM: creating folder for systemd templates before installation

 -- Niko Wenselowski <n.wenselowski@uib.de>  Tue, 16 Jun 2015 12:27:05 +0200

python-opsi (4.0.6.10-2) experimental; urgency=medium

  * RPM: supply %prep and %debug_package
  * Remove references to opsi-distutils

 -- Niko Wenselowski <n.wenselowski@uib.de>  Tue, 16 Jun 2015 10:57:43 +0200

python-opsi (4.0.6.10-1) experimental; urgency=medium

  * Added __repr__ for Backend and JSONRPCBackend.
  * OPSI.Backend.Replicator: Inserting objects should be a little faster.
  * OPSI.Backend: Only do a lookup for returnObjectsOnUpdateAndCreate once
    per method execution.
  * objectToBash, objectToHtml and objectToBeautifiedText now also correctly
    format subclasses of the lists / dicts.
  * 20_legacy.conf: Speed up _getProductStates_hash
  * FileBackend: Do not double the mapping list of LocalbootProduct and NetbootProduct.
  * FileBackend: allow products having ProductPropertyStates that are the same as the id of a product.
  * Some small refactorings to OPSI.Backend.SQL and OPSI.Backend.MySQL.
  * Supply new folder /etc/opsi/systemdTemplates

 -- Niko Wenselowski <n.wenselowski@uib.de>  Tue, 16 Jun 2015 10:45:21 +0200

python-opsi (4.0.6.9-1) experimental; urgency=medium

  * OPSI.Util.Task.Rights: reuse an existing depot URL if we found one before.

 -- Niko Wenselowski <n.wenselowski@uib.de>  Wed, 10 Jun 2015 10:20:56 +0200

python-opsi (4.0.6.8-1) experimental; urgency=low

  * 20_legacy.conf: createLicenseContract now returns the complete
    license contract id instead of just the first character.
  * OPSI.Util.File: Avoid bloating dhcpd.conf with '%s'
  * OPSI.Util.Task.Rights: added 'service_setup.sh' to KNOWN_EXECUTABLES
  * OPSI.Util.Task.Rights: Fix setting rights on KNOWN_EXECUTABLES in
    the depot folder.
  * Refactored worker for the interface page.
  * OPSI.Backend.File: Convert errors to unicode before logging them.
  * 40_groupActions.conf: create method to rename groups: updateGroupname
  * __repr__ now gives even better results.
  * 20_legacy.conf: new method setHostInventoryNumber
  * 20_legacy.conf: refactored getAndAssignSoftwareLicenseKey
  * debian/format: removed
  * OPSI.Types: checking for classes is now implemented via isinstance and
    therefore also subclasses will be accepted.
  * OPSI.Util.Task.Certificate: Fix certificate creation on Debian 8.
  * OPSI.Util.HTTP: Workarround for Python versions that implement PEP0476
  * OPSI.Service.Worker.WorkerOpsiJsonRpc: now correctly stating the HTTP
    header field "content-type" if the content is compressed via deflate or
    gzip. To stay backwards compatible we return in the old style if the
    header field "Accept" of the request starts with "gzip-application".
  * OPSI.Util.HTTP: new functions deflateEncode, deflateDecode, gzipEncode
    and gzipDecode
  * OPSI.Backend.JSONRPC: various refactorings
  * OPSI.Backend.JSONRPC.JSONRPCBackend: correctly handle responses that are
    compressed via deflate or gzip. To stay backwards compatible it deflates
    the data if the HTTP header field "content-type" starts with "gzip".
  * The users opsiconfd / pcpatch are now added to the file admin group
    based on the groupname and not on the gid. This avoids adding these users
    to the wrong group if a group with gid 992 already exists.
  * RPM: if a group with gid 992 is already existing add the file admin group
    without giving a specific gid.

 -- Niko Wenselowski <n.wenselowski@uib.de>  Tue, 09 Jun 2015 16:34:33 +0200

python-opsi (4.0.6.7-2) experimental; urgency=low

  * RHEL / CentOS 7: No indent to avoid confusing rpm.

 -- Niko Wenselowski <n.wenselowski@uib.de>  Fri, 10 Apr 2015 14:23:46 +0200

python-opsi (4.0.6.7-1) experimental; urgency=low

  * Fix encoding problems in new __repr__.

 -- Niko Wenselowski <n.wenselowski@uib.de>  Fri, 10 Apr 2015 13:40:21 +0200

python-opsi (4.0.6.6-1) experimental; urgency=low

  * OPSI.Util.Task.Rights: better ignoring of subfolders.
  * OPSI.Logger: some small refactorings.
  * OPSI.Util.Task.Sudoers: Do not duplicate existing entries.
  * OPSI.Logger.logWarnings: only log to the opsi-Logger.
  * CentOS / RHEL 7: depend on net-tools for ifconfig.
  * Added OPSI.System.Posix.getActiveConsoleSessionId

 -- Niko Wenselowski <n.wenselowski@uib.de>  Fri, 10 Apr 2015 10:31:29 +0200

python-opsi (4.0.6.5-1) experimental; urgency=low

  * Fix problem when working mit DHCP files.

 -- Niko Wenselowski <n.wenselowski@uib.de>  Tue, 31 Mar 2015 11:38:41 +0200

python-opsi (4.0.6.4-1) experimental; urgency=low

  * OPSI.System.Posix.execute now accepts keyword arguments 'shell' and
    'waitForEnding' to have the same keyword arguments as on Windows.

 -- Niko Wenselowski <n.wenselowski@uib.de>  Mon, 30 Mar 2015 15:38:39 +0200

python-opsi (4.0.6.3-1) experimental; urgency=low

  * OPSI.Util.Task.Rights: avoid duplicate path processing.
  * OPSI.Backend.MySQL.ConnectionPool: lower log-level for messages.
  * OPSI.Util.Task.Rights.setRights: show what path is given.
  * Fix various problems in OPSI.Backend.Replicator.
  * OPSI.Util.Task.Sudoers: Retrieve path to 'service' from the OS.
  * OPSI.Util.Task.Sudoers: Add single entry if missing.
  * Small changes in OPSI.Util.File.
  * Less wildcard imports.
  * Refactoring in OPSI.Util.Task.Rights
  * OPSI.Util.Task.Rights will fail without raising an error if chown
    is not possible.
  * OPSI.Backend.BackendManager: refactored reading groups of user to be
    faster for large environments.
  * Many objects now have proper representations.
  * OPSI.Util.Task.ConfigureBackend.ConfigurationData: Adding WAN
    configuration defaults if they are missing.
  * New extension 70_wan.conf for easy disabling/enabling of WAN configuration
  * 70_dynamic_depot.conf: getDepotSelectionAlgorithmByNetworkAddress
    makes use of OPSI.Util.ipAddressInNetwork instead of copying code.
  * OPSI.Util.Task.Rights: chown will only supply an uid if euid is 0 to
    avoid failures.

 -- Niko Wenselowski <n.wenselowski@uib.de>  Mon, 30 Mar 2015 11:44:00 +0200

python-opsi (4.0.6.2-1) experimental; urgency=low

  * OPSI.Backend.MySQL: If connecting to DB fails during creation of the
    connection pool we wait 5 seconds before retrying to connect.
  * OPSI.Logger: Easier and faster check if syslog is present.
  * OPSI.Backend.Replicator: small refactorings.
  * OPSI.Backend.BackendManager: _dispatchMethod creats no more temp. list.
  * OPSI.Util.Task.Certificate: do not set the same serial number for
    every certificate.

 -- Niko Wenselowski <n.wenselowski@uib.de>  Mon, 09 Mar 2015 10:56:28 +0100

python-opsi (4.0.6.1-1) experimental; urgency=low

  * OPSI.Util.Repository: correctly set number of retries for dynamic bandwidth
  * setup.py: Exclude test folders.
  * objectToBeautifiedText: indent with only four spaces
  * OPSI/Object.py overhauled module
  * Added OPSI.System.Posix.runCommandInSession to have access to this
    function not only when running Windows.
  * OPSI.Backend.File: Various refactorings, not only to avoid unnecessary
    creation of temporary objects.
  * Backends: speed up option parsing during initalisation.
  * Make excessive use of List Comprehensions for faster processing.
  * OPSI.Backend.HostControl: Using the timeout-parameter available on
    httplib.HTTP(S)Connection in RpcThread and ConnectionThread
  * Improve speed of configState_getClientToDepotserver
  * OPSI.Backend.SQL: Refactored working with the hardware audit
  * Speed up OPSI.Backend.Backend.log_read
  * The size limit of log_write can now be controlled through
    opsiconfd.conf and the value of "max log size" in the section "global".
  * New module: OPSI.Util.Task.Rights
  * OPSI.System.Windows: function "mount" accepts "dynamic" as mountpoint to
    enable the automatic search for a free mountpoint on the system.
    Thanks to Markus Kötter for the initial patch!
  * OPSI.Util.Task.ConfigureBackend.ConfigurationData: add the possibility
    to enable the dynamic mountpoint selection.
  * OPSI.Backend.SQL: the columns referencing hostId are now of the same size
  * New module OPSI.Util.Task.UpdateBackend.MySQL
  * OPSI.Util.Task.UpdateBackend.MySQL: Fix too small hostId columns
  * OPSI.Backend.SQL: replacing duplicate code
  * Removed LDAP schema files and backend configuration.
  * OPSI.Backend.SQL: Functions getData and getRawData only allow SELECT
  * Making method backend_getSharedAlgorithm nonfunctional.
  * OPSI.SharedAlgorithm: No more working with code-as-text and evaluation
    of the text to get objects to work with. Now there are only the objects.
  * WindowsDrivers: Fallback if directories ends with "." or with whitespace.
  * OPSI.Types.forceList is now able to handle sets and generators
  * New function OPSI.System.Posix.getDHCPDRestartCommand
  * OPSI.SharedAlgorithm: Raising an error when a circular dependecy is
    detected between products.
  * OPSI.System.Posix.getNetworkDeviceConfig is now able to parse output
    from newer ifconfig versions like on CentOS 7.
  * OPSI.Backend.SQLite refactored query creation.

 -- Niko Wenselowski <n.wenselowski@uib.de>  Thu, 05 Feb 2015 09:46:50 +0100

python-opsi (4.0.5.17-1) testing; urgency=medium

  * Small bugfix in ConfigureBackend Task.

 -- Erol Ueluekmen <e.ueluekmen@uib.de>  Wed, 25 Feb 2015 14:33:25 +0100

python-opsi (4.0.5.16-1) stable; urgency=low

  * JSONRPCBackend: Fix build long authorization headers.

 -- Erol Ueluekmen <e.ueluekmen@uib.de>  Thu, 19 Feb 2015 13:23:19 +0100

python-opsi (4.0.5.15-1) stable; urgency=low

  * Patching sudoers: allow using service when no TTY present

 -- Niko Wenselowski <n.wenselowski@uib.de>  Wed, 22 Oct 2014 14:30:24 +0200

python-opsi (4.0.5.14-1) experimental; urgency=low

  * 10_opsi.conf: New methods getHardwareAuditDataCount and
    getSoftwareAuditDataCount
  * DHCPD backend: Fix logging problem caused by string / unicode mixup.
  * OPSI.System.Posix.getServiceNames: Prefer "systemctl" over "service"
    to have a solution that flawlessly works on CentOS 7.
  * OPSI.System.Posix.locateDHCPDInit: Added search via getServiceNames

 -- Niko Wenselowski <n.wenselowski@uib.de>  Wed, 22 Oct 2014 12:23:35 +0200

python-opsi (4.0.5.13-1) experimental; urgency=low

  * OPSI.System.Posix.Distribution: stripping the distribution attribute.

 -- Niko Wenselowski <n.wenselowski@uib.de>  Tue, 14 Oct 2014 15:34:21 +0200

python-opsi (4.0.5.12-1) experimental; urgency=low

  * More work on OPSI.System.Posix.getSambaServiceName

 -- Niko Wenselowski <n.wenselowski@uib.de>  Wed, 08 Oct 2014 14:50:17 +0200

python-opsi (4.0.5.11-2) experimental; urgency=low

  * Dropping python-simplejson as dependency because it is Pythons stdlib as
    json since Python 2.6

 -- Niko Wenselowski <n.wenselowski@uib.de>  Wed, 08 Oct 2014 11:43:34 +0200

python-opsi (4.0.5.11-1) experimental; urgency=low

  * MySQL-backend: lower log-level for messages regarding transactions
  * Posix: added Methods getServiceNames and getSambaServiceName

 -- Niko Wenselowski <n.wenselowski@uib.de>  Mon, 06 Oct 2014 15:58:24 +0200

python-opsi (4.0.5.10-1) stable; urgency=low

  * DHCPD.py: small fix in restarting dhcp-service

 -- Erol Ueluekmen <e.ueluekmen@uib.de>  Wed, 01 Oct 2014 16:54:50 +0200

python-opsi (4.0.5.9-1) stable; urgency=low

  * opsi-setup: changed restarting services over service calls
    instead of using init-scripts directly.

 -- Erol Ueluekmen <e.ueluekmen@uib.de>  Wed, 01 Oct 2014 16:14:13 +0200

python-opsi (4.0.5.8-2) testing; urgency=low

  * python-crypto requirement modified for sles to python-pycrypto

 -- Erol Ueluekmen <e.ueluekmen@uib.de>  Mon, 29 Sep 2014 10:13:17 +0200

python-opsi (4.0.5.8-1) testing; urgency=low

  * FileBackend raises Exception if getRawData method is called.

 -- Erol Ueluekmen <e.ueluekmen@uib.de>  Tue, 23 Sep 2014 15:16:56 +0200

python-opsi (4.0.5.7-1) experimental; urgency=low

  * Preferring ldaptor over OPSI.ldaptor

 -- Niko Wenselowski <n.wenselowski@uib.de>  Wed, 10 Sep 2014 13:36:47 +0200

python-opsi (4.0.5.6-2) experimental; urgency=low

  * rpm-based packages: require python-pyasn1

 -- Niko Wenselowski <n.wenselowski@uib.de>  Tue, 09 Sep 2014 16:55:20 +0200

python-opsi (4.0.5.6-1) experimental; urgency=low

  * Fix for certificate creation on SLES11SP3

 -- Niko Wenselowski <n.wenselowski@uib.de>  Mon, 25 Aug 2014 15:26:42 +0200

python-opsi (4.0.5.5-1) testing; urgency=medium

  * setProductActionRequestWithDependencies: added optional force
    parameter, to set dependend products even if they are installed

 -- Erol Ueluekmen <e.ueluekmen@uib.de>  Sat, 23 Aug 2014 02:37:20 +0200

python-opsi (4.0.5.4-3) testing; urgency=low

  * Also build on Ubuntu 10.04

 -- Niko Wenselowski <n.wenselowski@uib.de>  Fri, 22 Aug 2014 17:28:08 +0200

python-opsi (4.0.5.4-2) experimental; urgency=low

  * 40_groupActions.conf: _getClientsOnDepotByHostGroup get correct clients.
  * Debian: call dh --with python2

 -- Niko Wenselowski <n.wenselowski@uib.de>  Fri, 22 Aug 2014 17:18:16 +0200

python-opsi (4.0.5.3-2) experimental; urgency=low

  * SLES: Require libmagic1 for working python-magic

 -- Niko Wenselowski <n.wenselowski@uib.de>  Tue, 19 Aug 2014 12:55:00 +0200

python-opsi (4.0.5.3-1) experimental; urgency=low

  * Fix termination of KillableThread on newer Pythons

 -- Niko Wenselowski <n.wenselowski@uib.de>  Mon, 11 Aug 2014 14:09:02 +0200

python-opsi (4.0.5.2-7) experimental; urgency=low

  * RHEL / CentOS: Depending on MySQL-python instead python-mysql
  * openSUSE / SLES: Fix depending on wrong version number for python-newt

 -- Niko Wenselowski <n.wenselowski@uib.de>  Wed, 06 Aug 2014 12:10:08 +0200

python-opsi (4.0.5.2-5) experimental; urgency=low

  * Dependencies for RHEL / CentOS 6 fixed and cleaned up .spec.

 -- Niko Wenselowski <n.wenselowski@uib.de>  Wed, 06 Aug 2014 11:20:25 +0200

python-opsi (4.0.5.2-4) experimental; urgency=low

  * Re-Enabling dependency on python-ldaptor.

 -- Niko Wenselowski <n.wenselowski@uib.de>  Mon, 04 Aug 2014 16:39:12 +0200

python-opsi (4.0.5.2-2) experimental; urgency=low

  * Possible to build with python-support again.

 -- Niko Wenselowski <n.wenselowski@uib.de>  Mon, 04 Aug 2014 14:35:00 +0200

python-opsi (4.0.5.2-1) experimental; urgency=low

  * fix in write method for backendConfigFiles

 -- Erol Ueluekmen <e.ueluekmen@uib.de>  Sun, 03 Aug 2014 03:26:28 +0200

python-opsi (4.0.5.1-2) experimental; urgency=low

  * Using dh_python2

 -- Niko Wenselowski <n.wenselowski@uib.de>  Wed, 30 Jul 2014 17:38:00 +0200

python-opsi (4.0.5.1-1) experimental; urgency=low

  * New module: OPSI.Util.Task.Sudoers
  * 70_dynamic_depot.conf: Latency algorythm does even work if pinging
    a depot results in a timeout.
  * OpsiBackupArchive: Avoid hanging in an endless loop when running
    backupMySQLBackend and stderr gets spammed with the same message
  * DHCPD Backend: Trying to read the address of an client from the
    DHCPD configuration file if it can't be resolved via DNS.
  * Certificate Creation: Using 2048 bit instead of 1024
  * small fix in getOpsiHostKey method
  * configed: direct access for mysql-backend users
  * forceUrl method don't convert value to lower
  * OpsiBackupArchive: get path to mysqldump via which
  * Speeding up backend_getInterface, getArgAndCallString, objectToHtml,
    objectToBeautifiedText
  * New module: OPSI.Util.Task.ConfigureBackend.ConfigurationData
  * Added possibility to disable pigz in opsi.conf
  * SQL-Backends: Improved speed of query creation
  * Do not fail on removing installed products if the directory
    contains filenames with unicode characters
  * OPSI.System.Posix: Fixing reread partiontable problem with new bootimage
  * OPSI.System.Windows: Added setLocalSystemTime and getServiceTime in backend
  * Driverintegration: Fallback for byAudit to check if mainboard integration is possible.
  * OPSI.System.Posix: initializing bytesPerSector attribute in Harddisk class
    constructor
  * OPSI.Util.Repository: workarround timing problem after reconnect network
    adapter

 -- Erol Ueluekmen <e.ueluekmen@uib.de>  Thu, 28 Jul 2014 23:51:00 +0200

python-opsi (4.0.4.5-1) stable; urgency=low

  * set of small fixes.

 -- Erol Ueluekmen <e.ueluekmen@uib.de>  Fri, 07 Feb 2014 02:10:23 +0100

python-opsi (4.0.4.4-1) testing; urgency=low

  * added geo_override patch for older bios (opsi-linux-bootimage)
  * removed debug outputs from repository.py
  * SQL backend: tables PRODUCT_PROPERTY and BOOT_CONFIGURATION now use type
    TEXT for column 'description'
  * Harddisks have a new attribute 'rotational'.
  * MySQL backend: table 'HOST': using DEFAULT value for column 'created' to
    avoid using the values given by MySQL. These values did result in a
    unwanted misbehaviour where clients always updated their 'created'
    attribute to the time of the last update.
  * Removed workarounds for Python versions prior to 2.6
  * New depot selection alogrith: Select the depot with lowest latency that
    either is or belongs to the master depot the client is attached to.
  * New module: OPSI.Util.Task.CleanupBackend
  * Suppressing DeprecationWarning from ldaptor.
  * Bugfix in HTTPRepository.
  * Workarround for Windows 8.1 detection.

 -- Erol Ueluekmen <e.ueluekmen@uib.de>  Wed, 29 Jan 2014 01:22:18 +0100

python-opsi (4.0.4.3-1) testing; urgency=low

  * Small bugfix for objectToBeautifiedText Method.

 -- Erol Ueluekmen <e.ueluekmen@uib.>  Fri, 20 Dec 2013 18:11:37 +0100

python-opsi (4.0.4.2-1) testing; urgency=low

  * objectToBeautifiedText optimization.

 -- Erol Ueluekmen <e.ueluekmen@uib.de>  Wed, 11 Dec 2013 11:02:06 +0100

python-opsi (4.0.4.1-1) testing; urgency=low

  * Minimum required Python version is now 2.6
  * New backend method for configed: setRights
  * Tar archives: make use of pigz for parallel gzip compression if available.
    Requires pigz version >2.2.3
  * File backend: Added options to configure user/group the files belong to.
  * Bugfix: Added missing import to prevent "opsi-setup --renew-opsiconfd-cert"
    from crashing
  * Bugfix: Do not fail when reading distribution information from an UCS
    system.
  * Bugfix in posix.py for precise
  * Remove loading geo_override kernel patch
  * Fixing mountoptions handling for cifs-mount
  * Added Transaction control for sql-backends for prevent of duplicate entries in productProperty-Defaultvalues. (fixes #456)
  * New module: OPSI.Util.Task.Certificate

 -- Erol Ueluekmen <e.ueluekmen@uib.de>  Tue, 12 Sep 2013 11:41:33 +0200

python-opsi (4.0.3.3-1) experimental; urgency=low

  * Fixes for wheezy and raring support
  * System.Windows: Added handling mshotfix for win8 and win2012
  * Moved method formatFileSize from OPSI.web2.dirlist to OPSI.Util
  * Added 40_groupActions.conf in opsi-webservice-extender
  * Modified debian postinst script (user opsiconfd will be created if not exists)

 -- Erol Ueluekmen <e.ueluekmen@uib.de>  Tue, 03 Jun 2013 11:41:33 +0200

python-opsi (4.0.3.2-1) experimental; urgency=low

  * Don't load geo_override module on 64bit bootimage.

 -- Erol Ueluekmen <e.ueluekmen@uib.de>  Mon, 29 Apr 2013 16:13:16 +0200

python-opsi (4.0.3.1-1) testing; urgency=low

  * dhcp-backend: ddns-rev-domainname added to list where the values are written in double quotas
  * System: opsi-setup --init-current-config gives an warning instead of error, when vendor not found for network device
  * Posix:
    - saveImage returns the result from partclone if run was successfull.
    - readPartitionTable: Try to find out the right filesystem with blkid tool.
    - createPartition: allows linux as filesystem-type and produces partition with id 83
  * WindowsDriver: byAudit: Translating model and vendor from hwinvent: characters <>?":|\/* will be translated to _
  * python-opsi locale: danish added
  * compareVersion: fixed handling with versions from custom packages.
  * global.conf: fixed hostname entries
  * fixed resource directory listing for custom packages /repository
  * fix for ubuntu 12.10

 -- Erol Ueluekmen <e.ueluekmen@uib.de>  Tue, 05 Feb 2013 17:40:23 +0100

python-opsi (4.0.2.6-1) testing; urgency=low

  * Posix: getBlockDeviceControllerInfo():
    - if no devices attached on a AHCI-Controller (maybe a lshw or a kernel bug)
      try to find AHCI-Controller, if found try return the first found AHCI Controller
      for textmode-driverintegration (only for nt5)
  * Posix: modifications for newer ms-sys version
  * rpm-spec-file: noreplace option for dispatch.conf.default in files-section

 -- Erol Ueluekmen <e.ueluekmen@uib.de>  Mon, 07 Nov 2012 17:34:13 +0100

python-opsi (4.0.2.5-1) testing; urgency=low

  * fix in hwinvent procedure, don't crash if lshw don't work properly
  * fix for resizeNTFSPartition if blockAlignmnet is used (ntfs-restore-image)

 -- Erol Ueluekmen <e.ueluekmen@uib.de>  Fri, 02 Nov 2012 15:00:34 +0200

python-opsi (4.0.2.4-1) stable; urgency=low

  * fixes method setProductActionRequestWithDependencies after host_createOpsiClient
  * added default dhcp string and text options that the values will be set in double-quotes (fixes#403)
  * added method userIsReadOnlyUser()
  * WindowsDriverIntegration: do not break when no devices found in txtsetup.oem (corrupted txtsetup.oem)

 -- Erol Ueluekmen <e.ueluekmen@uib.de>  Thu, 27 Sep 2012 10:35:17 +0200

python-opsi (4.0.2.3-1) testing; urgency=low

  * Workarround for bootimage: wait if blockfile to partition not exists.
  * Automated additional-driver - byAudit - integration support.
  * hostControl-Fix for host_reachable method.
  * added opsiFileAdminhandling, added new opsi.conf File.
  * dellexpresscode for hwinvent implemented
  * licensekey length increased to 1024
  * use opsi-auth pam module if exists

 -- Erol Ueluekmen <e.ueluekmen@uib.de>  Tue, 17 Jul 2012 13:33:13 +0200

python-opsi (4.0.2.2-1) testing; urgency=low

  * Workarround for python 2.7 in jsonrpc-backend: compressed data will send as bytearray
  * fix for isc-dhcp-server for oneiric and precise
  * Workarround for bootimage: wait if blockfile to partition not exists.

 -- Erol Ueluekmen <e.ueluekmen@uib.de>  Mon, 11 Jun 2012 13:42:58 +0200

python-opsi (4.0.2.1-1) stable; urgency=low

  * Featurepack-Release 4.0.2

 -- Erol Ueluekmen <e.ueluekmen@uib.de>  Wed, 30 May 2012 11:20:56 +0200

python-opsi (4.0.1.40-1) testing; urgency=low

  * Fix getArchitecture for Windows-Systems (opsiclientd)
  * Workarround for WinAPI Bug: LSAGetLogonSessionData in NT5 x64

 -- Erol Ueluekmen <e.ueluekmen@uib.de>  Tue, 08 May 2012 15:27:08 +0200

python-opsi (4.0.1.39-1) testing; urgency=low

  * opsi-makeproductfile: switch to tar format if source files take
      then 2GB of diskusage, to prevent a override of cpio sizelimit.
  * 20_legacy.conf: method getProductDependencies_listOfHashes fix.
  * fix loosing membership in productGroups when upgrading opsi-packages
  * setProductActionRequestWithDepedencies:
      Raising exeption if required packages are not available.
  * fix setVersion for auditSoftware and auditSoftwareOnClient
      software Version 0 will be produce '0' and not ''

 -- Erol Ueluekmen <e.ueluekmen@uib.de>  Tue, 17 Apr 2012 16:51:08 +0200

python-opsi (4.0.1.38-1) testing; urgency=low

  * HostControl-Backend: added hostControl_execute
  * 10_opsi.conf: added setProductActionRequestWithDependencies
  * Object.py: OpsiDepotserver new default: isMasterDepot=True

 -- Erol Ueluekmen <e.ueluekmen@uib.de>  Wed, 15 Feb 2012 13:42:37 +0100

python-opsi (4.0.1.37-1) stable; urgency=low

  * fix hybi10Decode

 -- Jan Schneider <j.schneider@uib.de>  Tue, 17 Jan 2012 13:40:01 +0100

python-opsi (4.0.1.36-1) stable; urgency=low

  * MessageBus improvements
  * fix deleteProduct method

 -- Jan Schneider <j.schneider@uib.de>  Tue, 22 Nov 2011 13:05:41 +0100

python-opsi (4.0.1.35-1) stable; urgency=low

  * Add funtions hybi10Decode, hybi10Encode to Util/HTTP

 -- Jan Schneider <j.schneider@uib.de>  Tue, 15 Nov 2011 15:08:07 +0100

python-opsi (4.0.1.34-1) stable; urgency=low

  * Posix.py: blockAlignment in createPartition

 -- Erol Ueluekmen <e.ueluekmen@uib.de>  Mon, 14 Nov 2011 10:27:23 +0100

python-opsi (4.0.1.33-1) stable; urgency=low

  * OPSI/Util: Add function getGlobalConf
  * OPSI/Types: Add BootConfiguration

 -- Jan Schneider <j.schneider@uib.de>  Tue, 11 Oct 2011 09:36:12 +0200

python-opsi (4.0.1.32-1) stable; urgency=low

  * Add module OPSI/Util/MessageBus
  * OPSI/Backend/BackendManager: implement MessageBusNotifier
  * OPSI/Backend/HostControl: Don't reboot or shutdown all opsiClients if wrong hostId is given
  * OPSI/Util/WindowsDriver: Fix for duplicatesearch in WindowsDriver
  * OPSI/Backend/JSONRPCBackend: raise socket.error on connect
  * opsihwaudit.conf: HDAUDIO_DEVICE wmi

 -- Jan Schneider <j.schneider@uib.de>  Tue, 27 Sep 2011 14:29:14 +0200

python-opsi (4.0.1.31-1) stable; urgency=low

  * OPSI/Backend/Backend:
     - log_read/log_write: add type userlogin
     - log_write: maximum logfile size
  * OPSI/Objects:
     - remove forceUnicodeLower for all licensekeys

 -- Jan Schneider <j.schneider@uib.de>  Tue, 13 Sep 2011 14:40:13 +0200

python-opsi (4.0.1.30-1) stable; urgency=low

  * DHCP-parser: Fix recursive searching blocks.

 -- Erol Ueluekmen <e.ueluekmen@uib.de>  Tue, 13 Sep 2011 10:11:15 +0200

python-opsi (4.0.1.29-1) stable; urgency=low

  * OPSI/Util/WindowsDriver
     - Fix intregateWindowsDrivers
  * OPSI/UI
     - Fix encoding

 -- Erol Ueluekmen <e.ueluekmen@uib.de>  Fri, 02 Sep 2011 17:11:13 +0200

python-opsi (4.0.1.28-1) stable; urgency=low

  * french localization

 -- Jan Schneider <j.schneider@uib.de>  Wed, 31 Aug 2011 16:57:40 +0200

python-opsi (4.0.1.27-1) stable; urgency=low

  * OPSI/UI
     - Fix getSelection for many entries / scrolling

 -- Jan Schneider <j.schneider@uib.de>  Mon, 29 Aug 2011 14:38:29 +0200

python-opsi (4.0.1.26-1) stable; urgency=low

  * OPSI/Util/WindowsDriver:
     - Fix integrateWindowsDrivers
  * OPSI/Util/File:
     - Modify loglevels in inf-file-parsing

 -- Jan Schneider <j.schneider@uib.de>  Thu, 25 Aug 2011 15:42:13 +0200

python-opsi (4.0.1.25-1) stable; urgency=low

  * OPSI/Object:
     - BoolConfig: remove duplicates from default values

 -- Jan Schneider <j.schneider@uib.de>  Tue, 23 Aug 2011 12:15:29 +0200

python-opsi (4.0.1.24-1) stable; urgency=low

  * tests/helper/fixture
    - fix for python 2.4

 -- Jan Schneider <j.schneider@uib.de>  Mon, 15 Aug 2011 15:12:05 +0200

python-opsi (4.0.1.23-1) stable; urgency=low

  * OPSI/Object
    - Host: force list of hardware addresses to single value (needed for univention)

 -- Jan Schneider <j.schneider@uib.de>  Mon, 15 Aug 2011 14:15:33 +0200

python-opsi (4.0.1.22-1) stable; urgency=low

  * OPSI/Util/File/Opsi/__init__:
    - Fix startswith for python 2.4

 -- Jan Schneider <j.schneider@uib.de>  Thu, 04 Aug 2011 09:58:22 +0200

python-opsi (4.0.1.21-1) experimental; urgency=low

  * Build against dhcp3 in lucid

 -- Christian Kampka <c.kampka@uib.de>  Mon, 01 Aug 2011 12:27:34 +0200

python-opsi (4.0.1.20-1) stable; urgency=low

  * OPSI/Backend/JSONRPC
    - forceUnicode Exception

 -- Jan Schneider <j.schneider@uib.de>  Thu, 21 Jul 2011 17:36:54 +0200

python-opsi (4.0.1.19-1) stable; urgency=low

  * OPSI/Util/WindowsDrivers
    - add integrated drivers to integratedDrivers list in loop

 -- Jan Schneider <j.schneider@uib.de>  Wed, 20 Jul 2011 14:48:27 +0200

python-opsi (4.0.1.18-1) stable; urgency=low

  * OPSI/Backend/SQL
    - fix _getHardwareIds

 -- Jan Schneider <j.schneider@uib.de>  Wed, 20 Jul 2011 11:42:10 +0200

python-opsi (4.0.1.17-1) stable; urgency=low

  * Correct replacement of escaped asterisk in search filter
  * Added new hostControl method opsiclientdRpc

 -- Jan Schneider <j.schneider@uib.de>  Tue, 19 Jul 2011 14:46:35 +0200

python-opsi (4.0.1.16-1) stable; urgency=low

  * Version bump

 -- Christian Kampka <c.kampka@uib.de>  Wed, 13 Jul 2011 14:20:15 +0200

python-opsi (4.0.1.15-2) stable; urgency=low

  * OPSI/Utils
    - fixed import bug

 -- Christian Kampka <c.kampka@uib.de>  Wed, 13 Jul 2011 11:54:22 +0200

python-opsi (4.0.1.15-1) stable; urgency=low

  * OPSI/Util
    - method to determain a fixed fqdn
  * OPIS/Util/HTTP
    - make sure socket is not None

 -- Christian Kampka <c.kampka@uib.de>  Tue, 12 Jul 2011 12:49:24 +0200

python-opsi (4.0.1.14-1) stable; urgency=low

  * SQL: methods for character escaping

 -- Jan Schneider <j.schneider@uib.de>  Wed, 29 Jun 2011 14:47:47 +0200

python-opsi (4.0.1.13-1) stable; urgency=low

  * Service/Session
    - sessionExpired(): return true if expired / false if closed by client
  * Util/HTTP:
    - disable server verification for localhost
  * Backend/HostControl:
    - new method hostControl_getActiveSessions

 -- Jan Schneider <j.schneider@uib.de>  Fri, 17 Jun 2011 14:21:03 +0200

python-opsi (4.0.1.12-1) stable; urgency=low

  * Util/File/Opsi
    - copy permission bits and mtime on filecopy

 -- Christian Kampka <c.kampka@uib.de>  Wed, 15 Jun 2011 11:00:27 +0200

python-opsi (4.0.1.11-2) stable; urgency=low

  * Util/Task/Backup:
    - supress waring when restoring configuration

 -- Christian Kampka <c.kampka@uib.de>  Tue, 14 Jun 2011 15:57:24 +0200

python-opsi (4.0.1.11-1) stable; urgency=low

  * Util/Task/Backup:
    - Override backup file if it already exists
    - Fixed spelling in help text

 -- Christian Kampka <c.kampka@uib.de>  Tue, 14 Jun 2011 13:41:56 +0200

python-opsi (4.0.1.10-1.1) stable; urgency=low

  * Util/Task/Backup, Util/File/Opsi
    - Several usability improvements

 -- Christian Kampka <c.kampka@uib.de>  Fri, 10 Jun 2011 14:14:46 +0200

python-opsi (4.0.1.9-1) stable; urgency=low

  * System/Posix:
     - Added Harddisk.setDosCompatibility()
     - reread partition table after deleting partition table
  * Util/Repository:
     - Fix HTTPRepository.copy
  * Util/HTTP, Util/Repository, Backend/JSONRPC
     - SSL verify by ca certs file

 -- Jan Schneider <j.schneider@uib.de>  Tue, 07 Jun 2011 10:45:49 +0200

python-opsi (4.0.1.8-1) stable; urgency=low

  * HostControl backend: Fix error message

 -- Jan Schneider <j.schneider@uib.de>  Tue, 31 May 2011 12:41:44 +0200

python-opsi (4.0.1.7-1) stable; urgency=low

  * Fixes additional driver integration with directories as symbolic links
  * Improved logging in generateProductOnClientSequence_algorithm1
  * Fixes Driverintegration: Fix loading duplicate driver, if integrated in additional

 -- Jan Schneider <j.schneider@uib.de>  Mon, 30 May 2011 14:21:08 +0200

python-opsi (4.0.1.6-1) stable; urgency=low

  * fixes for OpsiBackup

 -- Erol Ueluekmen <e.ueluekmen@uib.de>  Wed, 18 May 2011 15:42:33 +0200

python-opsi (4.0.1.5-1) stable; urgency=low

  * OpsiBackupFile: Fix symlink restore

 -- Jan Schneider <j.schneider@uib.de>  Wed, 11 May 2011 17:40:42 +0200

python-opsi (4.0.1.4-1) stable; urgency=low

  * IniFile: Add newline at end of section
  * BackenAccessControl _pamAuthenticateUser: pam winbind forceUnicode names

 -- Jan Schneider <j.schneider@uib.de>  Wed, 04 May 2011 14:46:17 +0200

python-opsi (4.0.1.3-1) stable; urgency=low

  * File-Backend: Fix host_insert for depots

 -- Jan Schneider <j.schneider@uib.de>  Mon, 02 May 2011 14:55:27 +0200

python-opsi (4.0.1.2-1) stable; urgency=low

  * Posix: fix calculation of disk size

 -- Jan Schneider <j.schneider@uib.de>  Tue, 19 Apr 2011 10:41:19 +0200

python-opsi (4.0.1.1-1) stable; urgency=low

  * Product: do not set owner of links
  * Util: new function ipAddressInNetwork
  * DHCPD: use ipAddressInNetwork
  * 70_dynamic_depot.conf: fix log
  * BackendAccessControl: forced groups

 -- Jan Schneider <j.schneider@uib.de>  Fri, 15 Apr 2011 12:19:02 +0200

python-opsi (4.0.1-22) stable; urgency=low

  * Correct json html output

 -- Jan Schneider <j.schneider@uib.de>  Thu, 14 Apr 2011 10:33:35 +0200

python-opsi (4.0.1-21) stable; urgency=low

  * Fix product sequence

 -- Jan Schneider <j.schneider@uib.de>  Wed, 13 Apr 2011 18:58:41 +0200

python-opsi (4.0.1-20) stable; urgency=low

  * fixed import for python 2.4 environments

 -- Christain Kampka <c.kampka@uib.de>  Tue, 05 Apr 2011 12:23:32 +0200

python-opsi (4.0.1-19) stable; urgency=low

  * Fixes

 -- Jan Schneider <j.schneider@uib.de>  Fri, 01 Apr 2011 15:10:37 +0200

python-opsi (4.0.1-18) testing; urgency=low

  * move server verification into HTTP module

 -- Jan Schneider <j.schneider@uib.de>  Tue, 29 Mar 2011 16:13:03 +0200

python-opsi (4.0.1-17) testing; urgency=low

  * LDAP: Fix productPropertyState_updateObject

 -- Jan Schneider <j.schneider@uib.de>  Sat, 26 Mar 2011 13:26:47 +0100

python-opsi (4.0.1-16) testing; urgency=low

  * PackageControlFile: fix generation of productproperty with empty values
  * DepotserverBackend: cleanup product property states on package installation

 -- Jan Schneider <j.schneider@uib.de>  Wed, 23 Mar 2011 18:46:19 +0100

python-opsi (4.0.1-15) testing; urgency=low

  * Posix.py: get dhcp config from dhclient

 -- Jan Schneider <j.schneider@uib.de>  Tue, 22 Mar 2011 14:08:04 +0100

python-opsi (4.0.1-14) testing; urgency=low

  * Rework KillableThread
  * HostControlBackend: wait 5 seconds before killing threads

 -- Jan Schneider <j.schneider@uib.de>  Thu, 17 Mar 2011 16:47:07 +0100

python-opsi (4.0.1-13) testing; urgency=low

  * Fix _transfer in Repository

 -- Jan Schneider <j.schneider@uib.de>  Wed, 16 Mar 2011 14:15:25 +0100

python-opsi (4.0.1-12) testing; urgency=low

  * Fix SQL

 -- Jan Schneider <j.schneider@uib.de>  Wed, 16 Mar 2011 10:52:41 +0100

python-opsi (4.0.1-11) testing; urgency=low

  * SQL: Fix config_updateObject/productProperty_updateObject

 -- Jan Schneider <j.schneider@uib.de>  Tue, 15 Mar 2011 11:14:58 +0100

python-opsi (4.0.1-10) testing; urgency=low

  * Add OPSI.Util.Ping

 -- Jan Schneider <j.schneider@uib.de>  Mon, 14 Mar 2011 14:40:10 +0100

python-opsi (4.0.1-8) testing; urgency=low

  * Add dependency to m2crypto

 -- Jan Schneider <j.schneider@uib.de>  Tue, 08 Mar 2011 22:25:46 +0100

python-opsi (4.0.1-7) testing; urgency=low

  * Fix group type filter in file backend

 -- Jan Schneider <j.schneider@uib.de>  Thu, 24 Feb 2011 19:23:29 +0100

python-opsi (4.0.1-6) testing; urgency=low

  * HostControl_reachable

 -- Jan Schneider <j.schneider@uib.de>  Thu, 24 Feb 2011 11:56:22 +0100

python-opsi (4.0.1-5) testing; urgency=low

  * HostControl: support for directed broadcasts

 -- Jan Schneider <j.schneider@uib.de>  Wed, 23 Feb 2011 16:34:00 +0100

python-opsi (4.0.1-3) testing; urgency=low

  * HostControl: resolve if ip address not known

 -- Jan Schneider <j.schneider@uib.de>  Wed, 23 Feb 2011 12:35:25 +0100

python-opsi (4.0.1-2) testing; urgency=low

  * testing release

 -- Jan Schneider <j.schneider@uib.de>  Wed, 23 Feb 2011 11:15:04 +0100

python-opsi (4.0.0.99-2) testing; urgency=low

  * Add config file for HostControlBackend

 -- Jan Schneider <j.schneider@uib.de>  Wed, 16 Feb 2011 16:57:01 +0100

python-opsi (4.0.0.99-1) testing; urgency=low

  * Add new serivce lib
  * Close socket in HTTP

 -- Jan Schneider <j.schneider@uib.de>  Wed, 02 Feb 2011 12:32:59 +0100

python-opsi (4.0.0.20-1) stable; urgency=low

  * Fix AccessControlBackend
  * Add OPSI/Service
  * Fix getNetworkDeviceConfig Posix.py

 -- Jan Schneider <j.schneider@uib.de>  Tue, 11 Jan 2011 11:03:28 +0100

python-opsi (4.0.0.19-1) stable; urgency=low

  * Added ProductGroup Handling
  * add ConfigDataBackend methods <objectclass>_getHashes

 -- Erol Ueluekmen <e.ueluekmen@uib.de>  Wed, 08 Dec 2010 00:29:18 +0100

python-opsi (4.0.0.18-1) stable; urgency=low

  * Util: objectToHtml() Escape &
  * Backend/Backend: reimplemented configState_getClientToDepotserver

 -- Jan Schneider <j.schneider@uib.de>  Thu, 02 Dec 2010 15:29:10 +0100

python-opsi (4.0.0.17-1) stable; urgency=low

  * Util/File: ZsyncFile

 -- Jan Schneider <j.schneider@uib.de>  Wed, 01 Dec 2010 14:30:18 +0100

python-opsi (4.0.0.16-1) testing; urgency=low

  * Fix LDAP.py: Don't delete HostObject on ucs-Servers, if deleteCommand is not set.

 -- Erol Ueluekmen <e.ueluekmen@uib.de>  Tue, 30 Nov 2010 13:33:26 +0000

python-opsi (4.0.0.15-2) stable; urgency=low

  * new package version for build service

 -- Jan Schneider <j.schneider@uib.de>  Mon, 29 Nov 2010 18:08:50 +0100

python-opsi (4.0.0.15-1) stable; urgency=low

  * Move method getDepotSelectionAlgorithm into new config file 70_dynamic_depot.conf
  * Backend/Backend: Fix _objectHashMatches for version numbers
  * System/Posix: Fix getBlockDeviceContollerInfo for device/vendor ids with len < 4

 -- Jan Schneider <j.schneider@uib.de>  Mon, 29 Nov 2010 17:04:37 +0100

python-opsi (4.0.0.14-1) stable; urgency=low

  * Util/Repository: fix upload

 -- Jan Schneider <j.schneider@uib.de>  Thu, 25 Nov 2010 15:09:27 +0100

python-opsi (4.0.0.13-1) stable; urgency=low

  * Backend/JSONRPC: fix username/password kwargs

 -- Jan Schneider <j.schneider@uib.de>  Wed, 24 Nov 2010 09:09:57 +0100

python-opsi (4.0.0.12-1) stable; urgency=low

  * Util/HTTP
     - change default to not reuse HTTP connection in pool
     - fix urlsplit
  * Util/Repository: retry upload
  * Backend/Backend: fix key error in _productOnClient_processWithFunction

 -- Jan Schneider <j.schneider@uib.de>  Tue, 23 Nov 2010 12:16:39 +0100

python-opsi (4.0.0.11-1) stable; urgency=low

  * Backend/LDAP: fix execution of external commands
  * Backend/DHCPD: fix deletion of hosts

 -- Jan Schneider <j.schneider@uib.de>  Fri, 19 Nov 2010 11:39:45 +0100

python-opsi (4.0.0.10-1) stable; urgency=low

  * Product sort algorithm1: move product up in sequence if requirement type is "after"
  * Backend/LDAP: fix handling on attributes param in get methods
  * Backend/DHCPD: fix depot handling

 -- Jan Schneider <j.schneider@uib.de>  Wed, 17 Nov 2010 16:58:59 +0100

python-opsi (4.0.0.9-1) stable; urgency=low

  * Util/File: try/except setting locale
  * BAckend/Backend: fix backend_searchIdents for ProductOnClient, ProductPropertyState, ConfigState objects

 -- Jan Schneider <j.schneider@uib.de>  Fri, 22 Oct 2010 12:17:57 +0200

python-opsi (4.0.0.8-1) stable; urgency=low

  * Added SQLite backend
  * New JSONRPCBackend
  * Use ConnectionPool in Util/WebDAVRepository
  * Added Util/HTTP
  * Fix package extraction order in Util/Product

 -- Jan Schneider <j.schneider@uib.de>  Wed, 20 Oct 2010 17:03:55 +0200

python-opsi (4.0.0.7-1) stable; urgency=low

  * Util/Repository: remove functools import, Repository.disconnect()
                     call mount from System, nt compatibility
  * Util/Message: fix fireAlways
  * System/Windows: new funftions: getArchitecture, getFreeDrive, reimplemented mount for cifs/smb

 -- Jan Schneider <j.schneider@uib.de>  Tue, 12 Oct 2010 16:26:43 +0200

python-opsi (4.0.0.6-1) stable; urgency=low

  * Util/File/Opsi: Fix parsing of true/false of product property defaults in control file (again)

 -- Jan Schneider <j.schneider@uib.de>  Mon, 11 Oct 2010 21:24:38 +0200

python-opsi (4.0.0.5-1) stable; urgency=low

  * Util/File/Opsi: Fix parsing of true/false of product property defaults in control file
  * Backend/LDAP: Fix reading objects with attribute value []

 -- Jan Schneider <j.schneider@uib.de>  Mon, 11 Oct 2010 18:02:52 +0200

python-opsi (4.0.0.4-1) stable; urgency=low

  * 30_configed.conf: add method getConfigs
  * Backend/File: Fix auditHardware/auditHardwareOnHost insert/update/delete

 -- Jan Schneider <j.schneider@uib.de>  Mon, 11 Oct 2010 14:20:23 +0200

python-opsi (4.0.0.3-1) stable; urgency=low

  * Types,Logger: forceUnicode try except __unicode__
  * System/Posix: get fs from partclone
  * Backend/File: fix double escape
  * opsihwaudit.conf: : USB_DEVICE: interfaceClass, interfaceSubClass resized to 500, interfaceProtocol resized to 200

 -- Jan Schneider <j.schneider@uib.de>  Thu, 07 Oct 2010 10:47:48 +0200

python-opsi (4.0.0.2-1) stable; urgency=low

  * UI: drawRootText: encode to ascii because snack does not support unicode here

 -- Jan Schneider <j.schneider@uib.de>  Tue, 05 Oct 2010 17:25:59 +0200

python-opsi (4.0.0.1-1) stable; urgency=low

  * Added hwaudit locale fr_FR
  * System/Posix: use partclone for images
  * Util/File: set "<value>" for DHCPDConf_Option *-domain
  * opsihwaudit.conf: USB_DEVICE: interfaceClass, interfaceSubClass resized to 200

 -- Jan Schneider <j.schneider@uib.de>  Mon, 04 Oct 2010 09:48:46 +0200

python-opsi (4.0.0.0-1) stable; urgency=low

  * opsi 4.0 stable release

 -- Jan Schneider <j.schneider@uib.de>  Mon, 27 Sep 2010 14:11:39 +0200

python-opsi (3.99.0.6-1) testing; urgency=low

  * Object __repr__ now returning __str__

 -- Jan Schneider <j.schneider@uib.de>  Mon, 27 Sep 2010 10:34:59 +0200

python-opsi (3.99.0.5-1) testing; urgency=low

  * Fix getDepotIds_list in legacy extension
  * Fix SQL expression for numbers

 -- Jan Schneider <j.schneider@uib.de>  Fri, 24 Sep 2010 14:35:08 +0200

python-opsi (3.99.0.4-1) testing; urgency=low

  * Fix dependcy recurion in _productOnClient_processWithFunction
  * Prevent unnecessary update of dhcpd configuration

 -- Jan Schneider <j.schneider@uib.de>  Fri, 17 Sep 2010 14:15:01 +0200

python-opsi (3.99.0.3-1) testing; urgency=low

  * Fix table creation in MySQL-Backend

 -- Jan Schneider <j.schneider@uib.de>  Fri, 17 Sep 2010 12:04:11 +0200

python-opsi (3.99.0.2-1) testing; urgency=low

  * rc2

 -- Jan Schneider <j.schneider@uib.de>  Thu, 16 Sep 2010 10:04:21 +0200

python-opsi (3.99.0.1-1) testing; urgency=low

  * rc 1

 -- Jan Schneider <j.schneider@uib.de>  Wed, 01 Sep 2010 15:45:41 +0200

python-opsi (3.99.0.0-1) testing; urgency=low

  * local package
  * opsi 4.0

 -- Jan Schneider <j.schneider@uib.de>  Tue, 18 May 2010 15:38:15 +0200

python-opsi (3.4.99.1-1) testing; urgency=low

  * testing release

 -- Jan Schneider <j.schneider@uib.de>  Tue, 06 Apr 2010 12:19:37 +0200

python-opsi (3.4.99.0-1) experimental; urgency=low

  * starting 3.5 development

 -- Jan Schneider <j.schneider@uib.de>  Fri, 06 Nov 2009 15:33:48 +0100

python-opsi (3.4.0.4-1) stable; urgency=low

  * implemented setIpAddress() in DHCPD, File31

 -- Jan Schneider <j.schneider@uib.de>  Wed, 04 Nov 2009 12:41:51 +0100

python-opsi (3.4.0.3-1) stable; urgency=low

  * Posix 1.3.1
     - fixed getNetworkDeviceConfig

 -- Jan Schneider <j.schneider@uib.de>  Wed, 28 Oct 2009 17:51:07 +0100

python-opsi (3.4.0.2-1) stable; urgency=low

  * Posix 1.3
     - new method getEthernetDevices
     - new method getNetworkDeviceConfig
     - rewritten method getDHCPResult

 -- Jan Schneider <j.schneider@uib.de>  Fri, 11 Sep 2009 19:03:50 +0200

python-opsi (3.4.0.1-1) stable; urgency=low

  * Changed lshw class for DISK_PARITION in hwaudit.conf
  * Posix 1.2.6

 -- Jan Schneider <j.schneider@uib.de>  Mon, 07 Sep 2009 10:12:19 +0200

python-opsi (3.4.0.0-s1) stable; urgency=low

  * New version number

 -- Jan Schneider <j.schneider@uib.de>  Thu, 27 Aug 2009 14:23:40 +0200

python-opsi (3.4.0.0-rc6) unstable; urgency=low

  * MySQL 0.3.3.4: fixed encoding error
  * Fixed db conversion in init-opsi-mysql-db.py

 -- Jan Schneider <j.schneider@uib.de>  Wed, 26 Aug 2009 10:19:37 +0200

python-opsi (3.4.0.0-rc5) unstable; urgency=low

  * Posix.py 1.2.4

 -- Jan Schneider <j.schneider@uib.de>  Wed, 29 Jul 2009 16:39:46 +0200

python-opsi (3.4.0.0-rc4) unstable; urgency=low

  * LDAP.py 1.0.9

 -- Jan Schneider <j.schneider@uib.de>  Tue, 28 Jul 2009 11:07:28 +0200

python-opsi (3.4.0.0-rc3) unstable; urgency=low

  * Bugfix in File31
  * LDAP 1.0.7

 -- Jan Schneider <j.schneider@uib.de>  Fri, 26 Jun 2009 16:00:29 +0200

python-opsi (3.4.0.0-rc2) unstable; urgency=low

  * Tools.py 1.0.1: replaced popen by subprocess
  * BackendManager 1.0.6: installPackage() encode defaultValue to utf-8
  * Bugfix in LDAP.py and File31

 -- Jan Schneider <j.schneider@uib.de>  Tue, 16 Jun 2009 12:40:10 +0200

python-opsi (3.4.0.0-rc1) unstable; urgency=low

  * Introducing license management
  * JSONRPC backend: non-blocking connect
  * Introducing modules file /etc/opsi/modules
  * Added /usr/share/opsi/opsi-fire-event.py
  * opsi-admin 1.0

 -- Jan Schneider <j.schneider@uib.de>  Tue, 02 Jun 2009 12:49:22 +0200

python-opsi (3.3.1.5-1) stable; urgency=low

  * Fixed getSelections on lenny in module UI (snack)

 -- Jan Schneider <j.schneider@uib.de>  Mon, 06 Apr 2009 15:30:13 +0200

python-opsi (3.3.1.4-1) stable; urgency=low

  * Tools.py 0.9.9.6
      - fixed text mode driver integration
  * BackendManager.py 1.0
      - introducing method getOpsiInformation_hash

 -- Jan Schneider <j.schneider@uib.de>  Wed, 04 Mar 2009 12:32:32 +0100

python-opsi (3.3.1.3-1) stable; urgency=low

  * Product.py 1.1.2
  * BackendManager.py 0.9.9.5
  * LDAP.py 0.9.1.12
  * Tools.py 0.9.9.4
  * Util.py 0.2.1

 -- Jan Schneider <j.schneider@uib.de>  Tue, 24 Feb 2009 14:02:42 +0100

python-opsi (3.3.1.2-1) stable; urgency=low

  * Posix.py 1.1.12
     - createPartition: lowest possible start sector now 0
  * Util.py 0.2
  * BackendManager.py 0.9.9.3
     - possibility to pass forced backend instance to constructor
  * Cache.py 0.1 (starting a new data backend)
  * Backend.py 0.9.9
  * Product.py 1.1.1
     - introducing file-info-file
  * Tools.py 0.9.9.2
     - includeDir, includeFile parms for findFile

 -- Jan Schneider <j.schneider@uib.de>  Tue, 17 Feb 2009 10:28:12 +0100

python-opsi (3.3.1.1-1) stable; urgency=low

  * Product.py 1.0.1
  * Util.py 0.2
  * BackendManager.py 0.9.9.2

 -- Jan Schneider <schneider@pcbon14.uib.local>  Wed, 11 Feb 2009 16:18:17 +0100

python-opsi (3.3.1.0-5) stable; urgency=low

  * File31.py 0.2.7.22
  * Windows.py 0.1.5

 -- Jan Schneider <j.schneider@uib.de>  Wed, 04 Feb 2009 14:51:24 +0100

python-opsi (3.3.1.0-4) stable; urgency=low

  * Bugfixes in:
      - Windows.py
      - LDAP.py
      - BackendManager.py

 -- Jan Schneider <j.schneider@uib.de>  Wed, 04 Feb 2009 14:50:08 +0100

python-opsi (3.3.1.0-3) stable; urgency=low

  * BackendManager.py 0.9.9
      new methods adjustProductActionRequests, adjustProductStates
  * File.py 0.9.7.9
      pathnams.ini fixes
  * new version of config file 50_interface.conf

 -- Jan Schneider <j.schneider@uib.de>  Mon, 26 Jan 2009 11:54:04 +0100

python-opsi (3.3.1.0-2) stable; urgency=low

  * Fix

 -- Jan Schneider <j.schneider@uib.de>  Wed, 14 Jan 2009 17:57:18 +0100

python-opsi (3.3.1.0-1) stable; urgency=low

  * changed signature of methods getClientIds_list, getClients_listOfHashes
      depotid=None => depotIds=[]
  * added creation timestamp to host hash

 -- Jan Schneider <j.schneider@uib.de>  Tue, 13 Jan 2009 12:42:41 +0100

python-opsi (3.3.0.32-1) stable; urgency=low

  * Posix 1.1.11
      hardwareInventory(): added alsa hdaudio information
  * opsihwaudit.conf: added class HDAUDIO_DEVICE

 -- Jan Schneider <j.schneider@uib.de>  Tue, 06 Jan 2009 11:49:47 +0100

python-opsi (3.3.0.31-1) stable; urgency=low

  * MySQL.py 0.2.4.4

 -- Jan Schneider <j.schneider@uib.de>  Wed, 17 Dec 2008 16:23:51 +0100

python-opsi (3.3.0.30-1) stable; urgency=low

  * Fixed bug in File31.py method getSoftwareInformation_hash
  * File.py 0.9.7.5

 -- Jan Schneider <j.schneider@uib.de>  Tue, 16 Dec 2008 17:44:35 +0100

python-opsi (3.3.0.29-1) stable; urgency=low

  * Fixed bug in Product.py (Product instance has no attribute 'windowsSoftwareId')

 -- Jan Schneider <j.schneider@uib.de>  Fri, 21 Nov 2008 23:06:59 +0100

python-opsi (3.3.0.28-1) stable; urgency=low

  * Added maxSize param to readLog()

 -- Jan Schneider <j.schneider@uib.de>  Wed, 19 Nov 2008 15:45:47 +0100

python-opsi (3.3.0.27-1) stable; urgency=low

  * new versions of opsi-standalone.schema, opsi.schema
  * new version of 50_interface.conf
  * Windows.py 0.1.1
  * Util.py 0.1.2.1
  * Product.py 0.9.9
  * Backend/LDAP.py 0.9.1.6
  * Backend/BackendManager.py 0.9.7.2
  * Backend/File31.py 0.2.7.14
  * Backend/File.py 0.9.7.4

 -- Jan Schneider <j.schneider@uib.de>  Wed, 19 Nov 2008 13:50:22 +0100

python-opsi (3.3.0.26-1) stable; urgency=low

  * Product.py 0.9.8.9
  * Backend/MySQL.py 0.2.4.3
  * System/Posix.py 1.1.9
  * new version of opsihwaudit.conf
  * register-depot.py 1.1.1

 -- Jan Schneider <j.schneider@uib.de>  Tue, 28 Oct 2008 14:43:01 +0100

python-opsi (3.3.0.25-1) stable; urgency=low

  * Added Twisted.Web2.dav
  * Posix.py 1.1.8
  * JSONRPC.py 0.9.5.8

 -- Jan Schneider <j.schneider@uib.de>  Wed, 08 Oct 2008 15:53:05 +0200

python-opsi (3.3.0.24-1) stable; urgency=low

  * Using librsync from duplicity

 -- Jan Schneider <j.schneider@uib.de>  Mon, 25 Aug 2008 13:59:57 +0200

python-opsi (3.3.0.23-1) stable; urgency=low

  * Util.py 0.1
  * File31.py 0.2.7.13
  * LDAP.py 0.9.1.4
  * System.py removed
  * System/Posix.py 1.1.5
  * System/Windows.py 0.0.1

 -- Jan Schneider <j.schneider@uib.de>  Mon, 11 Aug 2008 11:50:51 +0200

python-opsi (3.3.0.22-1) stable; urgency=low

  * librsync included

 -- Jan Schneider <j.schneider@uib.de>  Wed, 09 Jul 2008 17:12:04 +0200

python-opsi (3.3.0.21-1) stable; urgency=low

  * File31.py 0.2.7.11
     fixed bug in getDefaultNetbootProductId

 -- Jan Schneider <j.schneider@uib.de>  Wed, 09 Jul 2008 17:07:02 +0200

python-opsi (3.3.0.20-1) stable; urgency=low

  * File31.py 0.2.7.10
  * LDAP.py 0.9.1.2

 -- Jan Schneider <j.schneider@uib.de>  Mon, 07 Jul 2008 14:11:40 +0200

python-opsi (3.3.0.19-1) stable; urgency=low

  * LDAP.py 0.9.1.1
  * Univention.py 0.5
  * File31.py 0.2.7.9

 -- Jan Schneider <j.schneider@uib.de>  Thu, 03 Jul 2008 13:46:13 +0200

python-opsi (3.3.0.18-1) stable; urgency=low

  * File.py 0.9.7.3
  * LDAP.py 0.9.0.3
  * Product.py 0.9.8.8

 -- Jan Schneider <j.schneider@uib.de>  Thu, 26 Jun 2008 09:36:36 +0200

python-opsi (3.3.0.17-1) stable; urgency=low

  * LDAP Backend rewritten

 -- Jan Schneider <j.schneider@uib.de>  Mon, 23 Jun 2008 17:16:03 +0200

python-opsi (3.3.0.16-1) stable; urgency=low

  * WakeOnLAN 0.9.2
      Magic Packet changed

 -- Jan Schneider <j.schneider@uib.de>  Tue, 17 Jun 2008 14:08:30 +0200

python-opsi (3.3.0.15-1) stable; urgency=low

  * System.py 1.1.0
      LD_PRELOAD now set temporary while running subprocesses
      new methods getBlockDeviceBusType(), Harddisk.getBusType()

 -- Jan Schneider <j.schneider@uib.de>  Thu, 12 Jun 2008 17:35:19 +0200

python-opsi (3.3.0.14-1) stable; urgency=low

  * System.py 1.0.1
  * interface method getDepot_hash returns depot's ip

 -- Jan Schneider <j.schneider@uib.de>  Thu, 05 Jun 2008 16:16:46 +0200

python-opsi (3.3.0.13-1) stable; urgency=low

  * System.py 1.0.0.8

 -- Jan Schneider <j.schneider@uib.de>  Thu, 29 May 2008 14:40:20 +0200

python-opsi (3.3.0.12-1) stable; urgency=low

  * System.py 1.0.0.7
  * File31.py 0.2.7.7

 -- Jan Schneider <j.schneider@uib.de>  Thu, 29 May 2008 13:40:01 +0200

python-opsi (3.3.0.11-1) stable; urgency=low

  * changed logging

 -- Jan Schneider <j.schneider@uib.de>  Wed, 28 May 2008 14:33:22 +0200

python-opsi (3.3.0.10-1) stable; urgency=low

  * added BackendManager method getDiskSpaceUsage

 -- Jan Schneider <j.schneider@uib.de>  Tue, 20 May 2008 09:48:22 +0200

python-opsi (3.3.0.9-1) stable; urgency=low

  * parameter tempDir added to method installPackage in BackendManager

 -- Jan Schneider <j.schneider@uib.de>  Thu, 15 May 2008 14:11:03 +0200

python-opsi (3.3.0.8-1) stable; urgency=low

  * added interface method setMacAddress()
  * repository bandwidth added

 -- Jan Schneider <j.schneider@uib.de>  Tue, 13 May 2008 13:39:56 +0200

python-opsi (3.3.0.7-1) stable; urgency=low

  * setMacAddresses() implemented in DHCPD-Backend
  * added methods readLog(), writeLog()
  * Fixed bug in System.py

 -- Jan Schneider <j.schneider@uib.de>  Mon,  5 May 2008 13:26:45 +0200

python-opsi (3.3.0.6-1) stable; urgency=low

  * Fixed several bugs

 -- Jan Schneider <j.schneider@uib.de>  Fri,  2 May 2008 14:05:46 +0200

python-opsi (3.3.0.5-1) stable; urgency=low

  * Fixed bug in Logger linkLogFile()

 -- Jan Schneider <j.schneider@uib.de>  Thu, 24 Apr 2008 17:08:12 +0200

python-opsi (3.3.0.4-1) stable; urgency=low

  * MySQL lacy connect

 -- Jan Schneider <j.schneider@uib.de>  Wed, 23 Apr 2008 16:25:33 +0200

python-opsi (3.3.0.3-1) stable; urgency=low

  * Fixed unpack of SERVER_DATA

 -- Jan Schneider <j.schneider@uib.de>  Tue, 22 Apr 2008 18:00:03 +0200

python-opsi (3.3.0.2-1) stable; urgency=low

  * MySQL Backend 0.2.3

 -- Jan Schneider <j.schneider@uib.de>  Mon, 21 Apr 2008 16:11:48 +0200

python-opsi (3.3.0.1-1) stable; urgency=high

  * Fixed postinst bug in BackendManager
  * Added method getMD5Sum()

 -- Jan Schneider <j.schneider@uib.de>  Thu, 17 Apr 2008 16:16:55 +0200

python-opsi (3.3.0.0-1) stable; urgency=low

  * Multidepot support
  * Major changes in product/package handling
  * OpsiPXEConfd backend can forward requests to other depots
  * MySQL Backend for hardware audit and software audit
  * Removed Reinstmgr Backend
  * Logger can handle special configuration for class instances

 -- Jan Schneider <j.schneider@uib.de>  Tue, 15 Apr 2008 13:42:27 +0200

python-opsi (3.2.0.16-1) stable; urgency=low

  * JSONRPC - fixed bug in retry request

 -- Jan Schneider <j.schneider@uib.de>  Mon, 31 Mar 2008 10:44:44 +0200

python-opsi (3.2.0.15-1) stable; urgency=low

  * Added backend methods userIsHost() and userIsAdmin()
  * Univention.py fixed some warnings

 -- Jan Schneider <j.schneider@uib.de>  Mon, 10 Mar 2008 13:03:15 +0100

python-opsi (3.2.0.14-1) stable; urgency=low

  * System.py 0.9.9.9
     - hardwareInventory() replacing invalid tokens from lshw output

 -- Jan Schneider <j.schneider@uib.de>  Wed, 27 Feb 2008 12:43:13 +0100

python-opsi (3.2.0.13-1) stable; urgency=low

  * Product.py 0.9.8.0
     - fixes
     - faster unpacking
     - custom only packages
  * System.py: fixed bug in shred()

 -- Jan Schneider <j.schneider@uib.de>  Mon, 18 Feb 2008 11:17:57 +0100

python-opsi (3.2.0.12-1) stable; urgency=low

  * File31.py 0.2.6.1: fixed bug in getProductProperties_hash

 -- Jan Schneider <j.schneider@uib.de>  Sun, 10 Feb 2008 21:04:21 +0100

python-opsi (3.2.0.11-1) stable; urgency=low

  * Product.py 0.9.7.0: productProperty values with space characters
  * Added interface method setProductProperty

 -- Jan Schneider <j.schneider@uib.de>  Fri,  8 Feb 2008 09:12:35 +0100

python-opsi (3.2.0.10-1) stable; urgency=low

  * System.py 0.9.9.7

 -- Jan Schneider <j.schneider@uib.de>  Wed,  6 Feb 2008 12:35:11 +0100

python-opsi (3.2.0.9-1) stable; urgency=low

  * System.py 0.9.9.6

 -- Jan Schneider <j.schneider@uib.de>  Wed,  6 Feb 2008 10:31:49 +0100

python-opsi (3.2.0.8-1) stable; urgency=low

  * System.py 0.9.9.5

 -- Jan Schneider <j.schneider@uib.de>  Fri, 25 Jan 2008 13:52:38 +0100

python-opsi (3.2.0.7-1) stable; urgency=low

  * Fixed bug when passing unicode strings in Logger.log

 -- Jan Schneider <j.schneider@uib.de>  Mon, 21 Jan 2008 14:53:00 +0100

python-opsi (3.2.0.6-1) stable; urgency=low

  * Fixed bug in backend LDAP method getProductIds_list

 -- Jan Schneider <j.schneider@uib.de>  Wed, 16 Jan 2008 17:20:09 +0100

python-opsi (3.2.0.5-1) stable; urgency=low

  * readPartitionTable adapted for cciss

 -- Jan Schneider <j.schneider@uib.de>  Tue, 15 Jan 2008 11:20:26 +0100

python-opsi (3.2.0.4-1) stable; urgency=low

  * getPcpatchRSAPrivateKey updated

 -- Jan Schneider <j.schneider@uib.de>  Tue, 18 Dec 2007 11:29:01 +0100

python-opsi (3.2.0.3-1) stable; urgency=low

  * added default parameter for getProductIds_list in LDAP.py

 -- Rupert Roeder <r.roeder@uib.de>  Mon,  3 Dec 2007 15:29:39 +0100

python-opsi (3.2.0.2-1) stable; urgency=low

  * handling of percent signs in file 3.1

 -- Jan Schneider <j.schneider@uib.de>  Thu,  8 Nov 2007 15:29:39 +0100

python-opsi (3.2.0.1-1) stable; urgency=low

  * Extended hwaudit

 -- Jan Schneider <j.schneider@uib.de>  Thu,  8 Nov 2007 15:29:39 +0100

python-opsi (3.2.0-1) stable; urgency=low

  * Changes in System.hardwareInventory()
  * Bugfix in System.execute()
  * New function Tools.objectToBeautifiedText()

 -- Jan Schneider <j.schneider@uib.de>  Fri,  2 Nov 2007 11:04:35 +0100

python-opsi (3.1.2.1-1) stable; urgency=low

  * File31: Implemented getSoftwareInformation_hash(), setSoftwareInformation(), deleteSoftwareInformation()

 -- Jan Schneider <j.schneider@uib.de>  Tue, 23 Oct 2007 12:56:04 +0200

python-opsi (3.1.2.0-1) stable; urgency=low

  * Added methods comment(), exit() to Logger
  * Fixed bug in Logger (exception if log-file not writable)

 -- Jan Schneider <j.schneider@uib.de>  Mon, 22 Oct 2007 16:09:26 +0200

python-opsi (3.1.1.0-1) stable; urgency=low

  * Added opsi hwaudit
  * SSH RSA authentication for pcpatch
  * Fixed bug on unpacking incremental packages
  * ProductPackageSource.pack() excludes .svn dirs by default

 -- Jan Schneider <j.schneider@uib.de>  Fri, 19 Oct 2007 13:35:55 +0200

python-opsi (3.1.0.1-1) stable; urgency=low

  * fixed bug in Tools.compareVersions()
  * changed permissions for method getClientIds_list in 50_interface.conf
  * fixed bugs in DHCPD.py: inheritance when creating clients, single ; as command
  * added methods getPcpatchRSAPrivateKey(), getHostRSAPublicKey()

 -- Jan Schneider <j.schneider@uib.de>  Tue, 11 Sep 2007 10:12:32 +0200

python-opsi (3.1.0-2) stable; urgency=low

  * added method getProducts_listOfHashes to 50_interface.conf

 -- Jan Schneider <j.schneider@uib.de>  Thu, 30 Aug 2007 15:37:46 +0200

python-opsi (3.1.0-1) stable; urgency=low

  * Opsi 3.1 stable release

 -- Jan Schneider <j.schneider@uib.de>  Tue, 28 Aug 2007 10:02:48 +0200

python-opsi (3.1rc1-8) unstable; urgency=low

  * 50_interface: Corrected hwinvent-backend
  * File-Backend: fixed createProduct()

 -- Jan Schneider <j.schneider@uib.de>  Thu,  2 Aug 2007 13:51:33 +0200

python-opsi (3.1rc1-7) unstable; urgency=low

  * File: keep client property values when reinstalling product with opsiinst

 -- Jan Schneider <j.schneider@uib.de>  Wed, 25 Jul 2007 13:31:37 +0200

python-opsi (3.1rc1-6) unstable; urgency=low

  * reverted hardware information handling
  * Fixed version information (all backends)

 -- Jan Schneider <j.schneider@uib.de>  Thu, 19 Jul 2007 11:50:27 +0200

python-opsi (3.1rc1-5) unstable; urgency=low

  * opsiaudit adjustments
  * Bugfixes

 -- Jan Schneider <j.schneider@uib.de>  Tue, 17 Jul 2007 13:19:45 +0200

python-opsi (3.1rc1-4) unstable; urgency=low

  * Fixed: DHCPD-Backend-configuration fixed-address type setting not working
  * Fixed: makeproductfile does not create Customized products
  * Fixed: LDAP-Backend wrong version information

 -- Jan Schneider <j.schneider@uib.de>  Thu, 12 Jul 2007 10:34:05 +0200

python-opsi (3.1rc1-3) unstable; urgency=low

  * added support for pxeConfigTemplates defined in netboot products

 -- Jan Schneider <j.schneider@uib.de>  Thu,  5 Jul 2007 12:16:37 +0200

python-opsi (3.1rc1-2) unstable; urgency=low

  * File31 getDepotId() recursion fix

 -- Jan Schneider <j.schneider@uib.de>  Wed,  4 Jul 2007 09:51:24 +0200

python-opsi (3.1rc1-1) unstable; urgency=low

  * opsi 3.1 release candidate 1
  * opsipxeconfd becomes default boot manager
  * getClientIds_list, getClients_listOfHashes: filter by productVersion + packageVersion
  * new method setProductState
  * FileBackend becomes LegacyFileBackend, new FileBackend

 -- Jan Schneider <j.schneider@uib.de>  Thu, 26 May 2007 15:17:00 +0200

python-opsi (0.9.6.0-1) unstable; urgency=low

  * getDomain() returns default domain if called without params
  * setPcpatchPassword / getPcpatchPassword for server
  * Bugfixes

 -- Jan Schneider <j.schneider@uib.de>  Fri, 11 May 2007 17:21:46 +0200

python-opsi (0.9.5.1-1) unstable; urgency=low

  * Added support for package-dependencies and incremental packages

 -- Jan Schneider <j.schneider@uib.de>  Mon, 07 May 2007 12:18:34 +0200

python-opsi (0.9.5.0-1) unstable; urgency=low

  * Added product state "installing"
  * Added backend OpsiPXEConfd

 -- Jan Schneider <j.schneider@uib.de>  Thu, 26 Apr 2007 11:24:56 +0200

python-opsi (0.9.4.4-1) unstable; urgency=low

  * support for product archives without compression

 -- Jan Schneider <j.schneider@uib.de>  Mon, 23 Apr 2007 09:54:28 +0200

python-opsi (0.9.4.3-1) unstable; urgency=low

  * BackendManager uses /etc/opsi/backendManager.d for config by default

 -- Jan Schneider <j.schneider@uib.de>  Thu, 19 Apr 2007 14:13:31 +0200

python-opsi (0.9.4.2-1) unstable; urgency=high

  * Corrected important errors when creating and extracting tar archives

 -- Jan Schneider <j.schneider@uib.de>  Thu, 19 Apr 2007 14:13:31 +0200

python-opsi (0.9.4.1-1) unstable; urgency=low

  * added backend method setPcpatchPassword

 -- Jan Schneider <j.schneider@uib.de>  Wed, 18 Apr 2007 16:41:21 +0200

python-opsi (0.9.4.0-1) unstable; urgency=low

  * fixed setGeneralConfig in LDAP backend

 -- Jan Schneider <j.schneider@uib.de>  Fri, 13 Apr 2007 16:07:51 +0200

python-opsi (0.9.3.9-1) unstable; urgency=low

  * fixes

 -- Jan Schneider <j.schneider@uib.de>  Thu, 12 Apr 2007 14:39:22 +0200

python-opsi (0.9.3.8-1) unstable; urgency=low

  * Product.py pack() fix

 -- Jan Schneider <j.schneider@uib.de>  Tue, 05 Apr 2007 15:06:12 +0200

python-opsi (0.9.3.7-1) unstable; urgency=low

  * several fixes, improvements
  * tar as default format for opsi packages

 -- Jan Schneider <j.schneider@uib.de>  Tue, 05 Apr 2007 13:02:23 +0200

python-opsi (0.9.3.6-1) unstable; urgency=low

  * several fixes, improvements

 -- Jan Schneider <j.schneider@uib.de>  Thu, 22 Mar 2007 12:16:01 +0200

python-opsi (0.9.3.5-1) unstable; urgency=low

  * Tools.py
      Fixed createArchive()

 -- Jan Schneider <j.schneider@uib.de>  Fri, 13 Mar 2007 17:16:26 +0200

python-opsi (0.9.3.4-1) unstable; urgency=low

  * Latest version of File.py
      Fixed ini writing (uninstall script) on createProduct()
  * Latest version of LDAP.py
  * Latest version of Univention.py

 -- Jan Schneider <j.schneider@uib.de>  Fri, 09 Mar 2007 16:15:02 +0200

python-opsi (0.9.3.3-1) unstable; urgency=low

  * Latest version of Product.py

 -- Jan Schneider <j.schneider@uib.de>  Thu, 08 Mar 2007 11:24:01 +0200

python-opsi (0.9.3.2-2) unstable; urgency=low

  * Added LDAP schema /etc/ldap/schema/opsi.schema

 -- Jan Schneider <j.schneider@uib.de>  Thu, 15 Feb 2007 14:25:44 +0200

python-opsi (0.9.3.2-1) unstable; urgency=high

  * Product.py (0.9.3.2)
       Bugfix

 -- Jan Schneider <j.schneider@uib.de>  Thu, 15 Feb 2007 14:18:01 +0200

python-opsi (0.9.3.1-1) unstable; urgency=low

  * System.py (0.9.3.1)
       Using -t cifs instead of -t smbfs to mount smb shares

 -- Jan Schneider <j.schneider@uib.de>  Thu, 15 Feb 2007 13:20:03 +0200

python-opsi (0.9.3-1) unstable; urgency=low

  * File.py (0.9.2)
       Improved logging of name resolution errors

 -- Jan Schneider <j.schneider@uib.de>  Wed, 14 Feb 2007 14:51:13 +0200

python-opsi (0.9.2-1) unstable; urgency=low

  * backendManager.conf
       permissions rw-rw---- pcpatch:opsiadmin
  * /usr/bin/opsi-admin
       permissions rwxrwx--- pcpatch:opsiadmin
  * Backend.py (0.9.2)
       added abstract DataBackend.createOpsiBase()
  * File.py (0.9.2)
       createClient() file mode for <pcname>.ini now 660
  * Product.py (0.9.2)
       added method ProductPackageFile.unpackSource,
       which creates package source from package file
  * Reinstmgr (0.9.2)
       no Exception raised by getBootimages_list if no bootimages present

 -- Jan Schneider <j.schneider@uib.de>  Wed, 14 Feb 2007 13:16:10 +0200

python-opsi (0.91-1) unstable; urgency=low

  * backendManager.conf: createClient() creates opsi-hostkey only if missing.
  * some fixes in File backend

 -- Jan Schneider <j.schneider@uib.de>  Tue, 13 Feb 2007 8:56:44 +0200

python-opsi (0.9-1) unstable; urgency=low

  * Initial Release.

 -- Jan Schneider <j.schneider@uib.de>  Thu, 18 Jan 2007 11:46:44 +0200<|MERGE_RESOLUTION|>--- conflicted
+++ resolved
@@ -1,4 +1,3 @@
-<<<<<<< HEAD
 python-opsi (4.1.1.29-1) stable; urgency=medium
 
   * OPSI.Util.Task.Certificate: use os.urandom instead of OpenSSL.rand
@@ -347,7 +346,7 @@
     into OPSI/__init__.py to always show the current version.
 
  -- Niko Wenselowski <n.wenselowski@uib.de>  Tue, 04 Oct 2016 16:15:11 +0200
-=======
+
 python-opsi (4.0.7.58-1) testing; urgency=medium
 
   * 20_legacy.conf: setProductProperty does not make a string out of lists
@@ -361,7 +360,6 @@
     values on a non-multivalue ProductProperty.
 
  -- Niko Wenselowski <n.wenselowski@uib.de>  Tue, 20 Mar 2018 15:10:37 +0100
->>>>>>> fbd49a3d
 
 python-opsi (4.0.7.57-1) testing; urgency=medium
 
