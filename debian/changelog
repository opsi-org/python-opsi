--- conflicted
+++ resolved
@@ -1,4 +1,3 @@
-<<<<<<< HEAD
 python-opsi (4.1.1.2-1) UNRELEASED; urgency=medium
 
   * OPSI.Backend.Backend got new context manager temporaryBackendOptions.
@@ -33,7 +32,7 @@
     into OPSI/__init__.py to always show the current version.
 
  -- Niko Wenselowski <n.wenselowski@uib.de>  Tue, 04 Oct 2016 16:15:11 +0200
-=======
+
 python-opsi (4.0.7.33-1) experimental; urgency=medium
 
   * OPSI.Service.SSLContext: new parameter acceptedCiphers to limit the
@@ -49,7 +48,6 @@
   * OPSI.Util: Backported md5sum from opsi 4.1.
 
  -- Niko Wenselowski <n.wenselowski@uib.de>  Mon, 02 Jan 2017 17:14:58 +0100
->>>>>>> 016656a4
 
 python-opsi (4.0.7.31-1) stable; urgency=medium
 
